--- conflicted
+++ resolved
@@ -563,11 +563,7 @@
      * the seed based on string representation of {@link Runtime#version()} is used.
      * Otherwise, the seed is randomly generated.
      * The used seed printed to stdout.
-<<<<<<< HEAD
-     * The printing is moved out of synchronized block to prevent carrier threads starvation.
-=======
-     *
->>>>>>> 4fe07ccc
+     * The printing is not in the synchronized block so as to prevent carrier threads starvation.
      * @return {@link java.util.Random} generator with particular seed.
      */
     public static Random getRandomInstance() {

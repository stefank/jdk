/*
 * Copyright (c) 2019, 2022, Oracle and/or its affiliates. All rights reserved.
 * DO NOT ALTER OR REMOVE COPYRIGHT NOTICES OR THIS FILE HEADER.
 *
 * This code is free software; you can redistribute it and/or modify it
 * under the terms of the GNU General Public License version 2 only, as
 * published by the Free Software Foundation.
 *
 * This code is distributed in the hope that it will be useful, but WITHOUT
 * ANY WARRANTY; without even the implied warranty of MERCHANTABILITY or
 * FITNESS FOR A PARTICULAR PURPOSE.  See the GNU General Public License
 * version 2 for more details (a copy is included in the LICENSE file that
 * accompanied this code).
 *
 * You should have received a copy of the GNU General Public License version
 * 2 along with this work; if not, write to the Free Software Foundation,
 * Inc., 51 Franklin St, Fifth Floor, Boston, MA 02110-1301 USA.
 *
 * Please contact Oracle, 500 Oracle Parkway, Redwood Shores, CA 94065 USA
 * or visit www.oracle.com if you need additional information or have any
 * questions.
 */

/**
 * @test
 * @bug 8284161 8286788
 * @summary Test Thread API with virtual threads
 * @enablePreview
 * @modules java.base/java.lang:+open
 * @library /test/lib
 * @run testng/othervm/timeout=300 ThreadAPI
 */

/**
 * @test
 * @requires vm.continuations
 * @enablePreview
 * @modules java.base/java.lang:+open
 * @library /test/lib
<<<<<<< HEAD
 * @run testng/othervm/timeout=300 -XX:-VMContinuations ThreadAPI
=======
 * @run testng/othervm/timeout=300 -XX:+UnlockExperimentalVMOptions -XX:-VMContinuations ThreadAPI
>>>>>>> 6ff2d89e
 */

import java.time.Duration;
import java.util.Arrays;
import java.util.ArrayList;
import java.util.List;
import java.util.Map;
import java.util.Set;
import java.util.concurrent.CopyOnWriteArrayList;
import java.util.concurrent.CountDownLatch;
import java.util.concurrent.ExecutorService;
import java.util.concurrent.Executor;
import java.util.concurrent.Executors;
import java.util.concurrent.ForkJoinPool;
import java.util.concurrent.ThreadFactory;
import java.util.concurrent.TimeUnit;
import java.util.concurrent.atomic.AtomicBoolean;
import java.util.concurrent.atomic.AtomicReference;
import java.util.concurrent.locks.LockSupport;
import java.util.concurrent.locks.ReentrantLock;
import java.util.stream.Stream;
import java.nio.channels.Selector;

import jdk.test.lib.thread.VThreadRunner;
import org.testng.SkipException;
import org.testng.annotations.Test;
import static org.testng.Assert.*;

public class ThreadAPI {
    private static final Object lock = new Object();

    /**
     * Test Thread.currentThread before/after park.
     */
    @Test
    public void testCurrentThread1() throws Exception {
        var before = new AtomicReference<Thread>();
        var after = new AtomicReference<Thread>();
        var thread = Thread.ofVirtual().start(() -> {
            before.set(Thread.currentThread());
            LockSupport.park();
            after.set(Thread.currentThread());
        });
        Thread.sleep(100); // give time for virtual thread to park
        LockSupport.unpark(thread);
        thread.join();
        assertTrue(before.get() == thread);
        assertTrue(after.get() == thread);
    }

    /**
     * Test Thread.currentThread before/after entering synchronized block.
     */
    @Test
    public void testCurrentThread2() throws Exception {
        var ref1 = new AtomicReference<Thread>();
        var ref2 = new AtomicReference<Thread>();
        var ref3 = new AtomicReference<Thread>();
        var thread = Thread.ofVirtual().unstarted(() -> {
            ref1.set(Thread.currentThread());
            synchronized (lock) {
                ref2.set(Thread.currentThread());
            }
            ref3.set(Thread.currentThread());
        });
        synchronized (lock) {
            thread.start();
            Thread.sleep(100); // give time for virtual thread to block
        }
        thread.join();
        assertTrue(ref1.get() == thread);
        assertTrue(ref2.get() == thread);
        assertTrue(ref3.get() == thread);
    }

    /**
     * Test Thread.currentThread before/after acquiring lock.
     */
    @Test
    public void testCurrentThread3() throws Exception {
        var ref1 = new AtomicReference<Thread>();
        var ref2 = new AtomicReference<Thread>();
        var ref3 = new AtomicReference<Thread>();
        var lock = new ReentrantLock();
        var thread = Thread.ofVirtual().unstarted(() -> {
            ref1.set(Thread.currentThread());
            lock.lock();
            try {
                ref2.set(Thread.currentThread());
            } finally {
                lock.unlock();
            }
            ref3.set(Thread.currentThread());
        });
        lock.lock();
        try {
            thread.start();
            Thread.sleep(100); // give time for virtual thread to block
        } finally {
            lock.unlock();
        }
        thread.join();
        assertTrue(ref1.get() == thread);
        assertTrue(ref2.get() == thread);
        assertTrue(ref3.get() == thread);
    }

    /**
     * Test Thread::run.
     */
    @Test
    public void testRun1() throws Exception {
        var ref = new AtomicBoolean();
        var thread = Thread.ofVirtual().unstarted(() -> ref.set(true));
        thread.run();
        assertFalse(ref.get());
    }

    /**
     * Test Thread::start.
     */
    @Test
    public void testStart1() throws Exception {
        var ref = new AtomicBoolean();
        var thread = Thread.ofVirtual().unstarted(() -> ref.set(true));
        assertFalse(ref.get());
        thread.start();
        thread.join();
        assertTrue(ref.get());
    }

    /**
     * Test Thread::start, thread already started.
     */
    @Test
    public void testStart2() throws Exception {
        var thread = Thread.ofVirtual().start(LockSupport::park);
        try {
            assertThrows(IllegalThreadStateException.class, thread::start);
        } finally {
            LockSupport.unpark(thread);
            thread.join();
        }
    }

    /**
     * Test Thread::start, thread already terminated.
     */
    @Test
    public void testStart3() throws Exception {
        var thread = Thread.ofVirtual().start(() -> { });
        thread.join();
        assertThrows(IllegalThreadStateException.class, thread::start);
    }

    /**
     * Test Thread.startVirtualThread.
     */
    @Test
    public void testStartVirtualThread() throws Exception {
        var ref = new AtomicReference<Thread>();
        Thread vthread = Thread.startVirtualThread(() -> {
            ref.set(Thread.currentThread());
            LockSupport.park();
        });
        try {
            assertTrue(vthread.isVirtual());

            // Thread.currentThread() returned the virtual thread
            Thread current;
            while ((current = ref.get()) == null) {
                Thread.sleep(10);
            }
            assertTrue(current == vthread);
        } finally {
            LockSupport.unpark(vthread);
        }

        assertThrows(NullPointerException.class, () -> Thread.startVirtualThread(null));
    }

    /**
     * Test Thread::stop from current thread.
     */
    @Test
    public void testStop1() throws Exception {
        VThreadRunner.run(() -> {
            Thread t = Thread.currentThread();
            assertThrows(UnsupportedOperationException.class, t::stop);
        });
    }

    /**
     * Test Thread::stop from another thread.
     */
    @Test
    public void testStop2() throws Exception {
        var thread = Thread.ofVirtual().start(() -> {
            try {
                Thread.sleep(20*1000);
            } catch (InterruptedException e) { }
        });
        try {
            assertThrows(UnsupportedOperationException.class, thread::stop);
        } finally {
            thread.interrupt();
            thread.join();
        }
    }

    /**
     * Test Thread::suspend from current thread.
     */
    @Test
    public void testSuspend1() throws Exception {
        VThreadRunner.run(() -> {
            Thread t = Thread.currentThread();
            assertThrows(UnsupportedOperationException.class, t::suspend);
        });
    }

    /**
     * Test Thread::suspend from another thread.
     */
    @Test
    public void testSuspend2() throws Exception {
        var thread = Thread.ofVirtual().start(() -> {
            try {
                Thread.sleep(20*1000);
            } catch (InterruptedException e) { }
        });
        try {
            assertThrows(UnsupportedOperationException.class, () -> thread.suspend());
        } finally {
            thread.interrupt();
            thread.join();
        }
    }

    /**
     * Test Thread::resume from current thread.
     */
    @Test
    public void testResume1() throws Exception {
        VThreadRunner.run(() -> {
            Thread t = Thread.currentThread();
            assertThrows(UnsupportedOperationException.class, t::resume);
        });
    }

    /**
     * Test Thread::resume from another thread.
     */
    @Test
    public void testResume2() throws Exception {
        var thread = Thread.ofVirtual().start(() -> {
            try {
                Thread.sleep(20*1000);
            } catch (InterruptedException e) { }
        });
        try {
            assertThrows(UnsupportedOperationException.class, () -> thread.resume());
        } finally {
            thread.interrupt();
            thread.join();
        }
    }

    /**
     * Test Thread.join before thread starts, platform thread invokes join.
     */
    @Test
    public void testJoin1() throws Exception {
        var thread = Thread.ofVirtual().unstarted(() -> { });

        thread.join();
        thread.join(0);
        thread.join(0, 0);
        thread.join(100);
        thread.join(100, 0);
        assertThrows(IllegalThreadStateException.class,
                () -> thread.join(Duration.ofMillis(-100)));
        assertThrows(IllegalThreadStateException.class,
                () -> thread.join(Duration.ofMillis(0)));
        assertThrows(IllegalThreadStateException.class,
                () -> thread.join(Duration.ofMillis(100)));
    }

    /**
     * Test Thread.join before thread starts, virtual thread invokes join.
     */
    @Test
    public void testJoin2() throws Exception {
        VThreadRunner.run(this::testJoin1);
    }

    /**
     * Test Thread.join where thread does not terminate, platform thread invokes join.
     */
    @Test
    public void testJoin3() throws Exception {
        var thread = Thread.ofVirtual().start(LockSupport::park);
        try {
            thread.join(100);
            thread.join(100, 0);
            thread.join(100, 100);
            thread.join(0, 100);
            assertFalse(thread.join(Duration.ofMillis(-100)));
            assertFalse(thread.join(Duration.ofMillis(0)));
            assertFalse(thread.join(Duration.ofMillis(100)));
            assertTrue(thread.isAlive());
        } finally {
            LockSupport.unpark(thread);
            thread.join();
        }
    }

    /**
     * Test Thread.join where thread does not terminate, virtual thread invokes join.
     */
    @Test
    public void testJoin4() throws Exception {
        VThreadRunner.run(this::testJoin3);
    }

    /**
     * Test Thread.join where thread terminates, platform thread invokes join.
     */
    @Test
    public void testJoin5() throws Exception {
        var thread = Thread.ofVirtual().start(() -> {
            try {
                Thread.sleep(50);
            } catch (InterruptedException e) { }
        });
        thread.join();
        assertFalse(thread.isAlive());
    }

    /**
     * Test Thread.join where thread terminates, virtual thread invokes join.
     */
    @Test
    public void testJoin6() throws Exception {
        VThreadRunner.run(this::testJoin5);
    }

    /**
     * Test Thread.join where thread terminates, platform thread invokes timed-join.
     */
    @Test
    public void testJoin7() throws Exception {
        var thread = Thread.ofVirtual().start(() -> {
            try {
                Thread.sleep(50);
            } catch (InterruptedException e) { }
        });
        thread.join(10*1000);
        assertFalse(thread.isAlive());
    }

    /**
     * Test Thread.join where thread terminates, virtual thread invokes timed-join.
     */
    @Test
    public void testJoin8() throws Exception {
        VThreadRunner.run(this::testJoin7);
    }

    /**
     * Test Thread.join where thread terminates, platform thread invokes timed-join.
     */
    @Test
    public void testJoin11() throws Exception {
        var thread = Thread.ofVirtual().start(() -> {
            try {
                Thread.sleep(100);
            } catch (InterruptedException e) { }
        });
        assertTrue(thread.join(Duration.ofSeconds(10)));
        assertFalse(thread.isAlive());
    }

    /**
     * Test Thread.join where thread terminates, virtual thread invokes timed-join.
     */
    @Test
    public void testJoin12() throws Exception {
        VThreadRunner.run(this::testJoin11);
    }

    /**
     * Test Thread.join where thread already terminated, platform thread invokes join.
     */
    @Test
    public void testJoin13() throws Exception {
        var thread = Thread.ofVirtual().start(() -> { });
        while (thread.isAlive()) {
            Thread.sleep(10);
        }
        thread.join();
        thread.join(0);
        thread.join(0, 0);
        thread.join(100);
        thread.join(100, 0);
        assertTrue(thread.join(Duration.ofMillis(-100)));
        assertTrue(thread.join(Duration.ofMillis(0)));
        assertTrue(thread.join(Duration.ofMillis(100)));
    }

    /**
     * Test Thread.join where thread already terminated, virtual thread invokes join.
     */
    @Test
    public void testJoin14() throws Exception {
        VThreadRunner.run(this::testJoin13);
    }

    /**
     * Test platform thread invoking Thread.join with interrupt status set.
     */
    @Test
    public void testJoin15() throws Exception {
        var thread = Thread.ofVirtual().start(LockSupport::park);
        Thread.currentThread().interrupt();
        try {
            assertThrows(InterruptedException.class, thread::join);
        } finally {
            Thread.interrupted();
            LockSupport.unpark(thread);
            thread.join();
        }
    }

    /**
     * Test virtual thread invoking Thread.join with interrupt status set.
     */
    @Test
    public void testJoin16() throws Exception {
        VThreadRunner.run(this::testJoin15);
    }

    /**
     * Test platform thread invoking timed-Thread.join with interrupt status set.
     */
    @Test
    public void testJoin17() throws Exception {
        var thread = Thread.ofVirtual().start(LockSupport::park);
        Thread.currentThread().interrupt();
        try {
            assertThrows(InterruptedException.class, () -> thread.join(100));
        } finally {
            Thread.interrupted();
            LockSupport.unpark(thread);
            thread.join();
        }
    }

    /**
     * Test virtual thread invoking timed-Thread.join with interrupt status set.
     */
    @Test
    public void testJoin18() throws Exception {
        VThreadRunner.run(this::testJoin17);
    }

    /**
     * Test platform thread invoking timed-Thread.join with interrupt status set.
     */
    @Test
    public void testJoin19() throws Exception {
        var thread = Thread.ofVirtual().start(LockSupport::park);
        Thread.currentThread().interrupt();
        try {
            assertThrows(InterruptedException.class,
                         () -> thread.join(Duration.ofMillis(100)));
        } finally {
            Thread.interrupted();
            LockSupport.unpark(thread);
            thread.join();
        }
    }

    /**
     * Test virtual thread invoking timed-Thread.join with interrupt status set.
     */
    @Test
    public void testJoin20() throws Exception {
        VThreadRunner.run(this::testJoin19);
    }

    /**
     * Test interrupt of platform thread blocked in Thread.join.
     */
    @Test
    public void testJoin21() throws Exception {
        var thread = Thread.ofVirtual().start(LockSupport::park);
        scheduleInterrupt(Thread.currentThread(), 100);
        try {
            assertThrows(InterruptedException.class, thread::join);
        } finally {
            Thread.interrupted();
            LockSupport.unpark(thread);
            thread.join();
        }
    }

    /**
     * Test interrupt of virtual thread blocked in Thread.join.
     */
    @Test
    public void testJoin22() throws Exception {
        VThreadRunner.run(this::testJoin17);
    }

    /**
     * Test interrupt of platform thread blocked in timed-Thread.join.
     */
    @Test
    public void testJoin23() throws Exception {
        var thread = Thread.ofVirtual().start(LockSupport::park);
        scheduleInterrupt(Thread.currentThread(), 100);
        try {
            assertThrows(InterruptedException.class, () -> thread.join(10*1000));
        } finally {
            Thread.interrupted();
            LockSupport.unpark(thread);
            thread.join();
        }
    }

    /**
     * Test interrupt of virtual thread blocked in Thread.join.
     */
    @Test
    public void testJoin24() throws Exception {
        VThreadRunner.run(this::testJoin23);
    }

    /**
     * Test interrupt of platform thread blocked in Thread.join.
     */
    @Test
    public void testJoin25() throws Exception {
        var thread = Thread.ofVirtual().start(LockSupport::park);
        scheduleInterrupt(Thread.currentThread(), 100);
        try {
            assertThrows(InterruptedException.class,
                         () -> thread.join(Duration.ofSeconds(10)));
        } finally {
            Thread.interrupted();
            LockSupport.unpark(thread);
            thread.join();
        }
    }

    /**
     * Test interrupt of virtual thread blocked in Thread.join.
     */
    @Test
    public void testJoin26() throws Exception {
        VThreadRunner.run(this::testJoin25);
    }

    /**
     * Test virtual thread calling Thread.join to wait for platform thread to terminate.
     */
    @Test
    public void testJoin27() throws Exception {
        AtomicBoolean done = new AtomicBoolean();
        VThreadRunner.run(() -> {
            var thread = new Thread(() -> {
                while (!done.get()) {
                    LockSupport.park();
                }
            });
            thread.start();
            try {
                assertFalse(thread.join(Duration.ofMillis(-100)));
                assertFalse(thread.join(Duration.ofMillis(0)));
                assertFalse(thread.join(Duration.ofMillis(100)));
            } finally {
                done.set(true);
                LockSupport.unpark(thread);
                thread.join();
            }
        });
    }

    /**
     * Test virtual thread calling Thread.join to wait for platform thread to terminate.
     */
    @Test
    public void testJoin28() throws Exception {
        long nanos = TimeUnit.NANOSECONDS.convert(2, TimeUnit.SECONDS);
        VThreadRunner.run(() -> {
            var thread = new Thread(() -> LockSupport.parkNanos(nanos));
            thread.start();
            try {
                assertTrue(thread.join(Duration.ofSeconds(Integer.MAX_VALUE)));
                assertFalse(thread.isAlive());
            } finally {
                LockSupport.unpark(thread);
                thread.join();
            }
        });
    }

    /**
     * Test virtual thread with interrupt status set calling Thread.join to wait
     * for platform thread to terminate.
     */
    @Test
    public void testJoin29() throws Exception {
        VThreadRunner.run(() -> {
            var thread = new Thread(LockSupport::park);
            thread.start();
            Thread.currentThread().interrupt();
            try {
                thread.join(Duration.ofSeconds(Integer.MAX_VALUE));
                fail();
            } catch (InterruptedException expected) {
                assertFalse(Thread.interrupted());
            } finally {
                LockSupport.unpark(thread);
                thread.join();
            }
        });
    }

    /**
     * Test interrupting virtual thread that is waiting in Thread.join for
     * platform thread to terminate.
     */
    @Test
    public void testJoin30() throws Exception {
        VThreadRunner.run(() -> {
            AtomicBoolean done = new AtomicBoolean();
            var thread = new Thread(() -> {
                while (!done.get()) {
                    LockSupport.park();
                }
            });
            thread.start();
            scheduleInterrupt(Thread.currentThread(), 100);
            try {
                thread.join(Duration.ofSeconds(Integer.MAX_VALUE));
                fail();
            } catch (InterruptedException expected) {
                assertFalse(Thread.interrupted());
            } finally {
                done.set(true);
                LockSupport.unpark(thread);
                thread.join();
            }
        });
    }

    /**
     * Test platform thread invoking Thread.join on a thread that is parking
     * and unparking.
     */
    @Test
    public void testJoin31() throws Exception {
        Thread thread = Thread.ofVirtual().start(() -> {
            synchronized (lock) {
                for (int i=0; i<10; i++) {
                    LockSupport.parkNanos(Duration.ofMillis(100).toNanos());
                }
            }
        });
        thread.join();
        assertFalse(thread.isAlive());
    }

    /**
     * Test virtual thread invoking Thread.join on a thread that is parking
     * and unparking.
     */
    @Test
    public void testJoin32() throws Exception {
        VThreadRunner.run(this::testJoin31);
    }

    /**
     * Test platform thread invoking timed-Thread.join on a thread that is parking
     * and unparking.
     */
    @Test
    public void testJoin33() throws Exception {
        AtomicBoolean done = new AtomicBoolean();
        Thread thread = Thread.ofVirtual().start(() -> {
            synchronized (lock) {
                while (!done.get()) {
                    LockSupport.parkNanos(Duration.ofMillis(100).toNanos());
                }
            }
        });
        try {
            assertFalse(thread.join(Duration.ofSeconds(1)));
        } finally {
            done.set(true);
        }
    }

    /**
     * Test virtual thread invoking timed-Thread.join on a thread that is parking
     * and unparking.
     */
    @Test
    public void testJoin34() throws Exception {
        VThreadRunner.run(this::testJoin33);
    }

    /**
     * Test Thread.join(null).
     */
    @Test
    public void testJoin35() throws Exception {
        var thread = Thread.ofVirtual().unstarted(LockSupport::park);

        // unstarted
        assertThrows(NullPointerException.class, () -> thread.join(null));

        // started
        thread.start();
        try {
            assertThrows(NullPointerException.class, () -> thread.join(null));
        } finally {
            LockSupport.unpark(thread);
        }
        thread.join();

        // terminated
        assertThrows(NullPointerException.class, () -> thread.join(null));
    }

    /**
     * Test Thread.interrupt on current thread.
     */
    @Test
    public void testInterrupt1() throws Exception {
        VThreadRunner.run(() -> {
            Thread me = Thread.currentThread();
            assertFalse(me.isInterrupted());
            me.interrupt();
            assertTrue(me.isInterrupted());
            Thread.interrupted();  // clear interrupt status
            assertFalse(me.isInterrupted());
            me.interrupt();
        });
    }

    /**
     * Test Thread.interrupt before thread started.
     */
    @Test
    public void testInterrupt2() throws Exception {
        var thread = Thread.ofVirtual().unstarted(() -> { });
        thread.interrupt();
        assertTrue(thread.isInterrupted());
    }

    /**
     * Test Thread.interrupt after thread started.
     */
    @Test
    public void testInterrupt3() throws Exception {
        var thread = Thread.ofVirtual().start(() -> { });
        thread.join();
        thread.interrupt();
        assertTrue(thread.isInterrupted());
    }

    /**
     * Test termination with interrupt status set.
     */
    @Test
    public void testInterrupt4() throws Exception {
        var thread = Thread.ofVirtual().start(() -> {
            Thread.currentThread().interrupt();
        });
        thread.join();
        assertTrue(thread.isInterrupted());
    }

    /**
     * Test Thread.interrupt of thread blocked in Selector.select.
     */
    @Test
    public void testInterrupt5() throws Exception {
        var exception = new AtomicReference<Exception>();
        var thread = Thread.ofVirtual().start(() -> {
            try {
                try (var sel = Selector.open()) {
                    sel.select();
                    assertTrue(Thread.currentThread().isInterrupted());
                }
            } catch (Exception e) {
                exception.set(e);
            }
        });
        Thread.sleep(100);  // give time for thread to block
        thread.interrupt();
        thread.join();
        assertTrue(exception.get() == null);
    }

    /**
     * Test Thread.interrupt of thread parked in sleep.
     */
    @Test
    public void testInterrupt6() throws Exception {
        var exception = new AtomicReference<Exception>();
        var thread = Thread.ofVirtual().start(() -> {
            try {
                try {
                    Thread.sleep(60*1000);
                    fail();
                } catch (InterruptedException e) {
                    // interrupt status should be reset
                    assertFalse(Thread.interrupted());
                }
            } catch (Exception e) {
                exception.set(e);
            }
        });
        Thread.sleep(100);  // give time for thread to block
        thread.interrupt();
        thread.join();
        assertTrue(exception.get() == null);
    }

    /**
     * Test Thread.interrupt of parked thread.
     */
    @Test
    public void testInterrupt7() throws Exception {
        var exception = new AtomicReference<Exception>();
        var thread = Thread.ofVirtual().start(() -> {
            try {
                LockSupport.park();
                assertTrue(Thread.currentThread().isInterrupted());
            } catch (Exception e) {
                exception.set(e);
            }
        });
        Thread.sleep(100);  // give time for thread to block
        thread.interrupt();
        thread.join();
        assertTrue(exception.get() == null);
    }

    /**
     * Test trying to park, wait or block with interrupt status set.
     */
    @Test
    public void testInterrupt8() throws Exception {
        VThreadRunner.run(() -> {
            Thread me = Thread.currentThread();
            me.interrupt();
            LockSupport.park();
            assertTrue(Thread.interrupted());
        });

        VThreadRunner.run(() -> {
            Thread me = Thread.currentThread();
            me.interrupt();
            synchronized (lock) {
                try {
                    lock.wait();
                    fail();
                } catch (InterruptedException expected) {
                    assertFalse(Thread.interrupted());
                }
            }
        });

        VThreadRunner.run(() -> {
            Thread me = Thread.currentThread();
            me.interrupt();
            try (Selector sel = Selector.open()) {
                sel.select();
                assertTrue(Thread.interrupted());
            }
        });
    }

    /**
     * Test Thread.getName and setName from current thread, started without name.
     */
    @Test
    public void testSetName1() throws Exception {
        VThreadRunner.run(() -> {
            Thread me = Thread.currentThread();
            assertTrue(me.getName().isEmpty());
            me.setName("fred");
            assertEquals(me.getName(), "fred");
        });
    }

    /**
     * Test Thread.getName and setName from current thread, started with name.
     */
    @Test
    public void testSetName2() throws Exception {
        VThreadRunner.run("fred", () -> {
            Thread me = Thread.currentThread();
            assertEquals(me.getName(), "fred");
            me.setName("joe");
            assertEquals(me.getName(), "joe");
        });
    }

    /**
     * Test Thread.getName and setName from another thread.
     */
    @Test
    public void testSetName3() throws Exception {
        var thread = Thread.ofVirtual().unstarted(LockSupport::park);
        assertTrue(thread.getName().isEmpty());

        // not started
        thread.setName("fred1");
        assertEquals(thread.getName(), "fred1");

        // started
        thread.start();
        try {
            assertEquals(thread.getName(), "fred1");
            thread.setName("fred2");
            assertEquals(thread.getName(), "fred2");
        } finally {
            LockSupport.unpark(thread);
            thread.join();
        }

        // terminated
        assertEquals(thread.getName(), "fred2");
        thread.setName("fred3");
        assertEquals(thread.getName(), "fred3");
    }

    /**
     * Test Thread.getPriority and setPriority from current thread.
     */
    @Test
    public void testSetPriority1() throws Exception {
        VThreadRunner.run(() -> {
            Thread me = Thread.currentThread();
            assertTrue(me.getPriority() == Thread.NORM_PRIORITY);

            me.setPriority(Thread.MAX_PRIORITY);
            assertTrue(me.getPriority() == Thread.NORM_PRIORITY);

            me.setPriority(Thread.NORM_PRIORITY);
            assertTrue(me.getPriority() == Thread.NORM_PRIORITY);

            me.setPriority(Thread.MIN_PRIORITY);
            assertTrue(me.getPriority() == Thread.NORM_PRIORITY);

            assertThrows(IllegalArgumentException.class, () -> me.setPriority(-1));
        });
    }

    /**
     * Test Thread.getPriority and setPriority from another thread.
     */
    @Test
    public void testSetPriority2() throws Exception {
        var thread = Thread.ofVirtual().unstarted(LockSupport::park);

        // not started
        assertTrue(thread.getPriority() == Thread.NORM_PRIORITY);

        thread.setPriority(Thread.MAX_PRIORITY);
        assertTrue(thread.getPriority() == Thread.NORM_PRIORITY);

        thread.setPriority(Thread.NORM_PRIORITY);
        assertTrue(thread.getPriority() == Thread.NORM_PRIORITY);

        thread.setPriority(Thread.MIN_PRIORITY);
        assertTrue(thread.getPriority() == Thread.NORM_PRIORITY);

        assertThrows(IllegalArgumentException.class, () -> thread.setPriority(-1));

        // running
        thread.start();
        try {
            assertTrue(thread.getPriority() == Thread.NORM_PRIORITY);
            thread.setPriority(Thread.NORM_PRIORITY);

            thread.setPriority(Thread.MAX_PRIORITY);
            assertTrue(thread.getPriority() == Thread.NORM_PRIORITY);

            thread.setPriority(Thread.NORM_PRIORITY);
            assertTrue(thread.getPriority() == Thread.NORM_PRIORITY);

            thread.setPriority(Thread.MIN_PRIORITY);
            assertTrue(thread.getPriority() == Thread.NORM_PRIORITY);

            assertThrows(IllegalArgumentException.class, () -> thread.setPriority(-1));

        } finally {
            LockSupport.unpark(thread);
        }
        thread.join();

        // terminated
        assertTrue(thread.getPriority() == Thread.NORM_PRIORITY);
    }

    /**
     * Test Thread.isDaemon and setDaemon from current thread.
     */
    @Test
    public void testSetDaemon1() throws Exception {
        VThreadRunner.run(() -> {
            Thread me = Thread.currentThread();
            assertTrue(me.isDaemon());
            assertThrows(IllegalThreadStateException.class, () -> me.setDaemon(true));
            assertThrows(IllegalArgumentException.class, () -> me.setDaemon(false));
        });
    }

    /**
     * Test Thread.isDaemon and setDaemon from another thread.
     */
    @Test
    public void testSetDaemon2() throws Exception {
        var thread = Thread.ofVirtual().unstarted(LockSupport::park);

        // not started
        assertTrue(thread.isDaemon());
        thread.setDaemon(true);
        assertThrows(IllegalArgumentException.class, () -> thread.setDaemon(false));

        // running
        thread.start();
        try {
            assertTrue(thread.isDaemon());
            assertThrows(IllegalThreadStateException.class, () -> thread.setDaemon(true));
            assertThrows(IllegalArgumentException.class, () -> thread.setDaemon(false));
        } finally {
            LockSupport.unpark(thread);
        }
        thread.join();

        // terminated
        assertTrue(thread.isDaemon());
    }

    /**
     * Test Thread.yield releases thread when not pinned.
     */
    @Test
    public void testYield1() throws Exception {
        if (!ThreadBuilders.supportsCustomScheduler())
            throw new SkipException("No support for custom schedulers");
        var list = new CopyOnWriteArrayList<String>();
        try (ExecutorService scheduler = Executors.newFixedThreadPool(1)) {
            Thread.Builder builder = ThreadBuilders.virtualThreadBuilder(scheduler);
            ThreadFactory factory = builder.factory();
            var thread = factory.newThread(() -> {
                list.add("A");
                var child = factory.newThread(() -> {
                    list.add("B");
                    Thread.yield();
                    list.add("B");
                });
                child.start();
                Thread.yield();
                list.add("A");
                try { child.join(); } catch (InterruptedException e) { }
            });
            thread.start();
            thread.join();
        }
        assertEquals(list, List.of("A", "B", "A", "B"));
    }

    /**
     * Test Thread.yield when thread is pinned.
     */
    @Test
    public void testYield2() throws Exception {
        if (!ThreadBuilders.supportsCustomScheduler())
            throw new SkipException("No support for custom schedulers");
        var list = new CopyOnWriteArrayList<String>();
        try (ExecutorService scheduler = Executors.newFixedThreadPool(1)) {
            Thread.Builder builder = ThreadBuilders.virtualThreadBuilder(scheduler);
            ThreadFactory factory = builder.factory();
            var thread = factory.newThread(() -> {
                list.add("A");
                var child = factory.newThread(() -> {
                    list.add("B");
                });
                child.start();
                synchronized (lock) {
                    Thread.yield();   // pinned so will be a no-op
                    list.add("A");
                }
                try { child.join(); } catch (InterruptedException e) { }
            });
            thread.start();
            thread.join();
        }
        assertEquals(list, List.of("A", "A", "B"));
    }

    /**
     * Test Thread.onSpinWait.
     */
    @Test
    public void testOnSpinWait() throws Exception {
        VThreadRunner.run(() -> {
            Thread me = Thread.currentThread();
            Thread.onSpinWait();
            assertTrue(Thread.currentThread() == me);
        });
    }

    /**
     * Test Thread.sleep(-1).
     */
    @Test
    public void testSleep1() throws Exception {
        VThreadRunner.run(() -> {
            assertThrows(IllegalArgumentException.class, () -> Thread.sleep(-1));
            assertThrows(IllegalArgumentException.class, () -> Thread.sleep(-1, 0));
            assertThrows(IllegalArgumentException.class, () -> Thread.sleep(0, -1));
            assertThrows(IllegalArgumentException.class, () -> Thread.sleep(0, 1_000_000));
        });
        VThreadRunner.run(() -> Thread.sleep(Duration.ofMillis(-1)));
    }

    /**
     * Test Thread.sleep(0).
     */
    @Test
    public void testSleep2() throws Exception {
        VThreadRunner.run(() -> Thread.sleep(0));
        VThreadRunner.run(() -> Thread.sleep(0, 0));
        VThreadRunner.run(() -> Thread.sleep(Duration.ofMillis(0)));
    }

    /**
     * Test Thread.sleep(2000), thread should sleep.
     */
    @Test
    public void testSleep3() throws Exception {
        VThreadRunner.run(() -> {
            long start = millisTime();
            Thread.sleep(2000);
            expectDuration(start, /*min*/1900, /*max*/4000);
        });
        VThreadRunner.run(() -> {
            long start = millisTime();
            Thread.sleep(2000, 0);
            expectDuration(start, /*min*/1900, /*max*/4000);
        });
        VThreadRunner.run(() -> {
            long start = millisTime();
            Thread.sleep(Duration.ofMillis(2000));
            expectDuration(start, /*min*/1900, /*max*/4000);
        });
    }

    /**
     * Test Thread.sleep with interrupt status set.
     */
    @Test
    public void testSleep4() throws Exception {
        VThreadRunner.run(() -> {
            Thread me = Thread.currentThread();
            me.interrupt();
            try {
                Thread.sleep(0);
                fail();
            } catch (InterruptedException e) {
                // expected
                assertFalse(me.isInterrupted());
            }
        });

        VThreadRunner.run(() -> {
            Thread me = Thread.currentThread();
            me.interrupt();
            try {
                Thread.sleep(0, 0);
                fail();
            } catch (InterruptedException e) {
                // expected
                assertFalse(me.isInterrupted());
            }
        });

        VThreadRunner.run(() -> {
            Thread me = Thread.currentThread();
            me.interrupt();
            try {
                Thread.sleep(1000);
                fail();
            } catch (InterruptedException e) {
                // expected
                assertFalse(me.isInterrupted());
            }
        });

        VThreadRunner.run(() -> {
            Thread me = Thread.currentThread();
            me.interrupt();
            try {
                Thread.sleep(1000, 0);
                fail();
            } catch (InterruptedException e) {
                // expected
                assertFalse(me.isInterrupted());
            }
        });

        VThreadRunner.run(() -> {
            Thread me = Thread.currentThread();
            me.interrupt();
            Thread.sleep(Duration.ofMillis(-1000));  // does nothing
            assertTrue(me.isInterrupted());
        });

        VThreadRunner.run(() -> {
            Thread me = Thread.currentThread();
            me.interrupt();
            try {
                Thread.sleep(Duration.ofMillis(0));
                fail();
            } catch (InterruptedException e) {
                // expected
                assertFalse(me.isInterrupted());
            }
        });

        VThreadRunner.run(() -> {
            Thread me = Thread.currentThread();
            me.interrupt();
            try {
                Thread.sleep(Duration.ofMillis(1000));
                fail();
            } catch (InterruptedException e) {
                // expected
                assertFalse(me.isInterrupted());
            }
        });
    }

    /**
     * Test interrupting Thread.sleep
     */
    @Test
    public void testSleep5() throws Exception {
        VThreadRunner.run(() -> {
            Thread t = Thread.currentThread();
            scheduleInterrupt(t, 2000);
            try {
                Thread.sleep(20*1000);
                fail();
            } catch (InterruptedException e) {
                // interrupt status should be cleared
                assertFalse(t.isInterrupted());
            }
        });

        VThreadRunner.run(() -> {
            Thread t = Thread.currentThread();
            scheduleInterrupt(t, 2000);
            try {
                Thread.sleep(20*1000, 0);
                fail();
            } catch (InterruptedException e) {
                // interrupt status should be cleared
                assertFalse(t.isInterrupted());
            }
        });

        VThreadRunner.run(() -> {
            Thread t = Thread.currentThread();
            scheduleInterrupt(t, 2000);
            try {
                Thread.sleep(Duration.ofSeconds(20));
                fail();
            } catch (InterruptedException e) {
                // interrupt status should be cleared
                assertFalse(t.isInterrupted());
            }
        });
    }

    /**
     * Test that Thread.sleep should not disrupt parking permit.
     */
    @Test
    public void testSleep6() throws Exception {
        VThreadRunner.run(() -> {
            LockSupport.unpark(Thread.currentThread());

            long start = millisTime();
            Thread.sleep(2000);
            expectDuration(start, /*min*/1900, /*max*/4000);

            // check that parking permit was not consumed
            LockSupport.park();
        });
    }

    /**
     * Test that Thread.sleep is not disrupted by unparking thread.
     */
    @Test
    public void testSleep7() throws Exception {
        AtomicReference<Exception> exc = new AtomicReference<>();
        var thread = Thread.ofVirtual().start(() -> {
            long start = millisTime();
            try {
                Thread.sleep(2000);
                long elapsed = millisTime() - start;
                if (elapsed < 1900) {
                    exc.set(new RuntimeException("sleep too short"));
                }
            } catch (InterruptedException e) {
                exc.set(e);
            }

        });
        // attempt to disrupt sleep
        for (int i=0; i<5; i++) {
            Thread.sleep(20);
            LockSupport.unpark(thread);
        }
        thread.join();
        Exception e = exc.get();
        if (e != null) {
            throw e;
        }
    }

    /**
     * Test Thread.sleep when pinned
     */
    @Test
    public void testSleep8() throws Exception {
        VThreadRunner.run(() -> {
            long start = millisTime();
            synchronized (lock) {
                Thread.sleep(2000);
            }
            expectDuration(start, /*min*/1900, /*max*/4000);
        });
    }

    /**
     * Test Thread.sleep when pinned and with interrupt status set
     */
    @Test
    public void testSleep9() throws Exception {
        VThreadRunner.run(() -> {
            Thread me = Thread.currentThread();
            me.interrupt();
            try {
                synchronized (lock) {
                    Thread.sleep(2000);
                }
                fail();
            } catch (InterruptedException e) {
                // expected
                assertFalse(me.isInterrupted());
            }
        });
    }

    /**
     * Test interrupting Thread.sleep when pinned
     */
    @Test
    public void testSleep10() throws Exception {
        VThreadRunner.run(() -> {
            Thread t = Thread.currentThread();
            scheduleInterrupt(t, 2000);
            try {
                synchronized (lock) {
                    Thread.sleep(20 * 1000);
                }
                fail();
            } catch (InterruptedException e) {
                // interrupt status should be cleared
                assertFalse(t.isInterrupted());
            }
        });
    }

    /**
     * Test Thread.sleep(null).
     */
    @Test
    public void testSleep11() throws Exception {
        assertThrows(NullPointerException.class, () -> Thread.sleep(null));
        VThreadRunner.run(() -> {
            assertThrows(NullPointerException.class, () -> Thread.sleep(null));
        });
    }

    /**
     * Returns the current time in milliseconds.
     */
    private static long millisTime() {
        long now = System.nanoTime();
        return TimeUnit.MILLISECONDS.convert(now, TimeUnit.NANOSECONDS);
    }

    /**
     * Check the duration of a task
     * @param start start time, in milliseconds
     * @param min minimum expected duration, in milliseconds
     * @param max maximum expected duration, in milliseconds
     * @return the duration (now - start), in milliseconds
     */
    private static void expectDuration(long start, long min, long max) {
        long duration = millisTime() - start;
        assertTrue(duration >= min,
                "Duration " + duration + "ms, expected >= " + min + "ms");
        assertTrue(duration <= max,
                "Duration " + duration + "ms, expected <= " + max + "ms");
    }

    /**
     * Test Thread.xxxContextClassLoader from the current thread.
     */
    @Test
    public void testContextClassLoader1() throws Exception {
        ClassLoader loader = new ClassLoader() { };
        VThreadRunner.run(() -> {
            Thread t = Thread.currentThread();
            t.setContextClassLoader(loader);
            assertTrue(t.getContextClassLoader() == loader);
        });
    }

    /**
     * Test inheriting initial value of TCCL from platform thread.
     */
    @Test
    public void testContextClassLoader2() throws Exception {
        ClassLoader loader = new ClassLoader() { };
        Thread t = Thread.currentThread();
        ClassLoader savedLoader = t.getContextClassLoader();
        t.setContextClassLoader(loader);
        try {
            VThreadRunner.run(() -> {
                assertTrue(Thread.currentThread().getContextClassLoader() == loader);
            });
        } finally {
            t.setContextClassLoader(savedLoader);
        }
    }

    /**
     * Test inheriting initial value of TCCL from virtual thread.
     */
    @Test
    public void testContextClassLoader3() throws Exception {
        VThreadRunner.run(() -> {
            ClassLoader loader = new ClassLoader() { };
            Thread.currentThread().setContextClassLoader(loader);
            VThreadRunner.run(() -> {
                assertTrue(Thread.currentThread().getContextClassLoader() == loader);
            });
        });
    }

    /**
     * Test inheriting initial value of TCCL through an intermediate virtual thread.
     */
    @Test
    public void testContextClassLoader4() throws Exception {
        ClassLoader loader = new ClassLoader() { };
        Thread t = Thread.currentThread();
        ClassLoader savedLoader = t.getContextClassLoader();
        t.setContextClassLoader(loader);
        try {
            VThreadRunner.run(() -> {
                VThreadRunner.run(() -> {
                    assertTrue(Thread.currentThread().getContextClassLoader() == loader);
                });
            });
        } finally {
            t.setContextClassLoader(savedLoader);
        }
    }

    /**
     * Test Thread.xxxContextClassLoader when thread locals not supported.
     */
    @Test
    public void testContextClassLoader5() throws Exception {
        ClassLoader scl = ClassLoader.getSystemClassLoader();
        ClassLoader loader = new ClassLoader() { };
        VThreadRunner.run(VThreadRunner.NO_THREAD_LOCALS, () -> {
            Thread t = Thread.currentThread();
            assertTrue(t.getContextClassLoader() == scl);
            assertThrows(UnsupportedOperationException.class,
                         () -> t.setContextClassLoader(loader));
            assertTrue(t.getContextClassLoader() == scl);
        });
    }

    /**
     * Test Thread.xxxContextClassLoader when thread does not inherit the
     * initial value of inheritable thread locals.
     */
    @Test
    public void testContextClassLoader6() throws Exception {
        VThreadRunner.run(() -> {
            ClassLoader loader = new ClassLoader() { };
            Thread.currentThread().setContextClassLoader(loader);
            int characteristics = VThreadRunner.NO_INHERIT_THREAD_LOCALS;
            VThreadRunner.run(characteristics, () -> {
                Thread t = Thread.currentThread();
                assertTrue(t.getContextClassLoader() == ClassLoader.getSystemClassLoader());
                t.setContextClassLoader(loader);
                assertTrue(t.getContextClassLoader() == loader);
            });
        });
    }

    /**
     * Test Thread.setUncaughtExceptionHandler.
     */
    @Test
    public void testUncaughtExceptionHandler1() throws Exception {
        class FooException extends RuntimeException { }
        var exception = new AtomicReference<Throwable>();
        Thread.UncaughtExceptionHandler handler = (thread, exc) -> exception.set(exc);
        Thread thread = Thread.ofVirtual().start(() -> {
            Thread me = Thread.currentThread();
            assertTrue(me.getUncaughtExceptionHandler() == me.getThreadGroup());
            me.setUncaughtExceptionHandler(handler);
            assertTrue(me.getUncaughtExceptionHandler() == handler);
            throw new FooException();
        });
        thread.join();
        assertTrue(exception.get() instanceof FooException);
        assertTrue(thread.getUncaughtExceptionHandler() == null);
    }

    /**
     * Test default UncaughtExceptionHandler.
     */
    @Test
    public void testUncaughtExceptionHandler2() throws Exception {
        class FooException extends RuntimeException { }
        var exception = new AtomicReference<Throwable>();
        Thread.UncaughtExceptionHandler handler = (thread, exc) -> exception.set(exc);
        Thread.UncaughtExceptionHandler savedHandler = Thread.getDefaultUncaughtExceptionHandler();
        Thread.setDefaultUncaughtExceptionHandler(handler);
        Thread thread;
        try {
            thread = Thread.ofVirtual().start(() -> {
                Thread me = Thread.currentThread();
                throw new FooException();
            });
            thread.join();
        } finally {
            Thread.setDefaultUncaughtExceptionHandler(savedHandler);
        }
        assertTrue(exception.get() instanceof FooException);
        assertTrue(thread.getUncaughtExceptionHandler() == null);
    }

    /**
     * Test no UncaughtExceptionHandler set.
     */
    @Test
    public void testUncaughtExceptionHandler3() throws Exception {
        class FooException extends RuntimeException { }
        Thread thread = Thread.ofVirtual().start(() -> {
            throw new FooException();
        });
        thread.join();
        assertTrue(thread.getUncaughtExceptionHandler() == null);
    }

    /**
     * Test Thread::threadId and getId.
     */
    @Test
    public void testThreadId1() throws Exception {
        record ThreadIds(long threadId, long id) { }
        var ref = new AtomicReference<ThreadIds>();

        Thread vthread = Thread.ofVirtual().unstarted(() -> {
            Thread thread = Thread.currentThread();
            ref.set(new ThreadIds(thread.threadId(), thread.getId()));
            LockSupport.park();
        });

        // unstarted
        long tid = vthread.threadId();

        // running
        ThreadIds tids;
        vthread.start();
        try {
            while ((tids = ref.get()) == null) {
                Thread.sleep(10);
            }
            assertTrue(tids.threadId() == tid);
            assertTrue(tids.id() == tid);
        } finally {
            LockSupport.unpark(vthread);
            vthread.join();
        }

        // terminated
        assertTrue(vthread.threadId() == tid);
        assertTrue(vthread.getId() == tid);
    }

    /**
     * Test that each Thread has a unique ID
     */
    @Test
    public void testThreadId2() throws Exception {
        // thread ID should be unique
        long tid1 = Thread.ofVirtual().unstarted(() -> { }).threadId();
        long tid2 = Thread.ofVirtual().unstarted(() -> { }).threadId();
        long tid3 = Thread.currentThread().threadId();
        assertFalse(tid1 == tid2);
        assertFalse(tid1 == tid3);
        assertFalse(tid2 == tid3);
    }

    /**
     * Test Thread::getState when thread is not started.
     */
    @Test
    public void testGetState1() {
        var thread = Thread.ofVirtual().unstarted(() -> { });
        assertTrue(thread.getState() == Thread.State.NEW);
    }

    /**
     * Test Thread::getState when thread is runnable (mounted).
     */
    @Test
    public void testGetState2() throws Exception {
        VThreadRunner.run(() -> {
            Thread.State state = Thread.currentThread().getState();
            assertTrue(state == Thread.State.RUNNABLE);
        });
    }

    /**
     * Test Thread::getState when thread is runnable (not mounted).
     */
    @Test
    public void testGetState3() throws Exception {
        if (!ThreadBuilders.supportsCustomScheduler())
            throw new SkipException("No support for custom schedulers");
        AtomicBoolean completed = new AtomicBoolean();
        try (ExecutorService scheduler = Executors.newFixedThreadPool(1)) {
            Thread.Builder builder = ThreadBuilders.virtualThreadBuilder(scheduler);
            Thread t1 = builder.start(() -> {
                Thread t2 = builder.unstarted(LockSupport::park);
                assertTrue(t2.getState() == Thread.State.NEW);

                // start t2 to make it runnable
                t2.start();
                try {
                    assertTrue(t2.getState() == Thread.State.RUNNABLE);

                    // yield to allow t2 to run and park
                    Thread.yield();
                    assertTrue(t2.getState() == Thread.State.WAITING);
                } finally {
                    // unpark t2 to make it runnable again
                    LockSupport.unpark(t2);
                }

                // t2 should be runnable (not mounted)
                assertTrue(t2.getState() == Thread.State.RUNNABLE);

                completed.set(true);
            });
            t1.join();
        }
        assertTrue(completed.get() == true);
    }

    /**
     * Test Thread::getState when thread is parked.
     */
    @Test
    public void testGetState4() throws Exception {
        var thread = Thread.ofVirtual().start(LockSupport::park);
        while (thread.getState() != Thread.State.WAITING) {
            Thread.sleep(20);
        }
        LockSupport.unpark(thread);
        thread.join();
    }

    /**
     * Test Thread::getState when thread is parked while holding a monitor.
     */
    @Test
    public void testGetState5() throws Exception {
        var thread = Thread.ofVirtual().start(() -> {
            synchronized (lock) {
                LockSupport.park();
            }
        });
        while (thread.getState() != Thread.State.WAITING) {
            Thread.sleep(20);
        }
        LockSupport.unpark(thread);
        thread.join();
    }

    /**
     * Test Thread::getState when thread is waiting for a monitor.
     */
    @Test
    public void testGetState6() throws Exception {
        var thread = Thread.ofVirtual().unstarted(() -> {
            synchronized (lock) { }
        });
        synchronized (lock) {
            thread.start();
            while (thread.getState() != Thread.State.BLOCKED) {
                Thread.sleep(20);
            }
        }
        thread.join();
    }

    /**
     * Test Thread::getState when thread is waiting in Object.wait.
     */
    @Test
    public void testGetState7() throws Exception {
        var thread = Thread.ofVirtual().start(() -> {
            synchronized (lock) {
                try { lock.wait(); } catch (InterruptedException e) { }
            }
        });
        while (thread.getState() != Thread.State.WAITING) {
            Thread.sleep(20);
        }
        thread.interrupt();
        thread.join();
    }

    /**
     * Test Thread::getState when thread is terminated.
     */
    @Test
    public void testGetState8() throws Exception {
        var thread = Thread.ofVirtual().start(() -> { });
        thread.join();
        assertTrue(thread.getState() == Thread.State.TERMINATED);
    }

    /**
     * Test Thread::isAlive.
     */
    @Test
    public void testIsAlive1() throws Exception {
        // unstarted
        var thread = Thread.ofVirtual().unstarted(LockSupport::park);
        assertFalse(thread.isAlive());

        // started
        thread.start();
        try {
            assertTrue(thread.isAlive());
        } finally {
            LockSupport.unpark(thread);
            thread.join();
        }

        // terminated
        assertFalse(thread.isAlive());
    }

    /**
     * Test Thread.holdLock when lock not held.
     */
    @Test
    public void testHoldsLock1() throws Exception {
        VThreadRunner.run(() -> {
            var lock = new Object();
            assertFalse(Thread.holdsLock(lock));
        });
    }

    /**
     * Test Thread.holdLock when lock held.
     */
    @Test
    public void testHoldsLock2() throws Exception {
        VThreadRunner.run(() -> {
            var lock = new Object();
            synchronized (lock) {
                assertTrue(Thread.holdsLock(lock));
            }
        });
    }

    /**
     * Test Thread::getStackTrace on unstarted thread.
     */
    @Test
    public void testGetStackTrace1() {
        var thread = Thread.ofVirtual().unstarted(() -> { });
        StackTraceElement[] stack = thread.getStackTrace();
        assertTrue(stack.length == 0);
    }

    /**
     * Test Thread::getStackTrace on thread that has been started but
     * has not run.
     */
    @Test
    public void testGetStackTrace2() throws Exception {
        if (!ThreadBuilders.supportsCustomScheduler())
            throw new SkipException("Requires continuations support");
        List<Thread> threads = new ArrayList<>();
        AtomicBoolean done = new AtomicBoolean();
        try {
            Thread target = null;

            // start virtual threads that are CPU bound until we find a thread
            // that does not run. This is done while holding a monitor to
            // allow this test run in the context of a virtual thread.
            synchronized (this) {
                while (target == null) {
                    CountDownLatch latch = new CountDownLatch(1);
                    Thread vthread = Thread.ofVirtual().start(() -> {
                        latch.countDown();
                        while (!done.get()) { }
                    });
                    threads.add(vthread);
                    if (!latch.await(3, TimeUnit.SECONDS)) {
                        // thread did not run
                        target = vthread;
                    }
                }
            }

            // stack trace should be empty
            StackTraceElement[] stack = target.getStackTrace();
            assertTrue(stack.length == 0);
        } finally {
            done.set(true);

            // wait for threads to terminate
            for (Thread thread : threads) {
                thread.join();
            }
        }
    }

    /**
     * Test Thread::getStackTrace on running thread.
     */
    @Test
    public void testGetStackTrace3() throws Exception {
        var sel = Selector.open();
        var thread = Thread.ofVirtual().start(() -> {
            try { sel.select(); } catch (Exception e) { }
        });
        try {
            while (!contains(thread.getStackTrace(), "select")) {
                assertTrue(thread.isAlive());
                Thread.sleep(20);
            }
        } finally {
            sel.close();
            thread.join();
        }
    }

    /**
     * Test Thread::getStackTrace on thread waiting in Object.wait.
     */
    @Test
    public void testGetStackTrace4() throws Exception {
        if (!ThreadBuilders.supportsCustomScheduler())
            throw new SkipException("No support for custom schedulers");
        try (ForkJoinPool pool = new ForkJoinPool(1)) {
            AtomicReference<Thread> ref = new AtomicReference<>();
            Executor scheduler = task -> {
                pool.submit(() -> {
                    ref.set(Thread.currentThread());
                    task.run();
                });
            };

            Thread.Builder builder = ThreadBuilders.virtualThreadBuilder(scheduler);
            Thread vthread = builder.start(() -> {
                synchronized (lock) {
                    try {
                        lock.wait();
                    } catch (Exception e) { }
                }
            });

            // get carrier Thread
            Thread carrier;
            while ((carrier = ref.get()) == null) {
                Thread.sleep(20);
            }

            // wait for virtual thread to block in wait
            while (vthread.getState() != Thread.State.WAITING) {
                Thread.sleep(20);
            }

            // get stack trace of both carrier and virtual thread
            StackTraceElement[] carrierStackTrace = carrier.getStackTrace();
            StackTraceElement[] vthreadStackTrace = vthread.getStackTrace();

            // allow virtual thread to terminate
            synchronized (lock) {
                lock.notifyAll();
            }

            // check carrier thread's stack trace
            assertTrue(contains(carrierStackTrace, "java.util.concurrent.ForkJoinPool.runWorker"));
            assertFalse(contains(carrierStackTrace, "java.lang.Object.wait"));

            // check virtual thread's stack trace
            assertFalse(contains(vthreadStackTrace, "java.util.concurrent.ForkJoinPool.runWorker"));
            assertTrue(contains(vthreadStackTrace, "java.lang.Object.wait"));
        }
    }

    /**
     * Test Thread::getStackTrace on parked thread.
     */
    @Test
    public void testGetStackTrace5() throws Exception {
        var thread = Thread.ofVirtual().start(LockSupport::park);

        // wait for thread to park
        while (thread.getState() != Thread.State.WAITING) {
            Thread.sleep(20);
        }

        try {
            StackTraceElement[] stack = thread.getStackTrace();
            assertTrue(contains(stack, "LockSupport.park"));
        } finally {
            LockSupport.unpark(thread);
            thread.join();
        }
    }

    /**
     * Test Thread::getStackTrace on terminated thread.
     */
    @Test
    public void testGetStackTrace6() throws Exception {
        var thread = Thread.ofVirtual().start(() -> { });
        thread.join();
        StackTraceElement[] stack = thread.getStackTrace();
        assertTrue(stack.length == 0);
    }

    /**
     * Test that Thread.getAllStackTraces does not include virtual threads.
     */
    @Test
    public void testGetAllStackTraces1() throws Exception {
        VThreadRunner.run(() -> {
            Set<Thread> threads = Thread.getAllStackTraces().keySet();
            assertFalse(threads.stream().anyMatch(Thread::isVirtual));
        });
    }

    /**
     * Test that Thread.getAllStackTraces includes carrier threads.
     */
    @Test
    public void testGetAllStackTraces2() throws Exception {
        if (!ThreadBuilders.supportsCustomScheduler())
            throw new SkipException("No support for custom schedulers");
        try (ForkJoinPool pool = new ForkJoinPool(1)) {
            AtomicReference<Thread> ref = new AtomicReference<>();
            Executor scheduler = task -> {
                pool.submit(() -> {
                    ref.set(Thread.currentThread());
                    task.run();
                });
            };

            Thread.Builder builder = ThreadBuilders.virtualThreadBuilder(scheduler);
            Thread vthread = builder.start(() -> {
                synchronized (lock) {
                    try {
                        lock.wait();
                    } catch (Exception e) { }
                }
            });

            // get carrier Thread
            Thread carrier;
            while ((carrier = ref.get()) == null) {
                Thread.sleep(20);
            }

            // wait for virtual thread to block in wait
            while (vthread.getState() != Thread.State.WAITING) {
                Thread.sleep(20);
            }

            // get all stack traces
            Map<Thread, StackTraceElement[]> map = Thread.getAllStackTraces();

            // allow virtual thread to terminate
            synchronized (lock) {
                lock.notifyAll();
            }

            // get stack trace for the carrier thread
            StackTraceElement[] stackTrace = map.get(carrier);
            assertTrue(stackTrace != null);
            assertTrue(contains(stackTrace, "java.util.concurrent.ForkJoinPool"));
            assertFalse(contains(stackTrace, "java.lang.Object.wait"));

            // there should be no stack trace for the virtual thread
            assertTrue(map.get(vthread) == null);
        }
    }

    private boolean contains(StackTraceElement[] stack, String expected) {
        return Stream.of(stack)
                .map(Object::toString)
                .anyMatch(s -> s.contains(expected));
    }

    /**
     * Test Thread::getThreadGroup on virtual thread created by platform thread.
     */
    @Test
    public void testThreadGroup1() throws Exception {
        var thread = Thread.ofVirtual().unstarted(LockSupport::park);
        var vgroup = thread.getThreadGroup();
        thread.start();
        try {
            assertTrue(thread.getThreadGroup() == vgroup);
        } finally {
            LockSupport.unpark(thread);
            thread.join();
        }
        assertTrue(thread.getThreadGroup() == null);
    }

    /**
     * Test Thread::getThreadGroup on platform thread created by virtual thread.
     */
    @Test
    public void testThreadGroup2() throws Exception {
        VThreadRunner.run(() -> {
            ThreadGroup vgroup = Thread.currentThread().getThreadGroup();
            Thread child = new Thread(() -> { });
            ThreadGroup group = child.getThreadGroup();
            assertTrue(group == vgroup);
        });
    }

    /**
     * Test ThreadGroup returned by Thread::getThreadGroup and subgroup
     * created with 2-arg ThreadGroup constructor.
     */
    @Test
    public void testThreadGroup3() throws Exception {
        var ref = new AtomicReference<ThreadGroup>();
        var thread = Thread.startVirtualThread(() -> {
            ref.set(Thread.currentThread().getThreadGroup());
        });
        thread.join();

        ThreadGroup vgroup = ref.get();
        assertTrue(vgroup.getMaxPriority() == Thread.MAX_PRIORITY);

        ThreadGroup group = new ThreadGroup(vgroup, "group");
        assertTrue(group.getParent() == vgroup);
        assertTrue(group.getMaxPriority() == Thread.MAX_PRIORITY);

        vgroup.setMaxPriority(Thread.MAX_PRIORITY - 1);
        assertTrue(vgroup.getMaxPriority() == Thread.MAX_PRIORITY);
        assertTrue(group.getMaxPriority() == Thread.MAX_PRIORITY - 1);

        vgroup.setMaxPriority(Thread.MIN_PRIORITY);
        assertTrue(vgroup.getMaxPriority() == Thread.MAX_PRIORITY);
        assertTrue(group.getMaxPriority() == Thread.MIN_PRIORITY);
    }

    /**
     * Test ThreadGroup returned by Thread::getThreadGroup and subgroup
     * created with 1-arg ThreadGroup constructor.
     */
    @Test
    public void testThreadGroup4() throws Exception {
        VThreadRunner.run(() -> {
            ThreadGroup vgroup = Thread.currentThread().getThreadGroup();

            assertTrue(vgroup.getMaxPriority() == Thread.MAX_PRIORITY);

            ThreadGroup group = new ThreadGroup("group");
            assertTrue(group.getParent() == vgroup);
            assertTrue(group.getMaxPriority() == Thread.MAX_PRIORITY);

            vgroup.setMaxPriority(Thread.MAX_PRIORITY - 1);
            assertTrue(vgroup.getMaxPriority() == Thread.MAX_PRIORITY);
            assertTrue(group.getMaxPriority() == Thread.MAX_PRIORITY - 1);

            vgroup.setMaxPriority(Thread.MIN_PRIORITY);
            assertTrue(vgroup.getMaxPriority() == Thread.MAX_PRIORITY);
            assertTrue(group.getMaxPriority() == Thread.MIN_PRIORITY);
        });
    }

    /**
     * Test Thread.enumerate(false).
     */
    @Test
    public void testEnumerate1() throws Exception {
        VThreadRunner.run(() -> {
            ThreadGroup vgroup = Thread.currentThread().getThreadGroup();
            Thread[] threads = new Thread[100];
            int n = vgroup.enumerate(threads, /*recurse*/false);
            assertTrue(n == 0);
        });
    }

    /**
     * Test Thread.enumerate(true).
     */
    @Test
    public void testEnumerate2() throws Exception {
        VThreadRunner.run(() -> {
            ThreadGroup vgroup = Thread.currentThread().getThreadGroup();
            Thread[] threads = new Thread[100];
            int n = vgroup.enumerate(threads, /*recurse*/true);
            assertFalse(Arrays.stream(threads, 0, n).anyMatch(Thread::isVirtual));
        });
    }

    /**
     * Test equals and hashCode.
     */
    @Test
    public void testEqualsAndHashCode() throws Exception {
        Thread vthread1 = Thread.ofVirtual().unstarted(LockSupport::park);
        Thread vthread2 = Thread.ofVirtual().unstarted(LockSupport::park);

        // unstarted
        assertEquals(vthread1, vthread1);
        assertNotEquals(vthread1, vthread2);
        assertEquals(vthread2, vthread2);
        assertNotEquals(vthread2, vthread1);
        int hc1 = vthread1.hashCode();
        int hc2 = vthread2.hashCode();

        vthread1.start();
        vthread2.start();
        try {
            // started, maybe running or parked
            assertEquals(vthread1, vthread1);
            assertNotEquals(vthread1, vthread2);
            assertEquals(vthread2, vthread2);
            assertNotEquals(vthread2, vthread1);
            assertTrue(vthread1.hashCode() == hc1);
            assertTrue(vthread2.hashCode() == hc2);
        } finally {
            LockSupport.unpark(vthread1);
            LockSupport.unpark(vthread2);
        }
        vthread1.join();
        vthread2.join();

        // terminated
        assertEquals(vthread1, vthread1);
        assertNotEquals(vthread1, vthread2);
        assertEquals(vthread2, vthread2);
        assertNotEquals(vthread2, vthread1);
        assertTrue(vthread1.hashCode() == hc1);
        assertTrue(vthread2.hashCode() == hc2);
    }

    /**
     * Test toString on unstarted thread.
     */
    @Test
    public void testToString1() {
        Thread thread = Thread.ofVirtual().unstarted(() -> { });
        thread.setName("fred");
        assertTrue(thread.toString().contains("fred"));
    }

    /**
     * Test toString on running thread.
     */
    @Test
    public void testToString2() throws Exception {
        VThreadRunner.run(() -> {
            Thread me = Thread.currentThread();
            me.setName("fred");
            assertTrue(me.toString().contains("fred"));
        });
    }

    /**
     * Test toString on parked thread.
     */
    @Test
    public void testToString3() throws Exception {
        Thread thread = Thread.ofVirtual().start(() -> {
            Thread me = Thread.currentThread();
            me.setName("fred");
            LockSupport.park();
        });
        while (thread.getState() != Thread.State.WAITING) {
            Thread.sleep(10);
        }
        try {
            assertTrue(thread.toString().contains("fred"));
        } finally {
            LockSupport.unpark(thread);
            thread.join();
        }
    }

    /**
     * Test toString on terminated thread.
     */
    @Test
    public void testToString4() throws Exception {
        Thread thread = Thread.ofVirtual().start(() -> {
            Thread me = Thread.currentThread();
            me.setName("fred");
        });
        thread.join();
        assertTrue(thread.toString().contains("fred"));
    }

    /**
     * Schedule a thread to be interrupted after a delay.
     */
    private static void scheduleInterrupt(Thread thread, long delay) {
        Runnable interruptTask = () -> {
            try {
                Thread.sleep(delay);
                thread.interrupt();
            } catch (Exception e) {
                e.printStackTrace();
            }
        };
        new Thread(interruptTask).start();
    }
}<|MERGE_RESOLUTION|>--- conflicted
+++ resolved
@@ -37,11 +37,7 @@
  * @enablePreview
  * @modules java.base/java.lang:+open
  * @library /test/lib
-<<<<<<< HEAD
- * @run testng/othervm/timeout=300 -XX:-VMContinuations ThreadAPI
-=======
  * @run testng/othervm/timeout=300 -XX:+UnlockExperimentalVMOptions -XX:-VMContinuations ThreadAPI
->>>>>>> 6ff2d89e
  */
 
 import java.time.Duration;

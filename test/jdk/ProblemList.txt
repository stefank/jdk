###########################################################################
#
# Copyright (c) 2009, 2018, Oracle and/or its affiliates. All rights reserved.
# DO NOT ALTER OR REMOVE COPYRIGHT NOTICES OR THIS FILE HEADER.
#
# This code is free software; you can redistribute it and/or modify it
# under the terms of the GNU General Public License version 2 only, as
# published by the Free Software Foundation.
#
# This code is distributed in the hope that it will be useful, but WITHOUT
# ANY WARRANTY; without even the implied warranty of MERCHANTABILITY or
# FITNESS FOR A PARTICULAR PURPOSE.  See the GNU General Public License
# version 2 for more details (a copy is included in the LICENSE file that
# accompanied this code).
#
# You should have received a copy of the GNU General Public License version
# 2 along with this work; if not, write to the Free Software Foundation,
# Inc., 51 Franklin St, Fifth Floor, Boston, MA 02110-1301 USA.
#
# Please contact Oracle, 500 Oracle Parkway, Redwood Shores, CA 94065 USA
# or visit www.oracle.com if you need additional information or have any
# questions.
#
###########################################################################
#
# List of tests that should not be run by test/Makefile, for various reasons:
#   1. Does not run with jtreg -samevm mode
#   2. Causes problems in jtreg -samevm mode for jtreg or tests that follow it
#   3. The test is too slow or consumes too many system resources
#   4. The test fails when run on any official build systems
#
# It is possible that a test being on this list is a mistake, and that some
#   other test in samevm mode caused tests to fail, mistakes happen.
#
# Tests marked @ignore are not run by test/Makefile, but harmless to be listed.
#
# Tests that explicitly state "@run main/othervm ...", and are not listed here,
#   will be run in the same batch as the samevm tests.
#
# Shell tests are othervm by default.
#
# List items are testnames followed by labels, all MUST BE commented
#   as to why they are here and use a label:
#     generic-all   Problems on all platforms
#     generic-ARCH  Where ARCH is one of: sparc, sparcv9, x64, i586, ppc64,
#                   ppc64le, s390x etc.
#     OSNAME-all    Where OSNAME is one of: solaris, linux, windows, macosx, aix
#     OSNAME-ARCH   Specific on to one OSNAME and ARCH, e.g. solaris-amd64
#     OSNAME-REV    Specific on to one OSNAME and REV, e.g. solaris-5.8
#
# More than one label is allowed but must be on the same line comma seperated,
# without spaces.
# If there are several lines mentioning the same test, the last one is used.
#
#############################################################################
#
# Running the tests:
#    cd test && make JT_HOME=jtreg_home PRODUCT_HOME=jdk_home jdk_all
#  Or instead of jdk_all, use any of the jdk_* targets.
#
# Samevm Notes:
#  * Although some tests may have only been seen to fail on some platforms,
#    they might be flagged as 'generic-all' because the problem they have
#    could cause hidden slowdowns on other platforms.
#    Most samevm problems will be generic-all, but windows usually dislikes
#    them the most.
#    Address already in use or connection errors indicate a generic port issue.
#    (this is not necessarily a samevm issue, but an issue for running the tests
#     on shared machines, two people or two test runs will collide).
#  * Samevm problem (windows in particular) is not closing all input/output
#  * Samevm problem when a test calls setSecurityManager()
#  * Samevm problem with setHttps*() is used? (not exactly sure here)
#  * Samevm problem when stuffing system properties with non Strings or anything
#  * Samevm problem when changing vm settings, or registering any vm actions
#  * Samevm problems with deleteOnExit(), if it must happen at end of test
#  * Samevm problems with URLClassLoader? (no details here)
#  * Samevm problems with dependence on predictable GC or finalizations
#
# Any of the above problems may mean the test needs to be flagged as "othervm".
#
#############################################################################
#
# Fixing the tests:
#
# Some tests just may need to be run with "othervm", and that can easily be
#   done by adding a @run line (or modifying any existing @run):
#      @run main/othervm NameOfMainClass
#   Make sure this @run follows any use of @library.
#   Otherwise, if the test is a samevm possibility, make sure the test is
#     cleaning up after itself, closing all streams, deleting temp files, etc.
#
# Keep in mind that the bug could be in many places, and even different per
#   platform, it could be a bug in any one of:
#      - the testcase
#      - the jdk (jdk classes, native code, or hotspot)
#      - the native compiler
#      - the javac compiler
#      - the OS (depends on what the testcase does)
#
# If you managed to really fix one of these tests, here is how you can
#    remove tests from this list:
#  1. Make sure test passes on all platforms with samevm, or mark it othervm
#  2. Make sure test passes on all platforms when run with it's entire group
#  3. Make sure both VMs are tested, -server and -client, if possible
#  4. Use your favorite build and test system to verify these results
#  5. Delete lines in this file, include the changes with your test changes
#
# You may need to repeat your testing 2 or even 3 times to verify good
#   results, some of these samevm failures are not very predictable.
#
#############################################################################

############################################################################

# jdk_awt

java/awt/BasicStroke/DashScaleMinWidth.java 8198411 windows-all
java/awt/BasicStroke/DashZeroWidth.java 8198411 windows-all
java/awt/event/MouseEvent/MouseClickTest/MouseClickTest.html 8168389 windows-all,macosx-all
java/awt/Focus/ActualFocusedWindowTest/ActualFocusedWindowBlockingTest.java 8168408 windows-all,macosx-all
java/awt/Focus/FocusOwnerFrameOnClick/FocusOwnerFrameOnClick.java 8081489 generic-all
java/awt/Focus/IconifiedFrameFocusChangeTest/IconifiedFrameFocusChangeTest.java 6849364 generic-all
java/awt/Focus/AutoRequestFocusTest/AutoRequestFocusToFrontTest.java 6848406 generic-all
java/awt/Focus/AutoRequestFocusTest/AutoRequestFocusSetVisibleTest.java 6848407 generic-all
java/awt/Frame/MaximizedUndecorated/MaximizedUndecorated.java 8022302 generic-all

java/awt/FileDialog/FileDialogIconTest/FileDialogIconTest.java 8160558 windows-all
java/awt/FileDialog/8003399/bug8003399.java 8198334 windows-all
java/awt/event/MouseWheelEvent/InfiniteRecursion/InfiniteRecursion.java 8060176 windows-all,macosx-all
java/awt/event/MouseWheelEvent/InfiniteRecursion/InfiniteRecursion_1.java 8060176 windows-all,macosx-all
java/awt/dnd/MissingEventsOnModalDialog/MissingEventsOnModalDialogTest.java 8164464 linux-all,macosx-all
java/awt/dnd/URIListBetweenJVMsTest/URIListBetweenJVMsTest.html 8171510 macosx-all
javax/swing/dnd/7171812/bug7171812.java 8041447 macosx-all
java/awt/Focus/ChoiceFocus/ChoiceFocus.java 8169103 windows-all,macosx-all
java/awt/Focus/ClearLwQueueBreakTest/ClearLwQueueBreakTest.java 8198618 macosx-all
java/awt/Focus/ConsumeNextKeyTypedOnModalShowTest/ConsumeNextKeyTypedOnModalShowTest.java 6986252 macosx-all
java/awt/Focus/FocusTraversalPolicy/ButtonGroupLayoutTraversal/ButtonGroupLayoutTraversalTest.java 8198619 macosx-all
java/awt/Focus/KeyEventForBadFocusOwnerTest/KeyEventForBadFocusOwnerTest.java 8198621 macosx-all
java/awt/Focus/MouseClickRequestFocusRaceTest/MouseClickRequestFocusRaceTest.java 8194753 linux-all,macosx-all
java/awt/Focus/NoAutotransferToDisabledCompTest/NoAutotransferToDisabledCompTest.java 7152980 macosx-all
java/awt/Focus/ShowFrameCheckForegroundTest/ShowFrameCheckForegroundTest.java 8028701 macosx-all,linux-all
java/awt/Focus/SimpleWindowActivationTest/SimpleWindowActivationTest.java 8159599 macosx-all
java/awt/Focus/TypeAhead/TestFocusFreeze.java 8198622 macosx-all
java/awt/Focus/WrongKeyTypedConsumedTest/WrongKeyTypedConsumedTest.java 8169096 macosx-all
java/awt/event/KeyEvent/CorrectTime/CorrectTime.java 6626492 generic-all
java/awt/EventQueue/6980209/bug6980209.java 8198615 macosx-all
java/awt/Frame/ExceptionOnSetExtendedStateTest/ExceptionOnSetExtendedStateTest.java 8198237 macosx-all
java/awt/Frame/ShapeNotSetSometimes/ShapeNotSetSometimes.java 8144030 macosx-all
java/awt/Frame/UnfocusableMaximizedFrameResizablity/UnfocusableMaximizedFrameResizablity.java 8208290 macosx-all
java/awt/grab/EmbeddedFrameTest1/EmbeddedFrameTest1.java 7080150 macosx-all
java/awt/event/InputEvent/EventWhenTest/EventWhenTest.java 8168646 generic-all
java/awt/KeyboardFocusmanager/TypeAhead/EnqueueWithDialogButtonTest/EnqueueWithDialogButtonTest.java 8198623 macosx-all
java/awt/KeyboardFocusmanager/TypeAhead/FreezeTest/FreezeTest.java 8198623 macosx-all
java/awt/KeyboardFocusmanager/TypeAhead/SubMenuShowTest/SubMenuShowTest.html 8198624 macosx-all
java/awt/KeyboardFocusmanager/TypeAhead/TestDialogTypeAhead.html 8198626 macosx-all
java/awt/Mixing/AWT_Mixing/HierarchyBoundsListenerMixingTest.java 8049405 macosx-all
java/awt/Mixing/AWT_Mixing/OpaqueOverlappingChoice.java 8048171 generic-all
java/awt/Mixing/AWT_Mixing/JMenuBarOverlapping.java 8159451 linux-all,windows-all,macosx-all
java/awt/Mixing/AWT_Mixing/JSplitPaneOverlapping.java 8194765 generic-all
java/awt/Mixing/AWT_Mixing/JInternalFrameMoveOverlapping.java 6986109 windows-all
java/awt/Mixing/AWT_Mixing/MixingPanelsResizing.java 8049405 generic-all
java/awt/Mixing/AWT_Mixing/JComboBoxOverlapping.java 8049405 macosx-all
java/awt/Mixing/AWT_Mixing/JPopupMenuOverlapping.java 8049405 macosx-all
java/awt/Mixing/NonOpaqueInternalFrame.java 7124549 macosx-all
java/awt/Focus/ActualFocusedWindowTest/ActualFocusedWindowRetaining.java 6829264 generic-all
java/awt/datatransfer/DragImage/MultiResolutionDragImageTest.java 8080982 generic-all
java/awt/datatransfer/SystemFlavorMap/AddFlavorTest.java 8079268 linux-all
java/awt/Toolkit/ScreenInsetsTest/ScreenInsetsTest.java 6829250 windows-all
java/awt/Toolkit/RealSync/Test.java 6849383 macosx-all
java/awt/LightweightComponent/LightweightEventTest/LightweightEventTest.java 8159252 windows-all
java/awt/EventDispatchThread/HandleExceptionOnEDT/HandleExceptionOnEDT.java 8203047 macosx-all
java/awt/EventDispatchThread/LoopRobustness/LoopRobustness.html 8073636 macosx-all
java/awt/FullScreen/FullScreenInsets/FullScreenInsets.java 7019055 windows-all,linux-all
java/awt/Focus/8013611/JDK8013611.java 8175366 windows-all,macosx-all
java/awt/Focus/6378278/InputVerifierTest.java 8198616 macosx-all
java/awt/Focus/6382144/EndlessLoopTest.java 8198617 macosx-all
java/awt/Focus/6981400/Test1.java 8029675 windows-all,macosx-all
java/awt/Focus/8073453/AWTFocusTransitionTest.java 8136517 macosx-all
java/awt/Focus/8073453/SwingFocusTransitionTest.java 8136517 macosx-all
java/awt/Focus/6981400/Test3.java 8173264 generic-all
java/awt/event/KeyEvent/ExtendedKeyCode/ExtendedKeyCodeTest.java 8169476 windows-all
java/awt/event/KeyEvent/KeyChar/KeyCharTest.java 8169474 windows-all
java/awt/event/MouseEvent/SpuriousExitEnter/SpuriousExitEnter_3.java 6854300 generic-all
java/awt/event/KeyEvent/ExtendedModifiersTest/ExtendedModifiersTest.java 8129778 generic-all
java/awt/event/KeyEvent/KeyMaskTest/KeyMaskTest.java 8129778 generic-all
java/awt/event/MouseEvent/MouseButtonsAndKeyMasksTest/MouseButtonsAndKeyMasksTest.java 8129778 generic-all

java/awt/dnd/URIListToFileListBetweenJVMsTest/URIListToFileListBetweenJVMsTest.html 8194947 generic-all
java/awt/dnd/ImageTransferTest/ImageTransferTest.java 8176556 generic-all
java/awt/Frame/SetMaximizedBounds/SetMaximizedBounds.java 8196006 windows-all
java/awt/Frame/FramesGC/FramesGC.java 8079069 macosx-all
java/awt/FullScreen/AltTabCrashTest/AltTabCrashTest.java 8047218 generic-all
java/awt/GridLayout/LayoutExtraGaps/LayoutExtraGaps.java 8000171 windows-all
java/awt/Mouse/GetMousePositionTest/GetMousePositionWithPopup.java 8196017 windows-all
java/awt/Scrollbar/ScrollbarMouseWheelTest/ScrollbarMouseWheelTest.java 8196018 windows-all,linux-all
java/awt/TrayIcon/ActionCommand/ActionCommand.java 8150540 windows-all
java/awt/TrayIcon/ActionEventMask/ActionEventMask.java 8150540 windows-all
java/awt/TrayIcon/ActionEventTest/ActionEventTest.java 8150540 windows-all
java/awt/TrayIcon/ModalityTest/ModalityTest.java 8150540 windows-all,macosx-all
java/awt/TrayIcon/MouseEventMask/MouseEventMaskTest.java 8150540 windows-all
java/awt/TrayIcon/MouseMovedTest/MouseMovedTest.java 8150540 windows-all
java/awt/TrayIcon/SecurityCheck/FunctionalityCheck/FunctionalityCheck.java 8150540 windows-all
java/awt/TrayIcon/TrayIconEventModifiers/TrayIconEventModifiersTest.java 8150540 windows-all
java/awt/TrayIcon/TrayIconEvents/TrayIconEventsTest.java 8150540 windows-all
java/awt/TrayIcon/TrayIconMouseTest/TrayIconMouseTest.java 8150540 windows-all
java/awt/TrayIcon/TrayIconPopup/TrayIconPopupClickTest.java 8150540 windows-all,macosx-all
java/awt/TrayIcon/TrayIconPopup/TrayIconPopupTest.java 8150540 windows-all
java/awt/TrayIcon/PopupMenuLeakTest/PopupMenuLeakTest.java 8196440 linux-all
java/awt/Window/Grab/GrabTest.java 8196019 windows-all
java/awt/Window/ShapedAndTranslucentWindows/FocusAWTTest.java 8061236 macosx-all
java/awt/Window/ShapedAndTranslucentWindows/SetShapeAndClick.java 8197936 macosx-all
java/awt/Window/ShapedAndTranslucentWindows/SetShapeDynamicallyAndClick.java 8013450 macosx-all
java/awt/Window/ShapedAndTranslucentWindows/Shaped.java 8078999 macosx-all
java/awt/Window/ShapedAndTranslucentWindows/ShapedByAPI.java 8078999 macosx-all
java/awt/Window/ShapedAndTranslucentWindows/ShapedTranslucent.java 8078999 macosx-all
java/awt/Window/ShapedAndTranslucentWindows/ShapedTranslucentWindowClick.java 8013450 macosx-all
java/awt/Window/ShapedAndTranslucentWindows/StaticallyShaped.java 8165218 macosx-all
java/awt/Window/AlwaysOnTop/AutoTestOnTop.java 6847593 macosx-all
java/awt/Window/GrabSequence/GrabSequence.java 6848409 macosx-all,linux-all
java/awt/Window/LocationAtScreenCorner/LocationAtScreenCorner.java 8203371 linux-all,solaris-all
java/awt/font/TextLayout/CombiningPerf.java 8192931 generic-all
java/awt/font/TextLayout/TextLayoutBounds.java 8169188 generic-all
java/awt/font/StyledMetrics/BoldSpace.java 8198422 linux-all
java/awt/FontMetrics/FontCrash.java 8198336 windows-all
java/awt/image/DrawImage/IncorrectAlphaSurface2SW.java 8056077 generic-all
java/awt/image/DrawImage/IncorrectClipXorModeSW2Surface.java 8196025 windows-all
java/awt/image/DrawImage/IncorrectClipXorModeSurface2Surface.java 8196025 windows-all
java/awt/image/DrawImage/IncorrectSourceOffset.java 8196086 windows-all
java/awt/image/DrawImage/IncorrectUnmanagedImageRotatedClip.java 8196087 windows-all
java/awt/image/MultiResolutionImage/MultiResolutionDrawImageWithTransformTest.java 8198390 generic-all
java/awt/image/multiresolution/MultiresolutionIconTest.java 8169187 macosx-all
java/awt/print/Headless/HeadlessPrinterJob.java 8196088 windows-all
java/awt/print/PrinterJob/TestPgfmtSetMPA.java 8198343 generic-all
sun/awt/datatransfer/SuplementaryCharactersTransferTest.java 8011371 generic-all
sun/awt/shell/ShellFolderMemoryLeak.java 8197794 windows-all
sun/java2d/DirectX/OnScreenRenderingResizeTest/OnScreenRenderingResizeTest.java 8022403 generic-all
sun/java2d/DirectX/OverriddenInsetsTest/OverriddenInsetsTest.java 8196102 generic-all
sun/java2d/DirectX/RenderingToCachedGraphicsTest/RenderingToCachedGraphicsTest.java 8196180 windows-all
sun/java2d/GdiRendering/InsetClipping.java 8196181 windows-all
java/awt/Graphics2D/CopyAreaOOB.java 7001973 windows-all,macosx-all
sun/java2d/SunGraphics2D/EmptyClipRenderingTest.java 8144029 macosx-all
sun/java2d/SunGraphics2D/DrawImageBilinear.java 8191406 generic-all
sun/java2d/SunGraphics2D/PolyVertTest.java 6986565 generic-all
sun/java2d/SunGraphics2D/SimplePrimQuality.java 6992007 generic-all
sun/java2d/SunGraphics2D/SourceClippingBlitTest/SourceClippingBlitTest.java 8196185 generic-all
sun/java2d/pipe/InterpolationQualityTest.java 8171303 windows-all,linux-all,macosx-all
java/awt/FullScreen/DisplayChangeVITest/DisplayChangeVITest.java 8169469 windows-all
java/awt/Graphics2D/DrawString/DrawRotatedStringUsingRotatedFont.java 8197796 generic-all
java/awt/TextArea/TextAreaScrolling/TextAreaScrolling.java 8196300 windows-all
java/awt/print/PrinterJob/Margins.java 8196301 windows-all
java/awt/print/PrinterJob/PSQuestionMark.java 7003378 generic-all
java/awt/print/PrinterJob/GlyphPositions.java 7003378 generic-all
java/awt/Choice/PopupPosTest/PopupPosTest.html 8192930 windows-all
java/awt/Choice/ChoiceKeyEventReaction/ChoiceKeyEventReaction.html 6849922 macosx-all
java/awt/Choice/ChoiceMouseWheelTest/ChoiceMouseWheelTest.java 7100044 macosx-all
java/awt/Component/CreateImage/CreateImage.java 8198334  windows-all
java/awt/Component/GetScreenLocTest/GetScreenLocTest.java 4753654 generic-all
java/awt/Choice/SelectCurrentItemTest/SelectCurrentItemTest.html 8192929 windows-all,linux-all
java/awt/Clipboard/HTMLTransferTest/HTMLTransferTest.html 8017454 macosx-all
java/awt/Focus/NonFocusableWindowTest/NoEventsTest.java 8000171 windows-all
java/awt/Frame/MiscUndecorated/RepaintTest.java 8079267 windows-all,linux-all
java/awt/Robot/ModifierRobotKey/ModifierRobotKeyTest.java 8157173 generic-all
java/awt/Modal/FileDialog/FileDialogAppModal1Test.java 8198664 macosx-all
java/awt/Modal/FileDialog/FileDialogAppModal2Test.java 8198664 macosx-all
java/awt/Modal/FileDialog/FileDialogAppModal3Test.java 8198664 macosx-all
java/awt/Modal/FileDialog/FileDialogAppModal4Test.java 8198664 macosx-all
java/awt/Modal/FileDialog/FileDialogAppModal5Test.java 8198664 macosx-all
java/awt/Modal/FileDialog/FileDialogAppModal6Test.java 8198664 macosx-all
java/awt/Modal/FileDialog/FileDialogDocModal1Test.java 8198664 macosx-all
java/awt/Modal/FileDialog/FileDialogDocModal2Test.java 8198664 macosx-all
java/awt/Modal/FileDialog/FileDialogDocModal3Test.java 8198664 macosx-all
java/awt/Modal/FileDialog/FileDialogDocModal4Test.java 8198664 macosx-all
java/awt/Modal/FileDialog/FileDialogDocModal5Test.java 8198664 macosx-all
java/awt/Modal/FileDialog/FileDialogDocModal6Test.java 8198664 macosx-all
java/awt/Modal/FileDialog/FileDialogDocModal7Test.java 8198664 macosx-all
java/awt/Modal/FileDialog/FileDialogModal1Test.java 8198664 macosx-all
java/awt/Modal/FileDialog/FileDialogModal2Test.java 8198664 macosx-all
java/awt/Modal/FileDialog/FileDialogModal3Test.java 8198664 macosx-all
java/awt/Modal/FileDialog/FileDialogModal4Test.java 8198664 macosx-all
java/awt/Modal/FileDialog/FileDialogModal5Test.java 8198664 macosx-all
java/awt/Modal/FileDialog/FileDialogModal6Test.java 8198664 macosx-all
java/awt/Modal/FileDialog/FileDialogNonModal1Test.java 8198664 macosx-all
java/awt/Modal/FileDialog/FileDialogNonModal2Test.java 8198664 macosx-all,linux-all
java/awt/Modal/FileDialog/FileDialogNonModal3Test.java 8198664 macosx-all
java/awt/Modal/FileDialog/FileDialogNonModal4Test.java 8198664 macosx-all
java/awt/Modal/FileDialog/FileDialogNonModal5Test.java 8198664 macosx-all
java/awt/Modal/FileDialog/FileDialogNonModal6Test.java 8198664 macosx-all,linux-all
java/awt/Modal/FileDialog/FileDialogNonModal7Test.java 8198664 macosx-all,linux-all
java/awt/Modal/FileDialog/FileDialogTKModal1Test.java 8196430 generic-all
java/awt/Modal/FileDialog/FileDialogTKModal2Test.java 8196430 generic-all
java/awt/Modal/FileDialog/FileDialogTKModal3Test.java 8196430 generic-all
java/awt/Modal/FileDialog/FileDialogTKModal4Test.java 8196430 generic-all
java/awt/Modal/FileDialog/FileDialogTKModal5Test.java 8196430 generic-all
java/awt/Modal/FileDialog/FileDialogTKModal6Test.java 8196430 generic-all
java/awt/Modal/FileDialog/FileDialogTKModal7Test.java 8196430 macosx-all
java/awt/Modal/ModalBlockingTests/BlockingDDAppModalTest.java 8198665 macosx-all
java/awt/Modal/ModalBlockingTests/BlockingDDDocModalTest.java 8198665 macosx-all
java/awt/Modal/ModalBlockingTests/BlockingDDModelessTest.java 8198665 macosx-all
java/awt/Modal/ModalBlockingTests/BlockingDDNonModalTest.java 8198665 macosx-all
java/awt/Modal/ModalBlockingTests/BlockingDDSetModalTest.java 8198665 macosx-all
java/awt/Modal/ModalBlockingTests/BlockingDDToolkitModalTest.java 8198665 macosx-all
java/awt/Modal/ModalBlockingTests/BlockingDFAppModalTest.java 8198665 macosx-all
java/awt/Modal/ModalBlockingTests/BlockingDFSetModalTest.java 8198665 macosx-all
java/awt/Modal/ModalBlockingTests/BlockingDFToolkitModalTest.java 8198665 macosx-all
java/awt/Modal/ModalBlockingTests/BlockingDFWModeless1Test.java 8198665 macosx-all
java/awt/Modal/ModalBlockingTests/BlockingDFWModeless2Test.java 8198665 macosx-all
java/awt/Modal/ModalBlockingTests/BlockingDFWNonModal1Test.java 8198665 macosx-all
java/awt/Modal/ModalBlockingTests/BlockingDFWNonModal2Test.java 8198665 macosx-all
java/awt/Modal/ModalBlockingTests/BlockingDocModalTest.java 8198665 macosx-all
java/awt/Modal/ModalBlockingTests/BlockingFDModelessTest.java 8198665 macosx-all
java/awt/Modal/ModalBlockingTests/BlockingFDNonModalTest.java 8198665 macosx-all
java/awt/Modal/ModalBlockingTests/BlockingFDWDocModal1Test.java 8198665 macosx-all
java/awt/Modal/ModalBlockingTests/BlockingFDWDocModal2Test.java 8198665 macosx-all
java/awt/Modal/ModalBlockingTests/BlockingFDWDocModal3Test.java 8198665 macosx-all
java/awt/Modal/ModalBlockingTests/BlockingFDWDocModal4Test.java 8198665 macosx-all
java/awt/Modal/ModalBlockingTests/BlockingFDWModeless1Test.java 8198665 macosx-all
java/awt/Modal/ModalBlockingTests/BlockingFDWModeless2Test.java 8198665 macosx-all
java/awt/Modal/ModalBlockingTests/BlockingFDWModeless3Test.java 8198665 macosx-all
java/awt/Modal/ModalBlockingTests/BlockingFDWModeless4Test.java 8198665 macosx-all
java/awt/Modal/ModalBlockingTests/BlockingFDWNonModal1Test.java 8198665 macosx-all
java/awt/Modal/ModalBlockingTests/BlockingFDWNonModal2Test.java 8198665 macosx-all
java/awt/Modal/ModalBlockingTests/BlockingFDWNonModal3Test.java 8198665 macosx-all
java/awt/Modal/ModalBlockingTests/BlockingFDWNonModal4Test.java 8198665 macosx-all
java/awt/Modal/ModalBlockingTests/BlockingWindowsAppModal1Test.java 8198665 macosx-all
java/awt/Modal/ModalBlockingTests/BlockingWindowsAppModal2Test.java 8198665 macosx-all
java/awt/Modal/ModalBlockingTests/BlockingWindowsAppModal3Test.java 8198665 macosx-all
java/awt/Modal/ModalBlockingTests/BlockingWindowsAppModal4Test.java 8198665 macosx-all
java/awt/Modal/ModalBlockingTests/BlockingWindowsAppModal5Test.java 8198665 macosx-all
java/awt/Modal/ModalBlockingTests/BlockingWindowsAppModal6Test.java 8198665 macosx-all
java/awt/Modal/ModalBlockingTests/BlockingWindowsDocModal1Test.java 8198665 macosx-all
java/awt/Modal/ModalBlockingTests/BlockingWindowsDocModal2Test.java 8198665 macosx-all
java/awt/Modal/ModalBlockingTests/BlockingWindowsSetModal1Test.java 8198665 macosx-all
java/awt/Modal/ModalBlockingTests/BlockingWindowsSetModal2Test.java 8198665 macosx-all
java/awt/Modal/ModalBlockingTests/BlockingWindowsSetModal3Test.java 8198665 macosx-all
java/awt/Modal/ModalBlockingTests/BlockingWindowsSetModal4Test.java 8198665 macosx-all
java/awt/Modal/ModalBlockingTests/BlockingWindowsSetModal5Test.java 8198665 macosx-all
java/awt/Modal/ModalBlockingTests/BlockingWindowsSetModal6Test.java 8198665 macosx-all
java/awt/Modal/ModalBlockingTests/BlockingWindowsToolkitModal1Test.java 8198665 macosx-all
java/awt/Modal/ModalBlockingTests/BlockingWindowsToolkitModal2Test.java 8198665 macosx-all
java/awt/Modal/ModalBlockingTests/BlockingWindowsToolkitModal3Test.java 8198665 macosx-all
java/awt/Modal/ModalBlockingTests/BlockingWindowsToolkitModal4Test.java 8198665 macosx-all
java/awt/Modal/ModalBlockingTests/BlockingWindowsToolkitModal5Test.java 8198665 macosx-all
java/awt/Modal/ModalBlockingTests/BlockingWindowsToolkitModal6Test.java 8198665 macosx-all
java/awt/Modal/ModalBlockingTests/UnblockedDialogAppModalTest.java 8198665 macosx-all
java/awt/Modal/ModalBlockingTests/UnblockedDialogDocModalTest.java 8198665 macosx-all
java/awt/Modal/ModalBlockingTests/UnblockedDialogModelessTest.java 8198665 macosx-all
java/awt/Modal/ModalBlockingTests/UnblockedDialogNonModalTest.java 8198665 macosx-all
java/awt/Modal/ModalBlockingTests/UnblockedDialogSetModalTest.java 8198665 macosx-all
java/awt/Modal/ModalBlockingTests/UnblockedDialogToolkitModalTest.java 8198665 macosx-all
java/awt/Modal/ModalDialogOrderingTest/ModalDialogOrderingTest.java 8066259 macosx-all
java/awt/Modal/ModalExclusionTests/ApplicationExcludeFrameFileTest.java 8047179 macosx-all
java/awt/Modal/ModalExclusionTests/ApplicationExcludeDialogFileTest.java 8047179 macosx-all
java/awt/Modal/ModalExclusionTests/ApplicationExcludeDialogPageSetupTest.java 8196431 linux-all,macosx-all
java/awt/Modal/ModalExclusionTests/ApplicationExcludeDialogPrintSetupTest.java 8196431 linux-all,macosx-all
java/awt/Modal/ModalExclusionTests/ApplicationExcludeFramePageSetupTest.java 8196431 linux-all,macosx-all
java/awt/Modal/ModalExclusionTests/ApplicationExcludeFramePrintSetupTest.java 8196431 linux-all,macosx-all
java/awt/Modal/ModalExclusionTests/ToolkitExcludeFrameFileTest.java 8047179 macosx-all
java/awt/Modal/ModalExclusionTests/ToolkitExcludeDialogFileTest.java 8196431 macosx-all
java/awt/Modal/ModalExclusionTests/ToolkitExcludeDialogPageSetupTest.java 8196431 linux-all,macosx-all
java/awt/Modal/ModalExclusionTests/ToolkitExcludeDialogPrintSetupTest.java 8196431 linux-all,macosx-all
java/awt/Modal/ModalExclusionTests/ToolkitExcludeFramePageSetupTest.java 8196431 linux-all,macosx-all
java/awt/Modal/ModalExclusionTests/ToolkitExcludeFramePrintSetupTest.java 8196431 linux-all,macosx-all
java/awt/Modal/ModalFocusTransferTests/FocusTransferWDFAppModal2Test.java 8058813 windows-all
java/awt/Modal/ModalFocusTransferTests/FocusTransferWDFModeless2Test.java 8196191 windows-all
java/awt/Modal/ModalFocusTransferTests/FocusTransferDWFDocModalTest.java 8196432 linux-all,macosx-all
java/awt/Modal/ModalFocusTransferTests/FocusTransferDWFModelessTest.java 8196432 linux-all,macosx-all
java/awt/Modal/ModalFocusTransferTests/FocusTransferDWFNonModalTest.java 8196432 linux-all,macosx-all
java/awt/Modal/ModalFocusTransferTests/FocusTransferDialogsModelessTest.java 8196432 linux-all
java/awt/Modal/ModalFocusTransferTests/FocusTransferDialogsNonModalTest.java 8196432 linux-all
java/awt/Modal/ModalFocusTransferTests/FocusTransferFDWDocModalTest.java 8196432 linux-all
java/awt/Modal/ModalFocusTransferTests/FocusTransferFDWModelessTest.java 8196432 linux-all
java/awt/Modal/ModalFocusTransferTests/FocusTransferFDWNonModalTest.java 8196432 linux-all
java/awt/Modal/ModalFocusTransferTests/FocusTransferFWDAppModal1Test.java 8196432 linux-all,macosx-all
java/awt/Modal/ModalFocusTransferTests/FocusTransferFWDAppModal2Test.java 8196432 linux-all,macosx-all
java/awt/Modal/ModalFocusTransferTests/FocusTransferFWDAppModal3Test.java 8196432 linux-all,macosx-all
java/awt/Modal/ModalFocusTransferTests/FocusTransferFWDAppModal4Test.java 8196432 linux-all,macosx-all
java/awt/Modal/ModalFocusTransferTests/FocusTransferFWDDocModal1Test.java 8196432 linux-all,macosx-all
java/awt/Modal/ModalFocusTransferTests/FocusTransferFWDDocModal2Test.java 8196432 linux-all,macosx-all
java/awt/Modal/ModalFocusTransferTests/FocusTransferFWDDocModal3Test.java 8196432 linux-all,macosx-all
java/awt/Modal/ModalFocusTransferTests/FocusTransferFWDDocModal4Test.java 8196432 linux-all,macosx-all
java/awt/Modal/ModalFocusTransferTests/FocusTransferFWDModeless1Test.java 8196432 linux-all,macosx-all
java/awt/Modal/ModalFocusTransferTests/FocusTransferFWDModeless2Test.java 8196432 linux-all,macosx-all
java/awt/Modal/ModalFocusTransferTests/FocusTransferFWDModeless3Test.java 8196432 linux-all,macosx-all
java/awt/Modal/ModalFocusTransferTests/FocusTransferFWDModeless4Test.java 8196432 linux-all,macosx-all
java/awt/Modal/ModalFocusTransferTests/FocusTransferFWDNonModal1Test.java 8196432 linux-all,macosx-all
java/awt/Modal/ModalFocusTransferTests/FocusTransferFWDNonModal2Test.java 8196432 linux-all,macosx-all
java/awt/Modal/ModalFocusTransferTests/FocusTransferFWDNonModal3Test.java 8196432 linux-all,macosx-all
java/awt/Modal/ModalFocusTransferTests/FocusTransferFWDNonModal4Test.java 8196432 linux-all,macosx-all
java/awt/Modal/ModalFocusTransferTests/FocusTransferWDFDocModal2Test.java 8196432 linux-all
java/awt/Modal/ModalFocusTransferTests/FocusTransferWDFNonModal2Test.java 8196432 linux-all
java/awt/Modal/MultipleDialogs/MultipleDialogs1Test.java 8198665 macosx-all
java/awt/Modal/MultipleDialogs/MultipleDialogs2Test.java 8198665 macosx-all
java/awt/Modal/MultipleDialogs/MultipleDialogs3Test.java 8198665 macosx-all
java/awt/Modal/MultipleDialogs/MultipleDialogs4Test.java 8198665 macosx-all
java/awt/Modal/MultipleDialogs/MultipleDialogs5Test.java 8198665 macosx-all
java/awt/Mouse/EnterExitEvents/DragWindowOutOfFrameTest.java 8177326 macosx-all
java/awt/Mouse/EnterExitEvents/DragWindowTest.java 8023562 macosx-all
java/awt/Mouse/EnterExitEvents/ResizingFrameTest.java 8005021 macosx-all
java/awt/Mouse/EnterExitEvents/FullscreenEnterEventTest.java 8051455 macosx-all
java/awt/Mouse/MouseModifiersUnitTest/MouseModifiersUnitTest_Standard.java 7124407 macosx-all
java/awt/Mouse/RemovedComponentMouseListener/RemovedComponentMouseListener.java 8157170 macosx-all
java/awt/Modal/ToBack/ToBackAppModal1Test.java 8196441 linux-all,macosx-all
java/awt/Modal/ToBack/ToBackAppModal2Test.java 8196441 linux-all,macosx-all
java/awt/Modal/ToBack/ToBackAppModal3Test.java 8196441 linux-all,macosx-all
java/awt/Modal/ToBack/ToBackAppModal4Test.java 8196441 linux-all,macosx-all
java/awt/Modal/ToBack/ToBackAppModal5Test.java 8196441 macosx-all
java/awt/Modal/ToBack/ToBackAppModal6Test.java 8196441 linux-all
java/awt/Modal/ToBack/ToBackModal1Test.java 8196441 linux-all,macosx-all
java/awt/Modal/ToBack/ToBackModal2Test.java 8196441 linux-all,macosx-all
java/awt/Modal/ToBack/ToBackModal3Test.java 8196441 linux-all,macosx-all
java/awt/Modal/ToBack/ToBackModal4Test.java 8196441 linux-all,macosx-all
java/awt/Modal/ToBack/ToBackTKModal1Test.java 8196441 linux-all,macosx-all
java/awt/Modal/ToBack/ToBackTKModal2Test.java 8196441 linux-all,macosx-all
java/awt/Modal/ToBack/ToBackTKModal3Test.java 8196441 linux-all,macosx-all
java/awt/Modal/ToBack/ToBackTKModal4Test.java 8196441 linux-all,macosx-all
java/awt/Modal/ToBack/ToBackTKModal5Test.java 8196441 macosx-all
java/awt/Modal/ToBack/ToBackDocModal1Test.java 8196441 linux-all,macosx-all
java/awt/Modal/ToBack/ToBackDocModal2Test.java 8196441 linux-all,macosx-all
java/awt/Modal/ToBack/ToBackDocModal3Test.java 8196441 linux-all,macosx-all
java/awt/Modal/ToBack/ToBackDocModal4Test.java 8196441 linux-all,macosx-all
java/awt/Modal/ToBack/ToBackDocModal5Test.java 8196441 linux-all,macosx-all
java/awt/Modal/ToBack/ToBackModeless1Test.java 8196441 macosx-all,linux-all
java/awt/Modal/ToBack/ToBackModeless2Test.java 8196441 macosx-all,linux-all
java/awt/Modal/ToBack/ToBackModeless3Test.java 8196441 macosx-all,linux-all
java/awt/Modal/ToBack/ToBackModeless4Test.java 8196441 macosx-all,linux-all
java/awt/Modal/ToBack/ToBackModeless5Test.java 8196441 macosx-all
java/awt/Modal/ToBack/ToBackNonModal1Test.java 8196441 macosx-all,linux-all
java/awt/Modal/ToBack/ToBackNonModal2Test.java 8196441 macosx-all,linux-all
java/awt/Modal/ToBack/ToBackNonModal3Test.java 8196441 macosx-all,linux-all
java/awt/Modal/ToBack/ToBackNonModal4Test.java 8196441 macosx-all,linux-all
java/awt/Modal/ToBack/ToBackNonModal5Test.java 8196441 macosx-all
java/awt/Modal/OnTop/OnTopAppModal1Test.java 8198666 macosx-all
java/awt/Modal/OnTop/OnTopAppModal2Test.java 8198666 macosx-all
java/awt/Modal/OnTop/OnTopAppModal3Test.java 8198666 macosx-all
java/awt/Modal/OnTop/OnTopAppModal4Test.java 8198666 macosx-all
java/awt/Modal/OnTop/OnTopAppModal5Test.java 8198666 macosx-all
java/awt/Modal/OnTop/OnTopAppModal6Test.java 8198666 macosx-all
java/awt/Modal/OnTop/OnTopDocModal1Test.java 8198666 macosx-all
java/awt/Modal/OnTop/OnTopDocModal2Test.java 8198666 macosx-all
java/awt/Modal/OnTop/OnTopDocModal3Test.java 8198666 macosx-all
java/awt/Modal/OnTop/OnTopDocModal4Test.java 8198666 macosx-all
java/awt/Modal/OnTop/OnTopDocModal5Test.java 8198666 macosx-all
java/awt/Modal/OnTop/OnTopDocModal6Test.java 8198666 macosx-all
java/awt/Modal/OnTop/OnTopModal1Test.java 8198666 macosx-all
java/awt/Modal/OnTop/OnTopModal2Test.java 8198666 macosx-all
java/awt/Modal/OnTop/OnTopModal3Test.java 8198666 macosx-all
java/awt/Modal/OnTop/OnTopModal4Test.java 8198666 macosx-all
java/awt/Modal/OnTop/OnTopModal5Test.java 8198666 macosx-all
java/awt/Modal/OnTop/OnTopModal6Test.java 8198666 macosx-all
java/awt/Modal/OnTop/OnTopModal6Test.java 8198666 macosx-all
java/awt/Modal/OnTop/OnTopModeless1Test.java 8198666 macosx-all
java/awt/Modal/OnTop/OnTopModeless2Test.java 8198666 macosx-all
java/awt/Modal/OnTop/OnTopModeless3Test.java 8198666 macosx-all
java/awt/Modal/OnTop/OnTopModeless4Test.java 8198666 macosx-all
java/awt/Modal/OnTop/OnTopModeless5Test.java 8198666 macosx-all
java/awt/Modal/OnTop/OnTopModeless6Test.java 8198666 macosx-all
java/awt/Modal/OnTop/OnTopTKModal1Test.java 8198666 macosx-all
java/awt/Modal/OnTop/OnTopTKModal2Test.java 8198666 macosx-all
java/awt/Modal/OnTop/OnTopTKModal3Test.java 8198666 macosx-all
java/awt/Modal/OnTop/OnTopTKModal4Test.java 8198666 macosx-all
java/awt/Modal/OnTop/OnTopTKModal5Test.java 8198666 macosx-all
java/awt/Modal/OnTop/OnTopTKModal6Test.java 8198666 macosx-all
java/awt/List/SingleModeDeselect/SingleModeDeselect.java 8196367 windows-all
java/awt/SplashScreen/MultiResolutionSplash/MultiResolutionSplashTest.java 8061235 macosx-all
javax/print/PrintSEUmlauts/PrintSEUmlauts.java 8135174 generic-all
java/awt/font/TextLayout/LigatureCaretTest.java 8197821 generic-all
java/awt/Graphics2D/DrawString/RotTransText.java 8197797 generic-all
java/awt/image/VolatileImage/CustomCompositeTest.java 8199002 windows-all,linux-all
java/awt/image/VolatileImage/GradientPaints.java 8199003 linux-all
java/awt/JAWT/JAWT.sh 8197798 windows-all
java/awt/Debug/DumpOnKey/DumpOnKey.java 8202667 windows-all
java/awt/Robot/RobotWheelTest/RobotWheelTest.java 8129827 generic-all
java/awt/Focus/WindowUpdateFocusabilityTest/WindowUpdateFocusabilityTest.html 8202926 linux-all
java/awt/datatransfer/ConstructFlavoredObjectTest/ConstructFlavoredObjectTest.java 8202860 linux-all
java/awt/dnd/DisposeFrameOnDragCrash/DisposeFrameOnDragTest.java 8202790 macosx-all,linux-all
java/awt/FileDialog/FilenameFilterTest/FilenameFilterTest.html 8202882 linux-all
java/awt/MenuBar/8007006/bug8007006.java 8202886 macosx-all
java/awt/Frame/FramesGC/FramesGC.java 8079069 macosx-all
java/awt/dnd/MissingDragExitEventTest/MissingDragExitEventTest.java 8030121 macosx-all
java/awt/Choice/ChoicePopupLocation/ChoicePopupLocation.java 8202931 macosx-all,linux-all
java/awt/Focus/NonFocusableBlockedOwnerTest/NonFocusableBlockedOwnerTest.html 7124275 macosx-all
java/awt/Focus/TranserFocusToWindow/TranserFocusToWindow.java 6848810 macosx-all
java/awt/Component/NativeInLightShow/NativeInLightShow.java 8202932 linux-all
java/awt/FileDialog/ModalFocus/FileDialogModalFocusTest.java 8194751 linux-all
java/awt/image/VolatileImage/BitmaskVolatileImage.java 8133102 linux-all
java/awt/SplashScreen/MultiResolutionSplash/unix/UnixMultiResolutionSplashTest.java 8203004 linux-all
java/awt/Robot/AcceptExtraMouseButtons/AcceptExtraMouseButtons.java 7107528 linux-all,macosx-all
java/awt/Mouse/MouseDragEvent/MouseDraggedTest.java 8080676 linux-all
java/awt/Mouse/MouseModifiersUnitTest/MouseModifiersInKeyEvent.java 8157147 linux-all,solaris-all,windows-all
java/awt/Mouse/TitleBarDoubleClick/TitleBarDoubleClick.html 8148041 linux-all
java/awt/Toolkit/DesktopProperties/rfe4758438.java 8193547 linux-all
java/awt/Toolkit/ToolkitPropertyTest/ToolkitPropertyTest_Enable.java 6847163
java/awt/xembed/server/RunTestXEmbed.java 7034201 linux-all
java/awt/Modal/ModalFocusTransferTests/FocusTransferDialogsDocModalTest.java 8164473 linux-all


############################################################################

# jdk_beans

java/beans/Introspector/8132566/OverridePropertyInfoTest.java   8132565 generic-all
java/beans/Introspector/8132566/OverrideUserDefPropertyInfoTest.java 8132565 generic-all

java/beans/XMLEncoder/Test6570354.java 8015593 macosx-all

############################################################################

# jdk_lang

java/lang/StringCoding/CheckEncodings.sh                        7008363 generic-all
java/lang/ProcessBuilder/PipelineTest.java                      8211844 aix-ppc64
java/lang/ProcessHandle/InfoTest.java                           8211847 aix-ppc64

############################################################################

# jdk_instrument

java/lang/instrument/RedefineBigClass.sh                        8065756 generic-all
java/lang/instrument/RetransformBigClass.sh                     8065756 generic-all

java/lang/management/MemoryMXBean/Pending.java                  8158837 generic-all
java/lang/management/MemoryMXBean/PendingAllGC.sh               8158837 generic-all

java/lang/management/ThreadMXBean/ThreadMXBeanStateTest.java    8081652 generic-all
java/lang/management/ThreadMXBean/AllThreadIds.java             8131745 generic-all

############################################################################

# jdk_io

java/io/pathNames/GeneralWin32.java                             8180264 windows-all

############################################################################

# jdk_management

com/sun/management/OperatingSystemMXBean/GetProcessCpuLoad.java 8030957 aix-all
com/sun/management/OperatingSystemMXBean/GetSystemCpuLoad.java  8030957 aix-all

############################################################################

# jdk_jmx

javax/management/MBeanServer/OldMBeanServerTest.java            8030957 aix-all

javax/management/remote/mandatory/notif/NotifReconnectDeadlockTest.java 8042215 generic-all

############################################################################

# jdk_net

java/net/MulticastSocket/NoLoopbackPackets.java                 7122846 macosx-all
java/net/MulticastSocket/SetLoopbackMode.java                   7122846 macosx-all

java/net/MulticastSocket/Test.java                              7145658,8207404 macosx-all,aix-all
java/net/MulticastSocket/JoinLeave.java                         8207404 aix-all
java/net/MulticastSocket/SetGetNetworkInterfaceTest.java        8207404 aix-all

java/net/DatagramSocket/SendDatagramToBadAddress.java           7143960 macosx-all

<<<<<<< HEAD
# SOCKS support not integrated yet
java/net/Socks/SocksProxyVersion.java                           0000000 generic-all
java/net/Socks/SocksV4Test.java                                 0000000 generic-all
java/net/Socks/SocksIPv6Test.java                               0000000 generic-all
java/net/Socket/SocksConnectTimeout.java                        0000000 generic-all
=======
java/net/ServerSocket/AcceptInheritHandle.java                  8211854 aix-ppc64
>>>>>>> 5f9ea8ac

############################################################################

# jdk_nio

java/nio/Buffer/EqualsCompareTest.java                          8193917 solaris-all

java/nio/channels/DatagramChannel/ChangingAddress.java          7141822 macosx-all

java/nio/channels/AsynchronousSocketChannel/StressLoopback.java 8211851 aix-ppc64

java/nio/channels/Selector/Wakeup.java                          6963118 windows-all

java/nio/file/WatchService/Basic.java                           7158947 solaris-all Solaris 11
java/nio/file/WatchService/MayFlies.java                        7158947 solaris-all Solaris 11
java/nio/file/WatchService/LotsOfCancels.java                   8188039 solaris-all Solaris 11
java/nio/file/WatchService/LotsOfEvents.java                    7158947 solaris-all Solaris 11

sun/nio/cs/OLD/TestIBMDB.java                                   8211841 aix-ppc64

############################################################################

# jdk_rmi

java/rmi/server/Unreferenced/finiteGCLatency/FiniteGCLatency.java 7140992 generic-all

java/rmi/transport/rapidExportUnexport/RapidExportUnexport.java 7146541 linux-all

java/rmi/transport/checkLeaseInfoLeak/CheckLeaseLeak.java       7191877 generic-all

java/rmi/activation/Activatable/extLoadedImpl/ext.sh            8062724 generic-all

java/rmi/activation/ActivationGroup/downloadActivationGroup/DownloadActivationGroup.java 8169569 windows-all

java/rmi/activation/rmidViaInheritedChannel/InheritedChannelNotServerSocket.java 8170562 generic-all

java/rmi/registry/readTest/CodebaseTest.java                    8173324 windows-all

############################################################################

# jdk_sctp

com/sun/nio/sctp/SctpMultiChannel/SendFailed.java               8141694 linux-all

com/sun/nio/sctp/SctpMultiChannel/SocketOptionTests.java        8141694 linux-all

com/sun/nio/sctp/SctpChannel/SocketOptionTests.java             8141694 linux-all

############################################################################

# jdk_security

sun/security/pkcs11/ec/TestKeyFactory.java                      8026976 generic-all
sun/security/pkcs11/Secmod/AddTrustedCert.java                  8180837 generic-all
sun/security/pkcs11/tls/TestKeyMaterial.java                    8180837 generic-all

sun/security/tools/keytool/ListKeychainStore.sh                 8156889 macosx-all

sun/security/tools/jarsigner/warnings/BadKeyUsageTest.java      8026393 generic-all

javax/net/ssl/DTLS/PacketLossRetransmission.java                8169086 macosx-x64
javax/net/ssl/DTLS/RespondToRetransmit.java                     8169086 macosx-x64
javax/net/ssl/DTLS/CipherSuite.java                             8202059 macosx-x64

sun/security/provider/KeyStore/DKSTest.sh                       8180266 windows-all

sun/security/pkcs11/Cipher/ReinitCipher.java                    8204203 windows-all
sun/security/pkcs11/Cipher/TestPKCS5PaddingError.java           8204203 windows-all
sun/security/pkcs11/Cipher/TestRSACipher.java                   8204203 windows-all
sun/security/pkcs11/Cipher/TestRSACipherWrap.java               8204203 windows-all
sun/security/pkcs11/Cipher/TestRawRSACipher.java                8204203 windows-all
sun/security/pkcs11/Cipher/TestSymmCiphers.java                 8204203 windows-all
sun/security/pkcs11/Cipher/TestSymmCiphersNoPad.java            8204203 windows-all
sun/security/pkcs11/KeyAgreement/SupportedDHKeys.java           8204203 windows-all
sun/security/pkcs11/KeyAgreement/TestDH.java                    8204203 windows-all
sun/security/pkcs11/KeyAgreement/TestInterop.java               8204203 windows-all
sun/security/pkcs11/KeyAgreement/TestShort.java                 8204203 windows-all
sun/security/pkcs11/KeyAgreement/UnsupportedDHKeys.java         8204203 windows-all
sun/security/pkcs11/KeyGenerator/DESParity.java                 8204203 windows-all
sun/security/pkcs11/KeyGenerator/TestKeyGenerator.java          8204203 windows-all
sun/security/pkcs11/KeyPairGenerator/TestDH2048.java            8204203 windows-all
sun/security/pkcs11/KeyStore/SecretKeysBasic.sh                 8204203,8209398 generic-all
sun/security/pkcs11/Mac/MacKAT.java                             8204203 windows-all
sun/security/pkcs11/Mac/MacSameTest.java                        8204203 windows-all
sun/security/pkcs11/Mac/ReinitMac.java                          8204203 windows-all
sun/security/pkcs11/MessageDigest/ByteBuffers.java              8204203 windows-all
sun/security/pkcs11/MessageDigest/DigestKAT.java                8204203 windows-all
sun/security/pkcs11/MessageDigest/ReinitDigest.java             8204203 windows-all
sun/security/pkcs11/MessageDigest/TestCloning.java              8204203 windows-all
sun/security/pkcs11/Provider/ConfigQuotedString.sh              8204203 windows-all
sun/security/pkcs11/Provider/Login.sh                           8204203 windows-all
sun/security/pkcs11/SampleTest.java                             8204203 windows-all
sun/security/pkcs11/Secmod/AddPrivateKey.java                   8204203 windows-all
sun/security/pkcs11/Secmod/Crypto.java                          8204203 windows-all
sun/security/pkcs11/Secmod/GetPrivateKey.java                   8204203 windows-all
sun/security/pkcs11/Secmod/JksSetPrivateKey.java                8204203 windows-all
sun/security/pkcs11/Secmod/LoadKeystore.java                    8204203 windows-all
sun/security/pkcs11/Secmod/TestNssDbSqlite.java                 8204203 windows-all
sun/security/pkcs11/SecureRandom/Basic.java                     8204203 windows-all
sun/security/pkcs11/SecureRandom/TestDeserialization.java       8204203 windows-all
sun/security/pkcs11/Serialize/SerializeProvider.java            8204203 windows-all
sun/security/pkcs11/Signature/ByteBuffers.java                  8204203 windows-all
sun/security/pkcs11/Signature/ReinitSignature.java              8204203 windows-all
sun/security/pkcs11/Signature/TestDSA.java                      8204203 windows-all
sun/security/pkcs11/Signature/TestDSAKeyLength.java             8204203 windows-all
sun/security/pkcs11/Signature/TestRSAKeyLength.java             8204203 windows-all
sun/security/pkcs11/ec/ReadCertificates.java                    8204203 windows-all
sun/security/pkcs11/ec/ReadPKCS12.java                          8204203 windows-all
sun/security/pkcs11/ec/TestCurves.java                          8204203 windows-all
sun/security/pkcs11/ec/TestECDH.java                            8204203 windows-all
sun/security/pkcs11/ec/TestECDH2.java                           8204203 windows-all
sun/security/pkcs11/ec/TestECDSA.java                           8204203 windows-all
sun/security/pkcs11/ec/TestECDSA2.java                          8204203 windows-all
sun/security/pkcs11/ec/TestECGenSpec.java                       8204203 windows-all
sun/security/pkcs11/rsa/KeyWrap.java                            8204203 windows-all
sun/security/pkcs11/rsa/TestCACerts.java                        8204203 windows-all
sun/security/pkcs11/rsa/TestKeyFactory.java                     8204203 windows-all
sun/security/pkcs11/rsa/TestKeyPairGenerator.java               8204203 windows-all
sun/security/pkcs11/rsa/TestSignatures.java                     8204203 windows-all
sun/security/pkcs11/sslecc/ClientJSSEServerJSSE.java            8204203 windows-all
sun/security/pkcs11/tls/TestLeadingZeroesP11.java               8204203 windows-all
sun/security/pkcs11/tls/TestMasterSecret.java                   8204203 windows-all
sun/security/pkcs11/tls/TestPRF.java                            8204203 windows-all
sun/security/pkcs11/tls/TestPremaster.java                      8204203 windows-all
sun/security/tools/keytool/NssTest.java                         8204203 windows-all

############################################################################

# jdk_sound
javax/sound/sampled/DirectAudio/bug6372428.java                      8055097 generic-all
javax/sound/sampled/Clip/bug5070081.java                             8055097 generic-all
javax/sound/sampled/DataLine/LongFramePosition.java                  8055097 generic-all

javax/sound/sampled/Clip/Drain/ClipDrain.java          7062792 generic-all

javax/sound/sampled/Mixers/DisabledAssertionCrash.java 7067310 generic-all

javax/sound/midi/Sequencer/Recording.java 8167580 linux-all,solaris-all

############################################################################

# jdk_imageio

############################################################################

# jdk_swing

com/sun/java/swing/plaf/windows/Test8173145.java 8198334 windows-all

javax/swing/border/Test6981576.java 8198339 generic-all
javax/swing/JComponent/7154030/bug7154030.java 7190978 generic-all
javax/swing/JComboBox/ConsumedKeyTest/ConsumedKeyTest.java 8067986 generic-all
javax/swing/JComponent/6683775/bug6683775.java 8172337 generic-all
javax/swing/JComboBox/6236162/bug6236162.java 8028707 windows-all,macosx-all
javax/swing/text/html/parser/Test8017492.java 8022535 generic-all
javax/swing/JButton/8151303/PressedIconTest.java 8198689 macosx-all
javax/swing/JWindow/ShapedAndTranslucentWindows/PerPixelTranslucentCanvas.java 8081476 windows-all,macosx-all
javax/swing/JWindow/ShapedAndTranslucentWindows/PerPixelTranslucentSwing.java 8194128 macosx-all
javax/swing/JWindow/ShapedAndTranslucentWindows/ShapedPerPixelTranslucentGradient.java 8198667 macosx-all
javax/swing/JWindow/ShapedAndTranslucentWindows/SetShapeAndClickSwing.java 8013450 macosx-all
javax/swing/JWindow/ShapedAndTranslucentWindows/TranslucentJComboBox.java 8024627 macosx-all
# The next test below is an intermittent failure
javax/swing/JComboBox/8033069/bug8033069ScrollBar.java 8163367 generic-all
javax/swing/JColorChooser/Test6541987.java 8143021 windows-all,linux-all,macosx-all
javax/swing/JColorChooser/Test7194184.java 8194126 linux-all,macosx-all
javax/swing/JTable/7124218/SelectEditTableCell.java 8148958 linux-all
javax/swing/JTable/4235420/bug4235420.java     8079127 generic-all
javax/swing/JSplitPane/4201995/bug4201995.java 8079127 generic-all
javax/swing/JTree/DnD/LastNodeLowerHalfDrop.java 8159131 linux-all
javax/swing/JTree/4633594/JTreeFocusTest.java 8173125 macosx-all
javax/swing/JFileChooser/8041694/bug8041694.java 8196302 windows-all
javax/swing/AbstractButton/6711682/bug6711682.java 8060765 windows-all,macosx-all
javax/swing/Action/8133039/bug8133039.java 8196089 windows-all,macosx-all
javax/swing/JComboBox/6559152/bug6559152.java 8196090 windows-all,macosx-all
javax/swing/JComboBox/6607130/bug6607130.java 8196091 windows-all
javax/swing/JComboBox/8032878/bug8032878.java 8196092 windows-all,macosx-all
javax/swing/JComboBox/8057893/bug8057893.java 8169953 windows-all,macosx-all
javax/swing/JComboBox/8072767/bug8072767.java 8196093 windows-all,macosx-all
javax/swing/JComponent/4337267/bug4337267.java 8146451 windows-all
javax/swing/JEditorPane/5076514/bug5076514.java 8198321 generic-all
javax/swing/JFileChooser/4524490/bug4524490.java 8042380 generic-all
javax/swing/JFileChooser/8002077/bug8002077.java 8196094 windows-all
javax/swing/JFileChooser/DeserializedJFileChooser/DeserializedJFileChooserTest.java 8196095 generic-all
javax/swing/JFileChooser/6396844/TwentyThousandTest.java 8058231 generic-all
javax/swing/JFrame/8175301/ScaledFrameBackgroundTest.java 8193942 generic-all
javax/swing/JList/6462008/bug6462008.java 7156347 generic-all
javax/swing/JPopupMenu/6580930/bug6580930.java 8196096 windows-all,macosx-all
javax/swing/JPopupMenu/6800513/bug6800513.java 7184956 macosx-all
javax/swing/JPopupMenu/6675802/bug6675802.java 8196097 windows-all
javax/swing/JTabbedPane/8007563/Test8007563.java 8051591 generic-all
javax/swing/JTabbedPane/4624207/bug4624207.java 8064922 macosx-all
javax/swing/JTabbedPane/7024235/Test7024235.java 8028281 macosx-all
javax/swing/SwingUtilities/TestBadBreak/TestBadBreak.java 8160720 generic-all
javax/swing/plaf/basic/BasicTextUI/8001470/bug8001470.java 8196098 windows-all
javax/swing/plaf/basic/Test6984643.java 8198340 windows-all
javax/swing/text/CSSBorder/6796710/bug6796710.java 8196099 windows-all
javax/swing/text/DefaultCaret/HidingSelection/HidingSelectionTest.java 8194048 windows-all
javax/swing/text/JTextComponent/5074573/bug5074573.java 8196100 windows-all
javax/swing/JFileChooser/6798062/bug6798062.java 8146446 windows-all
javax/swing/plaf/basic/BasicGraphicsUtils/8132119/bug8132119.java 8196434 linux-all,solaris-all
javax/swing/JComboBox/8032878/bug8032878.java 8196439 linux-all
javax/swing/JComboBox/8182031/ComboPopupTest.java 8196465 linux-all,macosx-all
javax/swing/JFileChooser/6738668/bug6738668.java 8194946 generic-all
javax/swing/JFileChooser/8021253/bug8021253.java 8169954 windows-all,linux-all,macosx-all
javax/swing/JFileChooser/8062561/bug8062561.java 8196466 linux-all,macosx-all
javax/swing/JInternalFrame/Test6325652.java 8196467 linux-all,macosx-all
javax/swing/JInternalFrame/8145896/TestJInternalFrameMaximize.java 8194944 macosx-all
javax/swing/JLabel/6596966/bug6596966.java 8040914 macosx-all
javax/swing/JPopupMenu/4870644/bug4870644.java 8194130 macosx-all
javax/swing/JPopupMenu/4966112/bug4966112.java 8064915 macosx-all
javax/swing/MultiUIDefaults/Test6860438.java 8198391 generic-all
javax/swing/MultiUIDefaults/4300666/bug4300666.java 7105119 macosx-all
javax/swing/UITest/UITest.java 8198392 generic-all
javax/swing/plaf/basic/BasicComboBoxEditor/Test8015336.java 8198394 generic-all
javax/swing/plaf/metal/MetalLookAndFeel/Test8039750.java 8198395 generic-all
javax/swing/text/DevanagariEditor.java 8198397 generic-all
javax/swing/JColorChooser/Test6199676.java 8198398 generic-all
javax/swing/JTable/6735286/bug6735286.java 8198398 generic-all
javax/swing/SpringLayout/4726194/bug4726194.java 8198399 generic-all
javax/swing/SwingUtilities/6797139/bug6797139.java 8198400 generic-all
javax/swing/text/html/parser/Parser/6836089/bug6836089.java 8198401 generic-all
javax/swing/JTable/8133919/DrawGridLinesTest.java 8198407 generic-all
javax/swing/text/html/StyleSheet/BackgroundImage/BackgroundImagePosition.java 8198409 generic-all
javax/swing/text/AbstractDocument/DocumentInsert/DocumentInsertAtWrongPositionTest.java 8198396 generic-all
javax/swing/JFileChooser/6868611/bug6868611.java 7059834 windows-all
javax/swing/SwingWorker/6493680/bug6493680.java 8198410 windows-all
javax/swing/plaf/basic/BasicMenuUI/4983388/bug4983388.java 8042383 macosx-all
javax/swing/PopupFactory/6276087/NonOpaquePopupMenuTest.java 8065099 macosx-all
javax/swing/DataTransfer/8059739/bug8059739.java 8199074 generic-all
javax/swing/GroupLayout/6613904/bug6613904.java 8199072 generic-all
javax/swing/JCheckBox/8032667/bug8032667_image_diff.java 8199063 macosx-all
javax/swing/JComboBox/7031551/bug7031551.java 8199056 generic-all
javax/swing/JScrollBar/6924059/bug6924059.java 8199078 generic-all
javax/swing/JTree/8003830/bug8003830.java 8199057 generic-all
javax/swing/plaf/nimbus/ColorCustomizationTest.java 8199080 generic-all
javax/swing/SwingWorker/6432565/bug6432565.java 8199077 generic-all
javax/swing/SwingWorker/6880336/NestedWorkers.java 8199049 windows-all
javax/swing/text/DefaultCaret/6938583/bug6938583.java 8199058 generic-all
javax/swing/text/html/parser/Parser/6990651/bug6990651.java 8199060 generic-all
javax/swing/text/html/parser/Parser/HtmlCommentTagParseTest/HtmlCommentTagParseTest.java 8199073 generic-all
javax/swing/text/StyledEditorKit/8016833/bug8016833.java 8199055 generic-all
javax/swing/text/Utilities/8134721/bug8134721.java 8199062 generic-all
javax/swing/tree/DefaultTreeCellRenderer/7142955/bug7142955.java 8199076 generic-all
javax/swing/UIDefaults/6302464/bug6302464.java 8199079 generic-all
javax/swing/UIDefaults/8133926/InternalFrameIcon.java 8199075 generic-all
javax/swing/UIDefaults/8149879/InternalResourceBundle.java 8199054 windows-all
javax/swing/text/html/parser/Parser/8078268/bug8078268.java 8199092 generic-all
javax/swing/PopupFactory/8048506/bug8048506.java 8202660 windows-all
javax/swing/JTextArea/TextViewOOM/TextViewOOM.java 8167355 generic-all
javax/swing/JEditorPane/8195095/ImageViewTest.java 8202656 windows-all
javax/swing/text/Utilities/8142966/SwingFontMetricsTest.java 8199529 windows-all
javax/swing/JPopupMenu/8075063/ContextMenuScrollTest.java 202880 linux-all
javax/swing/dnd/8139050/NativeErrorsInTableDnD.java 8202765  macosx-all,linux-all
javax/swing/Popup/TaskbarPositionTest.java 8065097 macosx-all,linux-all
java/awt/im/memoryleak/InputContextMemoryLeakTest.java 8023814 linux-all,solaris-all


############################################################################

# jdk_text

############################################################################

# jdk_time


############################################################################

# core_tools

tools/pack200/CommandLineTests.java                             8059906 generic-all

############################################################################

# jdk_jdi

com/sun/jdi/RepStep.java                                        8043571 generic-all

com/sun/jdi/sde/SourceDebugExtensionTest.java                   8158066 windows-all

com/sun/jdi/NashornPopFrameTest.java                            8187143 generic-all

############################################################################

# jdk_time

############################################################################

# jdk_util

############################################################################

# jdk_instrument

############################################################################

# svc_tools

sun/tools/jstat/jstatClassloadOutput1.sh                        8173942 generic-all
sun/tools/jhsdb/BasicLauncherTest.java                          8193639,8211767 solaris-all,linux-ppc64,linux-ppc64le
sun/tools/jhsdb/HeapDumpTest.java                               8193639 solaris-all


############################################################################

# jdk_other

com/sun/jndi/ldap/DeadSSLLdapTimeoutTest.java                   8169942 linux-i586,macosx-all,windows-x64

com/sun/jndi/ldap/LdapTimeoutTest.java                          8151678 linux-all

javax/rmi/ssl/SSLSocketParametersTest.sh                        8162906 generic-all

############################################################################

###########################################################################
#
# Java EE Module Removal
#
com/sun/jdi/RedefineCrossEvent.java                             8194308    generic-all  Java EE Module Removal

############################################################################

# jdk_jfr

jdk/jfr/event/io/TestInstrumentation.java                       8202142    generic-all
jdk/jfr/event/sampling/TestNative.java                          8202142    generic-all<|MERGE_RESOLUTION|>--- conflicted
+++ resolved
@@ -558,15 +558,13 @@
 
 java/net/DatagramSocket/SendDatagramToBadAddress.java           7143960 macosx-all
 
-<<<<<<< HEAD
+java/net/ServerSocket/AcceptInheritHandle.java                  8211854 aix-ppc64
+
 # SOCKS support not integrated yet
 java/net/Socks/SocksProxyVersion.java                           0000000 generic-all
 java/net/Socks/SocksV4Test.java                                 0000000 generic-all
 java/net/Socks/SocksIPv6Test.java                               0000000 generic-all
 java/net/Socket/SocksConnectTimeout.java                        0000000 generic-all
-=======
-java/net/ServerSocket/AcceptInheritHandle.java                  8211854 aix-ppc64
->>>>>>> 5f9ea8ac
 
 ############################################################################
 

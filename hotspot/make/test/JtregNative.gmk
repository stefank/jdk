--- conflicted
+++ resolved
@@ -50,13 +50,11 @@
     $(HOTSPOT_TOPDIR)/test/runtime/BoolReturn \
     $(HOTSPOT_TOPDIR)/test/compiler/floatingpoint/ \
     $(HOTSPOT_TOPDIR)/test/compiler/calls \
+    $(HOTSPOT_TOPDIR)/test/compiler/native \
     $(HOTSPOT_TOPDIR)/test/serviceability/jvmti/GetNamedModule \
     $(HOTSPOT_TOPDIR)/test/testlibrary/jvmti \
-<<<<<<< HEAD
+    $(HOTSPOT_TOPDIR)/test/compiler/jvmci/jdk.vm.ci.code.test \
     $(HOTSPOT_TOPDIR)/test/serviceability/jvmti/GetModulesInfo \
-=======
-    $(HOTSPOT_TOPDIR)/test/compiler/jvmci/jdk.vm.ci.code.test \
->>>>>>> 757db815
     #
 
 # Add conditional directories here when needed.

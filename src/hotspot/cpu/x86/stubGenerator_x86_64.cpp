/*
 * Copyright (c) 2003, 2023, Oracle and/or its affiliates. All rights reserved.
 * DO NOT ALTER OR REMOVE COPYRIGHT NOTICES OR THIS FILE HEADER.
 *
 * This code is free software; you can redistribute it and/or modify it
 * under the terms of the GNU General Public License version 2 only, as
 * published by the Free Software Foundation.
 *
 * This code is distributed in the hope that it will be useful, but WITHOUT
 * ANY WARRANTY; without even the implied warranty of MERCHANTABILITY or
 * FITNESS FOR A PARTICULAR PURPOSE.  See the GNU General Public License
 * version 2 for more details (a copy is included in the LICENSE file that
 * accompanied this code).
 *
 * You should have received a copy of the GNU General Public License version
 * 2 along with this work; if not, write to the Free Software Foundation,
 * Inc., 51 Franklin St, Fifth Floor, Boston, MA 02110-1301 USA.
 *
 * Please contact Oracle, 500 Oracle Parkway, Redwood Shores, CA 94065 USA
 * or visit www.oracle.com if you need additional information or have any
 * questions.
 *
 */

#include "precompiled.hpp"
#include "asm/macroAssembler.hpp"
#include "classfile/vmIntrinsics.hpp"
#include "compiler/oopMap.hpp"
#include "gc/shared/barrierSet.hpp"
#include "gc/shared/barrierSetAssembler.hpp"
#include "gc/shared/barrierSetNMethod.hpp"
#include "gc/shared/gc_globals.hpp"
#include "memory/universe.hpp"
#include "prims/jvmtiExport.hpp"
#include "runtime/arguments.hpp"
#include "runtime/javaThread.hpp"
#include "runtime/sharedRuntime.hpp"
#include "runtime/stubRoutines.hpp"
#include "stubGenerator_x86_64.hpp"
#ifdef COMPILER2
#include "opto/runtime.hpp"
#include "opto/c2_globals.hpp"
#endif
#if INCLUDE_JVMCI
#include "jvmci/jvmci_globals.hpp"
#endif
#if INCLUDE_ZGC
#include "gc/z/zThreadLocalData.hpp"
#endif
#if INCLUDE_JFR
#include "jfr/support/jfrIntrinsics.hpp"
#endif

// For a more detailed description of the stub routine structure
// see the comment in stubRoutines.hpp

#define __ _masm->
#define TIMES_OOP (UseCompressedOops ? Address::times_4 : Address::times_8)

#ifdef PRODUCT
#define BLOCK_COMMENT(str) /* nothing */
#else
#define BLOCK_COMMENT(str) __ block_comment(str)
#endif // PRODUCT

#define BIND(label) bind(label); BLOCK_COMMENT(#label ":")

//
// Linux Arguments:
//    c_rarg0:   call wrapper address                   address
//    c_rarg1:   result                                 address
//    c_rarg2:   result type                            BasicType
//    c_rarg3:   method                                 Method*
//    c_rarg4:   (interpreter) entry point              address
//    c_rarg5:   parameters                             intptr_t*
//    16(rbp): parameter size (in words)              int
//    24(rbp): thread                                 Thread*
//
//     [ return_from_Java     ] <--- rsp
//     [ argument word n      ]
//      ...
// -12 [ argument word 1      ]
// -11 [ saved r15            ] <--- rsp_after_call
// -10 [ saved r14            ]
//  -9 [ saved r13            ]
//  -8 [ saved r12            ]
//  -7 [ saved rbx            ]
//  -6 [ call wrapper         ]
//  -5 [ result               ]
//  -4 [ result type          ]
//  -3 [ method               ]
//  -2 [ entry point          ]
//  -1 [ parameters           ]
//   0 [ saved rbp            ] <--- rbp
//   1 [ return address       ]
//   2 [ parameter size       ]
//   3 [ thread               ]
//
// Windows Arguments:
//    c_rarg0:   call wrapper address                   address
//    c_rarg1:   result                                 address
//    c_rarg2:   result type                            BasicType
//    c_rarg3:   method                                 Method*
//    48(rbp): (interpreter) entry point              address
//    56(rbp): parameters                             intptr_t*
//    64(rbp): parameter size (in words)              int
//    72(rbp): thread                                 Thread*
//
//     [ return_from_Java     ] <--- rsp
//     [ argument word n      ]
//      ...
// -60 [ argument word 1      ]
// -59 [ saved xmm31          ] <--- rsp after_call
//     [ saved xmm16-xmm30    ] (EVEX enabled, else the space is blank)
// -27 [ saved xmm15          ]
//     [ saved xmm7-xmm14     ]
//  -9 [ saved xmm6           ] (each xmm register takes 2 slots)
//  -7 [ saved r15            ]
//  -6 [ saved r14            ]
//  -5 [ saved r13            ]
//  -4 [ saved r12            ]
//  -3 [ saved rdi            ]
//  -2 [ saved rsi            ]
//  -1 [ saved rbx            ]
//   0 [ saved rbp            ] <--- rbp
//   1 [ return address       ]
//   2 [ call wrapper         ]
//   3 [ result               ]
//   4 [ result type          ]
//   5 [ method               ]
//   6 [ entry point          ]
//   7 [ parameters           ]
//   8 [ parameter size       ]
//   9 [ thread               ]
//
//    Windows reserves the callers stack space for arguments 1-4.
//    We spill c_rarg0-c_rarg3 to this space.

// Call stub stack layout word offsets from rbp
#ifdef _WIN64
enum call_stub_layout {
  xmm_save_first     = 6,  // save from xmm6
  xmm_save_last      = 31, // to xmm31
  xmm_save_base      = -9,
  rsp_after_call_off = xmm_save_base - 2 * (xmm_save_last - xmm_save_first), // -27
  r15_off            = -7,
  r14_off            = -6,
  r13_off            = -5,
  r12_off            = -4,
  rdi_off            = -3,
  rsi_off            = -2,
  rbx_off            = -1,
  rbp_off            =  0,
  retaddr_off        =  1,
  call_wrapper_off   =  2,
  result_off         =  3,
  result_type_off    =  4,
  method_off         =  5,
  entry_point_off    =  6,
  parameters_off     =  7,
  parameter_size_off =  8,
  thread_off         =  9
};

static Address xmm_save(int reg) {
  assert(reg >= xmm_save_first && reg <= xmm_save_last, "XMM register number out of range");
  return Address(rbp, (xmm_save_base - (reg - xmm_save_first) * 2) * wordSize);
}
#else // !_WIN64
enum call_stub_layout {
  rsp_after_call_off = -12,
  mxcsr_off          = rsp_after_call_off,
  r15_off            = -11,
  r14_off            = -10,
  r13_off            = -9,
  r12_off            = -8,
  rbx_off            = -7,
  call_wrapper_off   = -6,
  result_off         = -5,
  result_type_off    = -4,
  method_off         = -3,
  entry_point_off    = -2,
  parameters_off     = -1,
  rbp_off            =  0,
  retaddr_off        =  1,
  parameter_size_off =  2,
  thread_off         =  3
};
#endif // _WIN64

address StubGenerator::generate_call_stub(address& return_address) {

  assert((int)frame::entry_frame_after_call_words == -(int)rsp_after_call_off + 1 &&
         (int)frame::entry_frame_call_wrapper_offset == (int)call_wrapper_off,
         "adjust this code");
  StubCodeMark mark(this, "StubRoutines", "call_stub");
  address start = __ pc();

  // same as in generate_catch_exception()!
  const Address rsp_after_call(rbp, rsp_after_call_off * wordSize);

  const Address call_wrapper  (rbp, call_wrapper_off   * wordSize);
  const Address result        (rbp, result_off         * wordSize);
  const Address result_type   (rbp, result_type_off    * wordSize);
  const Address method        (rbp, method_off         * wordSize);
  const Address entry_point   (rbp, entry_point_off    * wordSize);
  const Address parameters    (rbp, parameters_off     * wordSize);
  const Address parameter_size(rbp, parameter_size_off * wordSize);

  // same as in generate_catch_exception()!
  const Address thread        (rbp, thread_off         * wordSize);

  const Address r15_save(rbp, r15_off * wordSize);
  const Address r14_save(rbp, r14_off * wordSize);
  const Address r13_save(rbp, r13_off * wordSize);
  const Address r12_save(rbp, r12_off * wordSize);
  const Address rbx_save(rbp, rbx_off * wordSize);

  // stub code
  __ enter();
  __ subptr(rsp, -rsp_after_call_off * wordSize);

  // save register parameters
#ifndef _WIN64
  __ movptr(parameters,   c_rarg5); // parameters
  __ movptr(entry_point,  c_rarg4); // entry_point
#endif

  __ movptr(method,       c_rarg3); // method
  __ movl(result_type,  c_rarg2);   // result type
  __ movptr(result,       c_rarg1); // result
  __ movptr(call_wrapper, c_rarg0); // call wrapper

  // save regs belonging to calling function
  __ movptr(rbx_save, rbx);
  __ movptr(r12_save, r12);
  __ movptr(r13_save, r13);
  __ movptr(r14_save, r14);
  __ movptr(r15_save, r15);

#ifdef _WIN64
  int last_reg = 15;
  if (UseAVX > 2) {
    last_reg = 31;
  }
  if (VM_Version::supports_evex()) {
    for (int i = xmm_save_first; i <= last_reg; i++) {
      __ vextractf32x4(xmm_save(i), as_XMMRegister(i), 0);
    }
  } else {
    for (int i = xmm_save_first; i <= last_reg; i++) {
      __ movdqu(xmm_save(i), as_XMMRegister(i));
    }
  }

  const Address rdi_save(rbp, rdi_off * wordSize);
  const Address rsi_save(rbp, rsi_off * wordSize);

  __ movptr(rsi_save, rsi);
  __ movptr(rdi_save, rdi);
#else
  const Address mxcsr_save(rbp, mxcsr_off * wordSize);
  {
    Label skip_ldmx;
    __ stmxcsr(mxcsr_save);
    __ movl(rax, mxcsr_save);
    __ andl(rax, 0xFFC0); // Mask out any pending exceptions (only check control and mask bits)
    ExternalAddress mxcsr_std(StubRoutines::x86::addr_mxcsr_std());
    __ cmp32(rax, mxcsr_std, rscratch1);
    __ jcc(Assembler::equal, skip_ldmx);
    __ ldmxcsr(mxcsr_std, rscratch1);
    __ bind(skip_ldmx);
  }
#endif

  // Load up thread register
  __ movptr(r15_thread, thread);
  __ reinit_heapbase();

#ifdef ASSERT
  // make sure we have no pending exceptions
  {
    Label L;
    __ cmpptr(Address(r15_thread, Thread::pending_exception_offset()), NULL_WORD);
    __ jcc(Assembler::equal, L);
    __ stop("StubRoutines::call_stub: entered with pending exception");
    __ bind(L);
  }
#endif

  // pass parameters if any
  BLOCK_COMMENT("pass parameters if any");
  Label parameters_done;
  __ movl(c_rarg3, parameter_size);
  __ testl(c_rarg3, c_rarg3);
  __ jcc(Assembler::zero, parameters_done);

  Label loop;
  __ movptr(c_rarg2, parameters);       // parameter pointer
  __ movl(c_rarg1, c_rarg3);            // parameter counter is in c_rarg1
  __ BIND(loop);
  __ movptr(rax, Address(c_rarg2, 0));// get parameter
  __ addptr(c_rarg2, wordSize);       // advance to next parameter
  __ decrementl(c_rarg1);             // decrement counter
  __ push(rax);                       // pass parameter
  __ jcc(Assembler::notZero, loop);

  // call Java function
  __ BIND(parameters_done);
  __ movptr(rbx, method);             // get Method*
  __ movptr(c_rarg1, entry_point);    // get entry_point
  __ mov(r13, rsp);                   // set sender sp
  BLOCK_COMMENT("call Java function");
  __ call(c_rarg1);

  BLOCK_COMMENT("call_stub_return_address:");
  return_address = __ pc();

  // store result depending on type (everything that is not
  // T_OBJECT, T_LONG, T_FLOAT or T_DOUBLE is treated as T_INT)
  __ movptr(c_rarg0, result);
  Label is_long, is_float, is_double, exit;
  __ movl(c_rarg1, result_type);
  __ cmpl(c_rarg1, T_OBJECT);
  __ jcc(Assembler::equal, is_long);
  __ cmpl(c_rarg1, T_LONG);
  __ jcc(Assembler::equal, is_long);
  __ cmpl(c_rarg1, T_FLOAT);
  __ jcc(Assembler::equal, is_float);
  __ cmpl(c_rarg1, T_DOUBLE);
  __ jcc(Assembler::equal, is_double);

  // handle T_INT case
  __ movl(Address(c_rarg0, 0), rax);

  __ BIND(exit);

  // pop parameters
  __ lea(rsp, rsp_after_call);

#ifdef ASSERT
  // verify that threads correspond
  {
   Label L1, L2, L3;
    __ cmpptr(r15_thread, thread);
    __ jcc(Assembler::equal, L1);
    __ stop("StubRoutines::call_stub: r15_thread is corrupted");
    __ bind(L1);
    __ get_thread(rbx);
    __ cmpptr(r15_thread, thread);
    __ jcc(Assembler::equal, L2);
    __ stop("StubRoutines::call_stub: r15_thread is modified by call");
    __ bind(L2);
    __ cmpptr(r15_thread, rbx);
    __ jcc(Assembler::equal, L3);
    __ stop("StubRoutines::call_stub: threads must correspond");
    __ bind(L3);
  }
#endif

  __ pop_cont_fastpath();

  // restore regs belonging to calling function
#ifdef _WIN64
  // emit the restores for xmm regs
  if (VM_Version::supports_evex()) {
    for (int i = xmm_save_first; i <= last_reg; i++) {
      __ vinsertf32x4(as_XMMRegister(i), as_XMMRegister(i), xmm_save(i), 0);
    }
  } else {
    for (int i = xmm_save_first; i <= last_reg; i++) {
      __ movdqu(as_XMMRegister(i), xmm_save(i));
    }
  }
#endif
  __ movptr(r15, r15_save);
  __ movptr(r14, r14_save);
  __ movptr(r13, r13_save);
  __ movptr(r12, r12_save);
  __ movptr(rbx, rbx_save);

#ifdef _WIN64
  __ movptr(rdi, rdi_save);
  __ movptr(rsi, rsi_save);
#else
  __ ldmxcsr(mxcsr_save);
#endif

  // restore rsp
  __ addptr(rsp, -rsp_after_call_off * wordSize);

  // return
  __ vzeroupper();
  __ pop(rbp);
  __ ret(0);

  // handle return types different from T_INT
  __ BIND(is_long);
  __ movq(Address(c_rarg0, 0), rax);
  __ jmp(exit);

  __ BIND(is_float);
  __ movflt(Address(c_rarg0, 0), xmm0);
  __ jmp(exit);

  __ BIND(is_double);
  __ movdbl(Address(c_rarg0, 0), xmm0);
  __ jmp(exit);

  return start;
}

// Return point for a Java call if there's an exception thrown in
// Java code.  The exception is caught and transformed into a
// pending exception stored in JavaThread that can be tested from
// within the VM.
//
// Note: Usually the parameters are removed by the callee. In case
// of an exception crossing an activation frame boundary, that is
// not the case if the callee is compiled code => need to setup the
// rsp.
//
// rax: exception oop

address StubGenerator::generate_catch_exception() {
  StubCodeMark mark(this, "StubRoutines", "catch_exception");
  address start = __ pc();

  // same as in generate_call_stub():
  const Address rsp_after_call(rbp, rsp_after_call_off * wordSize);
  const Address thread        (rbp, thread_off         * wordSize);

#ifdef ASSERT
  // verify that threads correspond
  {
    Label L1, L2, L3;
    __ cmpptr(r15_thread, thread);
    __ jcc(Assembler::equal, L1);
    __ stop("StubRoutines::catch_exception: r15_thread is corrupted");
    __ bind(L1);
    __ get_thread(rbx);
    __ cmpptr(r15_thread, thread);
    __ jcc(Assembler::equal, L2);
    __ stop("StubRoutines::catch_exception: r15_thread is modified by call");
    __ bind(L2);
    __ cmpptr(r15_thread, rbx);
    __ jcc(Assembler::equal, L3);
    __ stop("StubRoutines::catch_exception: threads must correspond");
    __ bind(L3);
  }
#endif

  // set pending exception
  __ verify_oop(rax);

  __ movptr(Address(r15_thread, Thread::pending_exception_offset()), rax);
  __ lea(rscratch1, ExternalAddress((address)__FILE__));
  __ movptr(Address(r15_thread, Thread::exception_file_offset()), rscratch1);
  __ movl(Address(r15_thread, Thread::exception_line_offset()), (int)  __LINE__);

  // complete return to VM
  assert(StubRoutines::_call_stub_return_address != nullptr,
         "_call_stub_return_address must have been generated before");
  __ jump(RuntimeAddress(StubRoutines::_call_stub_return_address));

  return start;
}

// Continuation point for runtime calls returning with a pending
// exception.  The pending exception check happened in the runtime
// or native call stub.  The pending exception in Thread is
// converted into a Java-level exception.
//
// Contract with Java-level exception handlers:
// rax: exception
// rdx: throwing pc
//
// NOTE: At entry of this stub, exception-pc must be on stack !!

address StubGenerator::generate_forward_exception() {
  StubCodeMark mark(this, "StubRoutines", "forward exception");
  address start = __ pc();

  // Upon entry, the sp points to the return address returning into
  // Java (interpreted or compiled) code; i.e., the return address
  // becomes the throwing pc.
  //
  // Arguments pushed before the runtime call are still on the stack
  // but the exception handler will reset the stack pointer ->
  // ignore them.  A potential result in registers can be ignored as
  // well.

#ifdef ASSERT
  // make sure this code is only executed if there is a pending exception
  {
    Label L;
    __ cmpptr(Address(r15_thread, Thread::pending_exception_offset()), NULL_WORD);
    __ jcc(Assembler::notEqual, L);
    __ stop("StubRoutines::forward exception: no pending exception (1)");
    __ bind(L);
  }
#endif

  // compute exception handler into rbx
  __ movptr(c_rarg0, Address(rsp, 0));
  BLOCK_COMMENT("call exception_handler_for_return_address");
  __ call_VM_leaf(CAST_FROM_FN_PTR(address,
                       SharedRuntime::exception_handler_for_return_address),
                  r15_thread, c_rarg0);
  __ mov(rbx, rax);

  // setup rax & rdx, remove return address & clear pending exception
  __ pop(rdx);
  __ movptr(rax, Address(r15_thread, Thread::pending_exception_offset()));
  __ movptr(Address(r15_thread, Thread::pending_exception_offset()), NULL_WORD);

#ifdef ASSERT
  // make sure exception is set
  {
    Label L;
    __ testptr(rax, rax);
    __ jcc(Assembler::notEqual, L);
    __ stop("StubRoutines::forward exception: no pending exception (2)");
    __ bind(L);
  }
#endif

  // continue at exception handler (return address removed)
  // rax: exception
  // rbx: exception handler
  // rdx: throwing pc
  __ verify_oop(rax);
  __ jmp(rbx);

  return start;
}

// Support for intptr_t OrderAccess::fence()
//
// Arguments :
//
// Result:
address StubGenerator::generate_orderaccess_fence() {
  StubCodeMark mark(this, "StubRoutines", "orderaccess_fence");
  address start = __ pc();

  __ membar(Assembler::StoreLoad);
  __ ret(0);

  return start;
}


// Support for intptr_t get_previous_sp()
//
// This routine is used to find the previous stack pointer for the
// caller.
address StubGenerator::generate_get_previous_sp() {
  StubCodeMark mark(this, "StubRoutines", "get_previous_sp");
  address start = __ pc();

  __ movptr(rax, rsp);
  __ addptr(rax, 8); // return address is at the top of the stack.
  __ ret(0);

  return start;
}

//----------------------------------------------------------------------------------------------------
// Support for void verify_mxcsr()
//
// This routine is used with -Xcheck:jni to verify that native
// JNI code does not return to Java code without restoring the
// MXCSR register to our expected state.

address StubGenerator::generate_verify_mxcsr() {
  StubCodeMark mark(this, "StubRoutines", "verify_mxcsr");
  address start = __ pc();

  const Address mxcsr_save(rsp, 0);

  if (CheckJNICalls) {
    Label ok_ret;
    ExternalAddress mxcsr_std(StubRoutines::x86::addr_mxcsr_std());
    __ push(rax);
    __ subptr(rsp, wordSize);      // allocate a temp location
    __ stmxcsr(mxcsr_save);
    __ movl(rax, mxcsr_save);
    __ andl(rax, 0xFFC0); // Mask out any pending exceptions (only check control and mask bits)
    __ cmp32(rax, mxcsr_std, rscratch1);
    __ jcc(Assembler::equal, ok_ret);

    __ warn("MXCSR changed by native JNI code, use -XX:+RestoreMXCSROnJNICall");

    __ ldmxcsr(mxcsr_std, rscratch1);

    __ bind(ok_ret);
    __ addptr(rsp, wordSize);
    __ pop(rax);
  }

  __ ret(0);

  return start;
}

address StubGenerator::generate_f2i_fixup() {
  StubCodeMark mark(this, "StubRoutines", "f2i_fixup");
  Address inout(rsp, 5 * wordSize); // return address + 4 saves

  address start = __ pc();

  Label L;

  __ push(rax);
  __ push(c_rarg3);
  __ push(c_rarg2);
  __ push(c_rarg1);

  __ movl(rax, 0x7f800000);
  __ xorl(c_rarg3, c_rarg3);
  __ movl(c_rarg2, inout);
  __ movl(c_rarg1, c_rarg2);
  __ andl(c_rarg1, 0x7fffffff);
  __ cmpl(rax, c_rarg1); // NaN? -> 0
  __ jcc(Assembler::negative, L);
  __ testl(c_rarg2, c_rarg2); // signed ? min_jint : max_jint
  __ movl(c_rarg3, 0x80000000);
  __ movl(rax, 0x7fffffff);
  __ cmovl(Assembler::positive, c_rarg3, rax);

  __ bind(L);
  __ movptr(inout, c_rarg3);

  __ pop(c_rarg1);
  __ pop(c_rarg2);
  __ pop(c_rarg3);
  __ pop(rax);

  __ ret(0);

  return start;
}

address StubGenerator::generate_f2l_fixup() {
  StubCodeMark mark(this, "StubRoutines", "f2l_fixup");
  Address inout(rsp, 5 * wordSize); // return address + 4 saves
  address start = __ pc();

  Label L;

  __ push(rax);
  __ push(c_rarg3);
  __ push(c_rarg2);
  __ push(c_rarg1);

  __ movl(rax, 0x7f800000);
  __ xorl(c_rarg3, c_rarg3);
  __ movl(c_rarg2, inout);
  __ movl(c_rarg1, c_rarg2);
  __ andl(c_rarg1, 0x7fffffff);
  __ cmpl(rax, c_rarg1); // NaN? -> 0
  __ jcc(Assembler::negative, L);
  __ testl(c_rarg2, c_rarg2); // signed ? min_jlong : max_jlong
  __ mov64(c_rarg3, 0x8000000000000000);
  __ mov64(rax, 0x7fffffffffffffff);
  __ cmov(Assembler::positive, c_rarg3, rax);

  __ bind(L);
  __ movptr(inout, c_rarg3);

  __ pop(c_rarg1);
  __ pop(c_rarg2);
  __ pop(c_rarg3);
  __ pop(rax);

  __ ret(0);

  return start;
}

address StubGenerator::generate_d2i_fixup() {
  StubCodeMark mark(this, "StubRoutines", "d2i_fixup");
  Address inout(rsp, 6 * wordSize); // return address + 5 saves

  address start = __ pc();

  Label L;

  __ push(rax);
  __ push(c_rarg3);
  __ push(c_rarg2);
  __ push(c_rarg1);
  __ push(c_rarg0);

  __ movl(rax, 0x7ff00000);
  __ movq(c_rarg2, inout);
  __ movl(c_rarg3, c_rarg2);
  __ mov(c_rarg1, c_rarg2);
  __ mov(c_rarg0, c_rarg2);
  __ negl(c_rarg3);
  __ shrptr(c_rarg1, 0x20);
  __ orl(c_rarg3, c_rarg2);
  __ andl(c_rarg1, 0x7fffffff);
  __ xorl(c_rarg2, c_rarg2);
  __ shrl(c_rarg3, 0x1f);
  __ orl(c_rarg1, c_rarg3);
  __ cmpl(rax, c_rarg1);
  __ jcc(Assembler::negative, L); // NaN -> 0
  __ testptr(c_rarg0, c_rarg0); // signed ? min_jint : max_jint
  __ movl(c_rarg2, 0x80000000);
  __ movl(rax, 0x7fffffff);
  __ cmov(Assembler::positive, c_rarg2, rax);

  __ bind(L);
  __ movptr(inout, c_rarg2);

  __ pop(c_rarg0);
  __ pop(c_rarg1);
  __ pop(c_rarg2);
  __ pop(c_rarg3);
  __ pop(rax);

  __ ret(0);

  return start;
}

address StubGenerator::generate_d2l_fixup() {
  StubCodeMark mark(this, "StubRoutines", "d2l_fixup");
  Address inout(rsp, 6 * wordSize); // return address + 5 saves

  address start = __ pc();

  Label L;

  __ push(rax);
  __ push(c_rarg3);
  __ push(c_rarg2);
  __ push(c_rarg1);
  __ push(c_rarg0);

  __ movl(rax, 0x7ff00000);
  __ movq(c_rarg2, inout);
  __ movl(c_rarg3, c_rarg2);
  __ mov(c_rarg1, c_rarg2);
  __ mov(c_rarg0, c_rarg2);
  __ negl(c_rarg3);
  __ shrptr(c_rarg1, 0x20);
  __ orl(c_rarg3, c_rarg2);
  __ andl(c_rarg1, 0x7fffffff);
  __ xorl(c_rarg2, c_rarg2);
  __ shrl(c_rarg3, 0x1f);
  __ orl(c_rarg1, c_rarg3);
  __ cmpl(rax, c_rarg1);
  __ jcc(Assembler::negative, L); // NaN -> 0
  __ testq(c_rarg0, c_rarg0); // signed ? min_jlong : max_jlong
  __ mov64(c_rarg2, 0x8000000000000000);
  __ mov64(rax, 0x7fffffffffffffff);
  __ cmovq(Assembler::positive, c_rarg2, rax);

  __ bind(L);
  __ movq(inout, c_rarg2);

  __ pop(c_rarg0);
  __ pop(c_rarg1);
  __ pop(c_rarg2);
  __ pop(c_rarg3);
  __ pop(rax);

  __ ret(0);

  return start;
}

address StubGenerator::generate_count_leading_zeros_lut(const char *stub_name) {
  __ align64();
  StubCodeMark mark(this, "StubRoutines", stub_name);
  address start = __ pc();

  __ emit_data64(0x0101010102020304, relocInfo::none);
  __ emit_data64(0x0000000000000000, relocInfo::none);
  __ emit_data64(0x0101010102020304, relocInfo::none);
  __ emit_data64(0x0000000000000000, relocInfo::none);
  __ emit_data64(0x0101010102020304, relocInfo::none);
  __ emit_data64(0x0000000000000000, relocInfo::none);
  __ emit_data64(0x0101010102020304, relocInfo::none);
  __ emit_data64(0x0000000000000000, relocInfo::none);

  return start;
}

address StubGenerator::generate_popcount_avx_lut(const char *stub_name) {
  __ align64();
  StubCodeMark mark(this, "StubRoutines", stub_name);
  address start = __ pc();

  __ emit_data64(0x0302020102010100, relocInfo::none);
  __ emit_data64(0x0403030203020201, relocInfo::none);
  __ emit_data64(0x0302020102010100, relocInfo::none);
  __ emit_data64(0x0403030203020201, relocInfo::none);
  __ emit_data64(0x0302020102010100, relocInfo::none);
  __ emit_data64(0x0403030203020201, relocInfo::none);
  __ emit_data64(0x0302020102010100, relocInfo::none);
  __ emit_data64(0x0403030203020201, relocInfo::none);

  return start;
}

address StubGenerator::generate_iota_indices(const char *stub_name) {
  __ align(CodeEntryAlignment);
  StubCodeMark mark(this, "StubRoutines", stub_name);
  address start = __ pc();
  // B
  __ emit_data64(0x0706050403020100, relocInfo::none);
  __ emit_data64(0x0F0E0D0C0B0A0908, relocInfo::none);
  __ emit_data64(0x1716151413121110, relocInfo::none);
  __ emit_data64(0x1F1E1D1C1B1A1918, relocInfo::none);
  __ emit_data64(0x2726252423222120, relocInfo::none);
  __ emit_data64(0x2F2E2D2C2B2A2928, relocInfo::none);
  __ emit_data64(0x3736353433323130, relocInfo::none);
  __ emit_data64(0x3F3E3D3C3B3A3938, relocInfo::none);
  // W
  __ emit_data64(0x0003000200010000, relocInfo::none);
  __ emit_data64(0x0007000600050004, relocInfo::none);
  __ emit_data64(0x000B000A00090008, relocInfo::none);
  __ emit_data64(0x000F000E000D000C, relocInfo::none);
  __ emit_data64(0x0013001200110010, relocInfo::none);
  __ emit_data64(0x0017001600150014, relocInfo::none);
  __ emit_data64(0x001B001A00190018, relocInfo::none);
  __ emit_data64(0x001F001E001D001C, relocInfo::none);
  // D
  __ emit_data64(0x0000000100000000, relocInfo::none);
  __ emit_data64(0x0000000300000002, relocInfo::none);
  __ emit_data64(0x0000000500000004, relocInfo::none);
  __ emit_data64(0x0000000700000006, relocInfo::none);
  __ emit_data64(0x0000000900000008, relocInfo::none);
  __ emit_data64(0x0000000B0000000A, relocInfo::none);
  __ emit_data64(0x0000000D0000000C, relocInfo::none);
  __ emit_data64(0x0000000F0000000E, relocInfo::none);
  // Q
  __ emit_data64(0x0000000000000000, relocInfo::none);
  __ emit_data64(0x0000000000000001, relocInfo::none);
  __ emit_data64(0x0000000000000002, relocInfo::none);
  __ emit_data64(0x0000000000000003, relocInfo::none);
  __ emit_data64(0x0000000000000004, relocInfo::none);
  __ emit_data64(0x0000000000000005, relocInfo::none);
  __ emit_data64(0x0000000000000006, relocInfo::none);
  __ emit_data64(0x0000000000000007, relocInfo::none);
  // D - FP
  __ emit_data64(0x3F80000000000000, relocInfo::none); // 0.0f, 1.0f
  __ emit_data64(0x4040000040000000, relocInfo::none); // 2.0f, 3.0f
  __ emit_data64(0x40A0000040800000, relocInfo::none); // 4.0f, 5.0f
  __ emit_data64(0x40E0000040C00000, relocInfo::none); // 6.0f, 7.0f
  __ emit_data64(0x4110000041000000, relocInfo::none); // 8.0f, 9.0f
  __ emit_data64(0x4130000041200000, relocInfo::none); // 10.0f, 11.0f
  __ emit_data64(0x4150000041400000, relocInfo::none); // 12.0f, 13.0f
  __ emit_data64(0x4170000041600000, relocInfo::none); // 14.0f, 15.0f
  // Q - FP
  __ emit_data64(0x0000000000000000, relocInfo::none); // 0.0d
  __ emit_data64(0x3FF0000000000000, relocInfo::none); // 1.0d
  __ emit_data64(0x4000000000000000, relocInfo::none); // 2.0d
  __ emit_data64(0x4008000000000000, relocInfo::none); // 3.0d
  __ emit_data64(0x4010000000000000, relocInfo::none); // 4.0d
  __ emit_data64(0x4014000000000000, relocInfo::none); // 5.0d
  __ emit_data64(0x4018000000000000, relocInfo::none); // 6.0d
  __ emit_data64(0x401c000000000000, relocInfo::none); // 7.0d
  return start;
}

address StubGenerator::generate_vector_reverse_bit_lut(const char *stub_name) {
  __ align(CodeEntryAlignment);
  StubCodeMark mark(this, "StubRoutines", stub_name);
  address start = __ pc();

  __ emit_data64(0x0E060A020C040800, relocInfo::none);
  __ emit_data64(0x0F070B030D050901, relocInfo::none);
  __ emit_data64(0x0E060A020C040800, relocInfo::none);
  __ emit_data64(0x0F070B030D050901, relocInfo::none);
  __ emit_data64(0x0E060A020C040800, relocInfo::none);
  __ emit_data64(0x0F070B030D050901, relocInfo::none);
  __ emit_data64(0x0E060A020C040800, relocInfo::none);
  __ emit_data64(0x0F070B030D050901, relocInfo::none);

  return start;
}

address StubGenerator::generate_vector_reverse_byte_perm_mask_long(const char *stub_name) {
  __ align(CodeEntryAlignment);
  StubCodeMark mark(this, "StubRoutines", stub_name);
  address start = __ pc();

  __ emit_data64(0x0001020304050607, relocInfo::none);
  __ emit_data64(0x08090A0B0C0D0E0F, relocInfo::none);
  __ emit_data64(0x0001020304050607, relocInfo::none);
  __ emit_data64(0x08090A0B0C0D0E0F, relocInfo::none);
  __ emit_data64(0x0001020304050607, relocInfo::none);
  __ emit_data64(0x08090A0B0C0D0E0F, relocInfo::none);
  __ emit_data64(0x0001020304050607, relocInfo::none);
  __ emit_data64(0x08090A0B0C0D0E0F, relocInfo::none);

  return start;
}

address StubGenerator::generate_vector_reverse_byte_perm_mask_int(const char *stub_name) {
  __ align(CodeEntryAlignment);
  StubCodeMark mark(this, "StubRoutines", stub_name);
  address start = __ pc();

  __ emit_data64(0x0405060700010203, relocInfo::none);
  __ emit_data64(0x0C0D0E0F08090A0B, relocInfo::none);
  __ emit_data64(0x0405060700010203, relocInfo::none);
  __ emit_data64(0x0C0D0E0F08090A0B, relocInfo::none);
  __ emit_data64(0x0405060700010203, relocInfo::none);
  __ emit_data64(0x0C0D0E0F08090A0B, relocInfo::none);
  __ emit_data64(0x0405060700010203, relocInfo::none);
  __ emit_data64(0x0C0D0E0F08090A0B, relocInfo::none);

  return start;
}

address StubGenerator::generate_vector_reverse_byte_perm_mask_short(const char *stub_name) {
  __ align(CodeEntryAlignment);
  StubCodeMark mark(this, "StubRoutines", stub_name);
  address start = __ pc();

  __ emit_data64(0x0607040502030001, relocInfo::none);
  __ emit_data64(0x0E0F0C0D0A0B0809, relocInfo::none);
  __ emit_data64(0x0607040502030001, relocInfo::none);
  __ emit_data64(0x0E0F0C0D0A0B0809, relocInfo::none);
  __ emit_data64(0x0607040502030001, relocInfo::none);
  __ emit_data64(0x0E0F0C0D0A0B0809, relocInfo::none);
  __ emit_data64(0x0607040502030001, relocInfo::none);
  __ emit_data64(0x0E0F0C0D0A0B0809, relocInfo::none);

  return start;
}

address StubGenerator::generate_vector_byte_shuffle_mask(const char *stub_name) {
  __ align(CodeEntryAlignment);
  StubCodeMark mark(this, "StubRoutines", stub_name);
  address start = __ pc();

  __ emit_data64(0x7070707070707070, relocInfo::none);
  __ emit_data64(0x7070707070707070, relocInfo::none);
  __ emit_data64(0xF0F0F0F0F0F0F0F0, relocInfo::none);
  __ emit_data64(0xF0F0F0F0F0F0F0F0, relocInfo::none);

  return start;
}

address StubGenerator::generate_fp_mask(const char *stub_name, int64_t mask) {
  __ align(CodeEntryAlignment);
  StubCodeMark mark(this, "StubRoutines", stub_name);
  address start = __ pc();

  __ emit_data64( mask, relocInfo::none );
  __ emit_data64( mask, relocInfo::none );

  return start;
}

address StubGenerator::generate_vector_mask(const char *stub_name, int64_t mask) {
  __ align(CodeEntryAlignment);
  StubCodeMark mark(this, "StubRoutines", stub_name);
  address start = __ pc();

  __ emit_data64(mask, relocInfo::none);
  __ emit_data64(mask, relocInfo::none);
  __ emit_data64(mask, relocInfo::none);
  __ emit_data64(mask, relocInfo::none);
  __ emit_data64(mask, relocInfo::none);
  __ emit_data64(mask, relocInfo::none);
  __ emit_data64(mask, relocInfo::none);
  __ emit_data64(mask, relocInfo::none);

  return start;
}

address StubGenerator::generate_vector_byte_perm_mask(const char *stub_name) {
  __ align(CodeEntryAlignment);
  StubCodeMark mark(this, "StubRoutines", stub_name);
  address start = __ pc();

  __ emit_data64(0x0000000000000001, relocInfo::none);
  __ emit_data64(0x0000000000000003, relocInfo::none);
  __ emit_data64(0x0000000000000005, relocInfo::none);
  __ emit_data64(0x0000000000000007, relocInfo::none);
  __ emit_data64(0x0000000000000000, relocInfo::none);
  __ emit_data64(0x0000000000000002, relocInfo::none);
  __ emit_data64(0x0000000000000004, relocInfo::none);
  __ emit_data64(0x0000000000000006, relocInfo::none);

  return start;
}

address StubGenerator::generate_vector_fp_mask(const char *stub_name, int64_t mask) {
  __ align(CodeEntryAlignment);
  StubCodeMark mark(this, "StubRoutines", stub_name);
  address start = __ pc();

  __ emit_data64(mask, relocInfo::none);
  __ emit_data64(mask, relocInfo::none);
  __ emit_data64(mask, relocInfo::none);
  __ emit_data64(mask, relocInfo::none);
  __ emit_data64(mask, relocInfo::none);
  __ emit_data64(mask, relocInfo::none);
  __ emit_data64(mask, relocInfo::none);
  __ emit_data64(mask, relocInfo::none);

  return start;
}

address StubGenerator::generate_vector_custom_i32(const char *stub_name, Assembler::AvxVectorLen len,
                                   int32_t val0, int32_t val1, int32_t val2, int32_t val3,
                                   int32_t val4, int32_t val5, int32_t val6, int32_t val7,
                                   int32_t val8, int32_t val9, int32_t val10, int32_t val11,
                                   int32_t val12, int32_t val13, int32_t val14, int32_t val15) {
  __ align(CodeEntryAlignment);
  StubCodeMark mark(this, "StubRoutines", stub_name);
  address start = __ pc();

  assert(len != Assembler::AVX_NoVec, "vector len must be specified");
  __ emit_data(val0, relocInfo::none, 0);
  __ emit_data(val1, relocInfo::none, 0);
  __ emit_data(val2, relocInfo::none, 0);
  __ emit_data(val3, relocInfo::none, 0);
  if (len >= Assembler::AVX_256bit) {
    __ emit_data(val4, relocInfo::none, 0);
    __ emit_data(val5, relocInfo::none, 0);
    __ emit_data(val6, relocInfo::none, 0);
    __ emit_data(val7, relocInfo::none, 0);
    if (len >= Assembler::AVX_512bit) {
      __ emit_data(val8, relocInfo::none, 0);
      __ emit_data(val9, relocInfo::none, 0);
      __ emit_data(val10, relocInfo::none, 0);
      __ emit_data(val11, relocInfo::none, 0);
      __ emit_data(val12, relocInfo::none, 0);
      __ emit_data(val13, relocInfo::none, 0);
      __ emit_data(val14, relocInfo::none, 0);
      __ emit_data(val15, relocInfo::none, 0);
    }
  }
  return start;
}

// Non-destructive plausibility checks for oops
//
// Arguments:
//    all args on stack!
//
// Stack after saving c_rarg3:
//    [tos + 0]: saved c_rarg3
//    [tos + 1]: saved c_rarg2
//    [tos + 2]: saved r12 (several TemplateTable methods use it)
//    [tos + 3]: saved flags
//    [tos + 4]: return address
//  * [tos + 5]: error message (char*)
//  * [tos + 6]: object to verify (oop)
//  * [tos + 7]: saved rax - saved by caller and bashed
//  * [tos + 8]: saved r10 (rscratch1) - saved by caller
//  * = popped on exit
address StubGenerator::generate_verify_oop() {
  StubCodeMark mark(this, "StubRoutines", "verify_oop");
  address start = __ pc();

  Label exit, error;

  __ pushf();
  __ incrementl(ExternalAddress((address) StubRoutines::verify_oop_count_addr()), rscratch1);

  __ push(r12);

  // save c_rarg2 and c_rarg3
  __ push(c_rarg2);
  __ push(c_rarg3);

  enum {
    // After previous pushes.
    oop_to_verify = 6 * wordSize,
    saved_rax     = 7 * wordSize,
    saved_r10     = 8 * wordSize,

    // Before the call to MacroAssembler::debug(), see below.
    return_addr   = 16 * wordSize,
    error_msg     = 17 * wordSize
  };

  // get object
  __ movptr(rax, Address(rsp, oop_to_verify));

  // make sure object is 'reasonable'
  __ testptr(rax, rax);
  __ jcc(Assembler::zero, exit); // if obj is null it is OK

   BarrierSetAssembler* bs_asm = BarrierSet::barrier_set()->barrier_set_assembler();
   bs_asm->check_oop(_masm, rax, c_rarg2, c_rarg3, error);

  // return if everything seems ok
  __ bind(exit);
  __ movptr(rax, Address(rsp, saved_rax));     // get saved rax back
  __ movptr(rscratch1, Address(rsp, saved_r10)); // get saved r10 back
  __ pop(c_rarg3);                             // restore c_rarg3
  __ pop(c_rarg2);                             // restore c_rarg2
  __ pop(r12);                                 // restore r12
  __ popf();                                   // restore flags
  __ ret(4 * wordSize);                        // pop caller saved stuff

  // handle errors
  __ bind(error);
  __ movptr(rax, Address(rsp, saved_rax));     // get saved rax back
  __ movptr(rscratch1, Address(rsp, saved_r10)); // get saved r10 back
  __ pop(c_rarg3);                             // get saved c_rarg3 back
  __ pop(c_rarg2);                             // get saved c_rarg2 back
  __ pop(r12);                                 // get saved r12 back
  __ popf();                                   // get saved flags off stack --
                                               // will be ignored

  __ pusha();                                  // push registers
                                               // (rip is already
                                               // already pushed)
  // debug(char* msg, int64_t pc, int64_t regs[])
  // We've popped the registers we'd saved (c_rarg3, c_rarg2 and flags), and
  // pushed all the registers, so now the stack looks like:
  //     [tos +  0] 16 saved registers
  //     [tos + 16] return address
  //   * [tos + 17] error message (char*)
  //   * [tos + 18] object to verify (oop)
  //   * [tos + 19] saved rax - saved by caller and bashed
  //   * [tos + 20] saved r10 (rscratch1) - saved by caller
  //   * = popped on exit

  __ movptr(c_rarg0, Address(rsp, error_msg));    // pass address of error message
  __ movptr(c_rarg1, Address(rsp, return_addr));  // pass return address
  __ movq(c_rarg2, rsp);                          // pass address of regs on stack
  __ mov(r12, rsp);                               // remember rsp
  __ subptr(rsp, frame::arg_reg_save_area_bytes); // windows
  __ andptr(rsp, -16);                            // align stack as required by ABI
  BLOCK_COMMENT("call MacroAssembler::debug");
  __ call(RuntimeAddress(CAST_FROM_FN_PTR(address, MacroAssembler::debug64)));
  __ hlt();

  return start;
}


// Shuffle first three arg regs on Windows into Linux/Solaris locations.
//
// Outputs:
//    rdi - rcx
//    rsi - rdx
//    rdx - r8
//    rcx - r9
//
// Registers r9 and r10 are used to save rdi and rsi on Windows, which latter
// are non-volatile.  r9 and r10 should not be used by the caller.
//
void StubGenerator::setup_arg_regs(int nargs) {
  const Register saved_rdi = r9;
  const Register saved_rsi = r10;
  assert(nargs == 3 || nargs == 4, "else fix");
#ifdef _WIN64
  assert(c_rarg0 == rcx && c_rarg1 == rdx && c_rarg2 == r8 && c_rarg3 == r9,
         "unexpected argument registers");
  if (nargs == 4) {
    __ mov(rax, r9);  // r9 is also saved_rdi
  }
  __ movptr(saved_rdi, rdi);
  __ movptr(saved_rsi, rsi);
  __ mov(rdi, rcx); // c_rarg0
  __ mov(rsi, rdx); // c_rarg1
  __ mov(rdx, r8);  // c_rarg2
  if (nargs == 4) {
    __ mov(rcx, rax); // c_rarg3 (via rax)
  }
#else
  assert(c_rarg0 == rdi && c_rarg1 == rsi && c_rarg2 == rdx && c_rarg3 == rcx,
         "unexpected argument registers");
#endif
  DEBUG_ONLY(_regs_in_thread = false;)
}


void StubGenerator::restore_arg_regs() {
  assert(!_regs_in_thread, "wrong call to restore_arg_regs");
  const Register saved_rdi = r9;
  const Register saved_rsi = r10;
#ifdef _WIN64
  __ movptr(rdi, saved_rdi);
  __ movptr(rsi, saved_rsi);
#endif
}


// This is used in places where r10 is a scratch register, and can
// be adapted if r9 is needed also.
void StubGenerator::setup_arg_regs_using_thread(int nargs) {
  const Register saved_r15 = r9;
  assert(nargs == 3 || nargs == 4, "else fix");
#ifdef _WIN64
  if (nargs == 4) {
    __ mov(rax, r9);       // r9 is also saved_r15
  }
  __ mov(saved_r15, r15);  // r15 is callee saved and needs to be restored
  __ get_thread(r15_thread);
  assert(c_rarg0 == rcx && c_rarg1 == rdx && c_rarg2 == r8 && c_rarg3 == r9,
         "unexpected argument registers");
  __ movptr(Address(r15_thread, in_bytes(JavaThread::windows_saved_rdi_offset())), rdi);
  __ movptr(Address(r15_thread, in_bytes(JavaThread::windows_saved_rsi_offset())), rsi);

  __ mov(rdi, rcx); // c_rarg0
  __ mov(rsi, rdx); // c_rarg1
  __ mov(rdx, r8);  // c_rarg2
  if (nargs == 4) {
    __ mov(rcx, rax); // c_rarg3 (via rax)
  }
#else
  assert(c_rarg0 == rdi && c_rarg1 == rsi && c_rarg2 == rdx && c_rarg3 == rcx,
         "unexpected argument registers");
#endif
  DEBUG_ONLY(_regs_in_thread = true;)
}


void StubGenerator::restore_arg_regs_using_thread() {
  assert(_regs_in_thread, "wrong call to restore_arg_regs");
  const Register saved_r15 = r9;
#ifdef _WIN64
  __ get_thread(r15_thread);
  __ movptr(rsi, Address(r15_thread, in_bytes(JavaThread::windows_saved_rsi_offset())));
  __ movptr(rdi, Address(r15_thread, in_bytes(JavaThread::windows_saved_rdi_offset())));
  __ mov(r15, saved_r15);  // r15 is callee saved and needs to be restored
#endif
}


void StubGenerator::setup_argument_regs(BasicType type) {
  if (type == T_BYTE || type == T_SHORT) {
    setup_arg_regs(); // from => rdi, to => rsi, count => rdx
                      // r9 and r10 may be used to save non-volatile registers
  } else {
    setup_arg_regs_using_thread(); // from => rdi, to => rsi, count => rdx
                                   // r9 is used to save r15_thread
  }
}


void StubGenerator::restore_argument_regs(BasicType type) {
  if (type == T_BYTE || type == T_SHORT) {
    restore_arg_regs();
  } else {
    restore_arg_regs_using_thread();
  }
}

address StubGenerator::generate_data_cache_writeback() {
  const Register src        = c_rarg0;  // source address

  __ align(CodeEntryAlignment);

  StubCodeMark mark(this, "StubRoutines", "_data_cache_writeback");

  address start = __ pc();

  __ enter();
  __ cache_wb(Address(src, 0));
  __ leave();
  __ ret(0);

  return start;
}

address StubGenerator::generate_data_cache_writeback_sync() {
  const Register is_pre    = c_rarg0;  // pre or post sync

  __ align(CodeEntryAlignment);

  StubCodeMark mark(this, "StubRoutines", "_data_cache_writeback_sync");

  // pre wbsync is a no-op
  // post wbsync translates to an sfence

  Label skip;
  address start = __ pc();

  __ enter();
  __ cmpl(is_pre, 0);
  __ jcc(Assembler::notEqual, skip);
  __ cache_wbsync(false);
  __ bind(skip);
  __ leave();
  __ ret(0);

  return start;
}

// ofs and limit are use for multi-block byte array.
// int com.sun.security.provider.MD5.implCompress(byte[] b, int ofs)
address StubGenerator::generate_md5_implCompress(bool multi_block, const char *name) {
  __ align(CodeEntryAlignment);
  StubCodeMark mark(this, "StubRoutines", name);
  address start = __ pc();

  const Register buf_param = r15;
  const Address state_param(rsp, 0 * wordSize);
  const Address ofs_param  (rsp, 1 * wordSize    );
  const Address limit_param(rsp, 1 * wordSize + 4);

  __ enter();
  __ push(rbx);
  __ push(rdi);
  __ push(rsi);
  __ push(r15);
  __ subptr(rsp, 2 * wordSize);

  __ movptr(buf_param, c_rarg0);
  __ movptr(state_param, c_rarg1);
  if (multi_block) {
    __ movl(ofs_param, c_rarg2);
    __ movl(limit_param, c_rarg3);
  }
  __ fast_md5(buf_param, state_param, ofs_param, limit_param, multi_block);

  __ addptr(rsp, 2 * wordSize);
  __ pop(r15);
  __ pop(rsi);
  __ pop(rdi);
  __ pop(rbx);
  __ leave();
  __ ret(0);

  return start;
}

address StubGenerator::generate_upper_word_mask() {
  __ align64();
  StubCodeMark mark(this, "StubRoutines", "upper_word_mask");
  address start = __ pc();

  __ emit_data64(0x0000000000000000, relocInfo::none);
  __ emit_data64(0xFFFFFFFF00000000, relocInfo::none);

  return start;
}

address StubGenerator::generate_shuffle_byte_flip_mask() {
  __ align64();
  StubCodeMark mark(this, "StubRoutines", "shuffle_byte_flip_mask");
  address start = __ pc();

  __ emit_data64(0x08090a0b0c0d0e0f, relocInfo::none);
  __ emit_data64(0x0001020304050607, relocInfo::none);

  return start;
}

// ofs and limit are use for multi-block byte array.
// int com.sun.security.provider.DigestBase.implCompressMultiBlock(byte[] b, int ofs, int limit)
address StubGenerator::generate_sha1_implCompress(bool multi_block, const char *name) {
  __ align(CodeEntryAlignment);
  StubCodeMark mark(this, "StubRoutines", name);
  address start = __ pc();

  Register buf = c_rarg0;
  Register state = c_rarg1;
  Register ofs = c_rarg2;
  Register limit = c_rarg3;

  const XMMRegister abcd = xmm0;
  const XMMRegister e0 = xmm1;
  const XMMRegister e1 = xmm2;
  const XMMRegister msg0 = xmm3;

  const XMMRegister msg1 = xmm4;
  const XMMRegister msg2 = xmm5;
  const XMMRegister msg3 = xmm6;
  const XMMRegister shuf_mask = xmm7;

  __ enter();

  __ subptr(rsp, 4 * wordSize);

  __ fast_sha1(abcd, e0, e1, msg0, msg1, msg2, msg3, shuf_mask,
    buf, state, ofs, limit, rsp, multi_block);

  __ addptr(rsp, 4 * wordSize);

  __ leave();
  __ ret(0);

  return start;
}

address StubGenerator::generate_pshuffle_byte_flip_mask() {
  __ align64();
  StubCodeMark mark(this, "StubRoutines", "pshuffle_byte_flip_mask");
  address start = __ pc();

  __ emit_data64(0x0405060700010203, relocInfo::none);
  __ emit_data64(0x0c0d0e0f08090a0b, relocInfo::none);

  if (VM_Version::supports_avx2()) {
    __ emit_data64(0x0405060700010203, relocInfo::none); // second copy
    __ emit_data64(0x0c0d0e0f08090a0b, relocInfo::none);
    // _SHUF_00BA
    __ emit_data64(0x0b0a090803020100, relocInfo::none);
    __ emit_data64(0xFFFFFFFFFFFFFFFF, relocInfo::none);
    __ emit_data64(0x0b0a090803020100, relocInfo::none);
    __ emit_data64(0xFFFFFFFFFFFFFFFF, relocInfo::none);
    // _SHUF_DC00
    __ emit_data64(0xFFFFFFFFFFFFFFFF, relocInfo::none);
    __ emit_data64(0x0b0a090803020100, relocInfo::none);
    __ emit_data64(0xFFFFFFFFFFFFFFFF, relocInfo::none);
    __ emit_data64(0x0b0a090803020100, relocInfo::none);
  }

  return start;
}

//Mask for byte-swapping a couple of qwords in an XMM register using (v)pshufb.
address StubGenerator::generate_pshuffle_byte_flip_mask_sha512() {
  __ align32();
  StubCodeMark mark(this, "StubRoutines", "pshuffle_byte_flip_mask_sha512");
  address start = __ pc();

  if (VM_Version::supports_avx2()) {
    __ emit_data64(0x0001020304050607, relocInfo::none); // PSHUFFLE_BYTE_FLIP_MASK
    __ emit_data64(0x08090a0b0c0d0e0f, relocInfo::none);
    __ emit_data64(0x1011121314151617, relocInfo::none);
    __ emit_data64(0x18191a1b1c1d1e1f, relocInfo::none);
    __ emit_data64(0x0000000000000000, relocInfo::none); //MASK_YMM_LO
    __ emit_data64(0x0000000000000000, relocInfo::none);
    __ emit_data64(0xFFFFFFFFFFFFFFFF, relocInfo::none);
    __ emit_data64(0xFFFFFFFFFFFFFFFF, relocInfo::none);
  }

  return start;
}

// ofs and limit are use for multi-block byte array.
// int com.sun.security.provider.DigestBase.implCompressMultiBlock(byte[] b, int ofs, int limit)
address StubGenerator::generate_sha256_implCompress(bool multi_block, const char *name) {
  assert(VM_Version::supports_sha() || VM_Version::supports_avx2(), "");
  __ align(CodeEntryAlignment);
  StubCodeMark mark(this, "StubRoutines", name);
  address start = __ pc();

  Register buf = c_rarg0;
  Register state = c_rarg1;
  Register ofs = c_rarg2;
  Register limit = c_rarg3;

  const XMMRegister msg = xmm0;
  const XMMRegister state0 = xmm1;
  const XMMRegister state1 = xmm2;
  const XMMRegister msgtmp0 = xmm3;

  const XMMRegister msgtmp1 = xmm4;
  const XMMRegister msgtmp2 = xmm5;
  const XMMRegister msgtmp3 = xmm6;
  const XMMRegister msgtmp4 = xmm7;

  const XMMRegister shuf_mask = xmm8;

  __ enter();

  __ subptr(rsp, 4 * wordSize);

  if (VM_Version::supports_sha()) {
    __ fast_sha256(msg, state0, state1, msgtmp0, msgtmp1, msgtmp2, msgtmp3, msgtmp4,
      buf, state, ofs, limit, rsp, multi_block, shuf_mask);
  } else if (VM_Version::supports_avx2()) {
    __ sha256_AVX2(msg, state0, state1, msgtmp0, msgtmp1, msgtmp2, msgtmp3, msgtmp4,
      buf, state, ofs, limit, rsp, multi_block, shuf_mask);
  }
  __ addptr(rsp, 4 * wordSize);
  __ vzeroupper();
  __ leave();
  __ ret(0);

  return start;
}

address StubGenerator::generate_sha512_implCompress(bool multi_block, const char *name) {
  assert(VM_Version::supports_avx2(), "");
  assert(VM_Version::supports_bmi2(), "");
  __ align(CodeEntryAlignment);
  StubCodeMark mark(this, "StubRoutines", name);
  address start = __ pc();

  Register buf = c_rarg0;
  Register state = c_rarg1;
  Register ofs = c_rarg2;
  Register limit = c_rarg3;

  const XMMRegister msg = xmm0;
  const XMMRegister state0 = xmm1;
  const XMMRegister state1 = xmm2;
  const XMMRegister msgtmp0 = xmm3;
  const XMMRegister msgtmp1 = xmm4;
  const XMMRegister msgtmp2 = xmm5;
  const XMMRegister msgtmp3 = xmm6;
  const XMMRegister msgtmp4 = xmm7;

  const XMMRegister shuf_mask = xmm8;

  __ enter();

  __ sha512_AVX2(msg, state0, state1, msgtmp0, msgtmp1, msgtmp2, msgtmp3, msgtmp4,
  buf, state, ofs, limit, rsp, multi_block, shuf_mask);

  __ vzeroupper();
  __ leave();
  __ ret(0);

  return start;
}

address StubGenerator::base64_shuffle_addr() {
  __ align64();
  StubCodeMark mark(this, "StubRoutines", "shuffle_base64");
  address start = __ pc();

  assert(((unsigned long long)start & 0x3f) == 0,
         "Alignment problem (0x%08llx)", (unsigned long long)start);
  __ emit_data64(0x0405030401020001, relocInfo::none);
  __ emit_data64(0x0a0b090a07080607, relocInfo::none);
  __ emit_data64(0x10110f100d0e0c0d, relocInfo::none);
  __ emit_data64(0x1617151613141213, relocInfo::none);
  __ emit_data64(0x1c1d1b1c191a1819, relocInfo::none);
  __ emit_data64(0x222321221f201e1f, relocInfo::none);
  __ emit_data64(0x2829272825262425, relocInfo::none);
  __ emit_data64(0x2e2f2d2e2b2c2a2b, relocInfo::none);

  return start;
}

address StubGenerator::base64_avx2_shuffle_addr() {
  __ align32();
  StubCodeMark mark(this, "StubRoutines", "avx2_shuffle_base64");
  address start = __ pc();

  __ emit_data64(0x0809070805060405, relocInfo::none);
  __ emit_data64(0x0e0f0d0e0b0c0a0b, relocInfo::none);
  __ emit_data64(0x0405030401020001, relocInfo::none);
  __ emit_data64(0x0a0b090a07080607, relocInfo::none);

  return start;
}

address StubGenerator::base64_avx2_input_mask_addr() {
  __ align32();
  StubCodeMark mark(this, "StubRoutines", "avx2_input_mask_base64");
  address start = __ pc();

  __ emit_data64(0x8000000000000000, relocInfo::none);
  __ emit_data64(0x8000000080000000, relocInfo::none);
  __ emit_data64(0x8000000080000000, relocInfo::none);
  __ emit_data64(0x8000000080000000, relocInfo::none);

  return start;
}

address StubGenerator::base64_avx2_lut_addr() {
  __ align32();
  StubCodeMark mark(this, "StubRoutines", "avx2_lut_base64");
  address start = __ pc();

  __ emit_data64(0xfcfcfcfcfcfc4741, relocInfo::none);
  __ emit_data64(0x0000f0edfcfcfcfc, relocInfo::none);
  __ emit_data64(0xfcfcfcfcfcfc4741, relocInfo::none);
  __ emit_data64(0x0000f0edfcfcfcfc, relocInfo::none);

  // URL LUT
  __ emit_data64(0xfcfcfcfcfcfc4741, relocInfo::none);
  __ emit_data64(0x000020effcfcfcfc, relocInfo::none);
  __ emit_data64(0xfcfcfcfcfcfc4741, relocInfo::none);
  __ emit_data64(0x000020effcfcfcfc, relocInfo::none);

  return start;
}

address StubGenerator::base64_encoding_table_addr() {
  __ align64();
  StubCodeMark mark(this, "StubRoutines", "encoding_table_base64");
  address start = __ pc();

  assert(((unsigned long long)start & 0x3f) == 0, "Alignment problem (0x%08llx)", (unsigned long long)start);
  __ emit_data64(0x4847464544434241, relocInfo::none);
  __ emit_data64(0x504f4e4d4c4b4a49, relocInfo::none);
  __ emit_data64(0x5857565554535251, relocInfo::none);
  __ emit_data64(0x6665646362615a59, relocInfo::none);
  __ emit_data64(0x6e6d6c6b6a696867, relocInfo::none);
  __ emit_data64(0x767574737271706f, relocInfo::none);
  __ emit_data64(0x333231307a797877, relocInfo::none);
  __ emit_data64(0x2f2b393837363534, relocInfo::none);

  // URL table
  __ emit_data64(0x4847464544434241, relocInfo::none);
  __ emit_data64(0x504f4e4d4c4b4a49, relocInfo::none);
  __ emit_data64(0x5857565554535251, relocInfo::none);
  __ emit_data64(0x6665646362615a59, relocInfo::none);
  __ emit_data64(0x6e6d6c6b6a696867, relocInfo::none);
  __ emit_data64(0x767574737271706f, relocInfo::none);
  __ emit_data64(0x333231307a797877, relocInfo::none);
  __ emit_data64(0x5f2d393837363534, relocInfo::none);

  return start;
}

// Code for generating Base64 encoding.
// Intrinsic function prototype in Base64.java:
// private void encodeBlock(byte[] src, int sp, int sl, byte[] dst, int dp,
// boolean isURL) {
address StubGenerator::generate_base64_encodeBlock()
{
  __ align(CodeEntryAlignment);
  StubCodeMark mark(this, "StubRoutines", "implEncode");
  address start = __ pc();

  __ enter();

  // Save callee-saved registers before using them
  __ push(r12);
  __ push(r13);
  __ push(r14);
  __ push(r15);

  // arguments
  const Register source = c_rarg0;       // Source Array
  const Register start_offset = c_rarg1; // start offset
  const Register end_offset = c_rarg2;   // end offset
  const Register dest = c_rarg3;   // destination array

#ifndef _WIN64
  const Register dp = c_rarg4;    // Position for writing to dest array
  const Register isURL = c_rarg5; // Base64 or URL character set
#else
  const Address dp_mem(rbp, 6 * wordSize); // length is on stack on Win64
  const Address isURL_mem(rbp, 7 * wordSize);
  const Register isURL = r10; // pick the volatile windows register
  const Register dp = r12;
  __ movl(dp, dp_mem);
  __ movl(isURL, isURL_mem);
#endif

  const Register length = r14;
  const Register encode_table = r13;
  Label L_process3, L_exit, L_processdata, L_vbmiLoop, L_not512, L_32byteLoop;

  // calculate length from offsets
  __ movl(length, end_offset);
  __ subl(length, start_offset);
  __ jcc(Assembler::lessEqual, L_exit);

  // Code for 512-bit VBMI encoding.  Encodes 48 input bytes into 64
  // output bytes. We read 64 input bytes and ignore the last 16, so be
  // sure not to read past the end of the input buffer.
  if (VM_Version::supports_avx512_vbmi()) {
    __ cmpl(length, 64); // Do not overrun input buffer.
    __ jcc(Assembler::below, L_not512);

    __ shll(isURL, 6); // index into decode table based on isURL
    __ lea(encode_table, ExternalAddress(StubRoutines::x86::base64_encoding_table_addr()));
    __ addptr(encode_table, isURL);
    __ shrl(isURL, 6); // restore isURL

    __ mov64(rax, 0x3036242a1016040aull); // Shifts
    __ evmovdquq(xmm3, ExternalAddress(StubRoutines::x86::base64_shuffle_addr()), Assembler::AVX_512bit, r15);
    __ evmovdquq(xmm2, Address(encode_table, 0), Assembler::AVX_512bit);
    __ evpbroadcastq(xmm1, rax, Assembler::AVX_512bit);

    __ align32();
    __ BIND(L_vbmiLoop);

    __ vpermb(xmm0, xmm3, Address(source, start_offset), Assembler::AVX_512bit);
    __ subl(length, 48);

    // Put the input bytes into the proper lanes for writing, then
    // encode them.
    __ evpmultishiftqb(xmm0, xmm1, xmm0, Assembler::AVX_512bit);
    __ vpermb(xmm0, xmm0, xmm2, Assembler::AVX_512bit);

    // Write to destination
    __ evmovdquq(Address(dest, dp), xmm0, Assembler::AVX_512bit);

    __ addptr(dest, 64);
    __ addptr(source, 48);
    __ cmpl(length, 64);
    __ jcc(Assembler::aboveEqual, L_vbmiLoop);

    __ vzeroupper();
  }

  __ BIND(L_not512);
  if (VM_Version::supports_avx2()) {
    /*
    ** This AVX2 encoder is based off the paper at:
    **      https://dl.acm.org/doi/10.1145/3132709
    **
    ** We use AVX2 SIMD instructions to encode 24 bytes into 32
    ** output bytes.
    **
    */
    // Lengths under 32 bytes are done with scalar routine
    __ cmpl(length, 31);
    __ jcc(Assembler::belowEqual, L_process3);

    // Set up supporting constant table data
    __ vmovdqu(xmm9, ExternalAddress(StubRoutines::x86::base64_avx2_shuffle_addr()), rax);
    // 6-bit mask for 2nd and 4th (and multiples) 6-bit values
    __ movl(rax, 0x0fc0fc00);
    __ movdl(xmm8, rax);
    __ vmovdqu(xmm1, ExternalAddress(StubRoutines::x86::base64_avx2_input_mask_addr()), rax);
    __ vpbroadcastd(xmm8, xmm8, Assembler::AVX_256bit);

    // Multiplication constant for "shifting" right by 6 and 10
    // bits
    __ movl(rax, 0x04000040);

    __ subl(length, 24);
    __ movdl(xmm7, rax);
    __ vpbroadcastd(xmm7, xmm7, Assembler::AVX_256bit);

    // For the first load, we mask off reading of the first 4
    // bytes into the register. This is so we can get 4 3-byte
    // chunks into each lane of the register, avoiding having to
    // handle end conditions.  We then shuffle these bytes into a
    // specific order so that manipulation is easier.
    //
    // The initial read loads the XMM register like this:
    //
    // Lower 128-bit lane:
    // +----+----+----+----+----+----+----+----+----+----+----+----+----+----+----+----+
    // | XX | XX | XX | XX | A0 | A1 | A2 | B0 | B1 | B2 | C0 | C1
    // | C2 | D0 | D1 | D2 |
    // +----+----+----+----+----+----+----+----+----+----+----+----+----+----+----+----+
    //
    // Upper 128-bit lane:
    // +----+----+----+----+----+----+----+----+----+----+----+----+----+----+----+----+
    // | E0 | E1 | E2 | F0 | F1 | F2 | G0 | G1 | G2 | H0 | H1 | H2
    // | XX | XX | XX | XX |
    // +----+----+----+----+----+----+----+----+----+----+----+----+----+----+----+----+
    //
    // Where A0 is the first input byte, B0 is the fourth, etc.
    // The alphabetical significance denotes the 3 bytes to be
    // consumed and encoded into 4 bytes.
    //
    // We then shuffle the register so each 32-bit word contains
    // the sequence:
    //    A1 A0 A2 A1, B1, B0, B2, B1, etc.
    // Each of these byte sequences are then manipulated into 4
    // 6-bit values ready for encoding.
    //
    // If we focus on one set of 3-byte chunks, changing the
    // nomenclature such that A0 => a, A1 => b, and A2 => c, we
    // shuffle such that each 24-bit chunk contains:
    //
    // b7 b6 b5 b4 b3 b2 b1 b0 | a7 a6 a5 a4 a3 a2 a1 a0 | c7 c6
    // c5 c4 c3 c2 c1 c0 | b7 b6 b5 b4 b3 b2 b1 b0
    // Explain this step.
    // b3 b2 b1 b0 c5 c4 c3 c2 | c1 c0 d5 d4 d3 d2 d1 d0 | a5 a4
    // a3 a2 a1 a0 b5 b4 | b3 b2 b1 b0 c5 c4 c3 c2
    //
    // W first and off all but bits 4-9 and 16-21 (c5..c0 and
    // a5..a0) and shift them using a vector multiplication
    // operation (vpmulhuw) which effectively shifts c right by 6
    // bits and a right by 10 bits.  We similarly mask bits 10-15
    // (d5..d0) and 22-27 (b5..b0) and shift them left by 8 and 4
    // bits respectively.  This is done using vpmullw.  We end up
    // with 4 6-bit values, thus splitting the 3 input bytes,
    // ready for encoding:
    //    0 0 d5..d0 0 0 c5..c0 0 0 b5..b0 0 0 a5..a0
    //
    // For translation, we recognize that there are 5 distinct
    // ranges of legal Base64 characters as below:
    //
    //   +-------------+-------------+------------+
    //   | 6-bit value | ASCII range |   offset   |
    //   +-------------+-------------+------------+
    //   |    0..25    |    A..Z     |     65     |
    //   |   26..51    |    a..z     |     71     |
    //   |   52..61    |    0..9     |     -4     |
    //   |     62      |   + or -    | -19 or -17 |
    //   |     63      |   / or _    | -16 or 32  |
    //   +-------------+-------------+------------+
    //
    // We note that vpshufb does a parallel lookup in a
    // destination register using the lower 4 bits of bytes from a
    // source register.  If we use a saturated subtraction and
    // subtract 51 from each 6-bit value, bytes from [0,51]
    // saturate to 0, and [52,63] map to a range of [1,12].  We
    // distinguish the [0,25] and [26,51] ranges by assigning a
    // value of 13 for all 6-bit values less than 26.  We end up
    // with:
    //
    //   +-------------+-------------+------------+
    //   | 6-bit value |   Reduced   |   offset   |
    //   +-------------+-------------+------------+
    //   |    0..25    |     13      |     65     |
    //   |   26..51    |      0      |     71     |
    //   |   52..61    |    0..9     |     -4     |
    //   |     62      |     11      | -19 or -17 |
    //   |     63      |     12      | -16 or 32  |
    //   +-------------+-------------+------------+
    //
    // We then use a final vpshufb to add the appropriate offset,
    // translating the bytes.
    //
    // Load input bytes - only 28 bytes.  Mask the first load to
    // not load into the full register.
    __ vpmaskmovd(xmm1, xmm1, Address(source, start_offset, Address::times_1, -4), Assembler::AVX_256bit);

    // Move 3-byte chunks of input (12 bytes) into 16 bytes,
    // ordering by:
    //   1, 0, 2, 1; 4, 3, 5, 4; etc.  This groups 6-bit chunks
    //   for easy masking
    __ vpshufb(xmm1, xmm1, xmm9, Assembler::AVX_256bit);

    __ addl(start_offset, 24);

    // Load masking register for first and third (and multiples)
    // 6-bit values.
    __ movl(rax, 0x003f03f0);
    __ movdl(xmm6, rax);
    __ vpbroadcastd(xmm6, xmm6, Assembler::AVX_256bit);
    // Multiplication constant for "shifting" left by 4 and 8 bits
    __ movl(rax, 0x01000010);
    __ movdl(xmm5, rax);
    __ vpbroadcastd(xmm5, xmm5, Assembler::AVX_256bit);

    // Isolate 6-bit chunks of interest
    __ vpand(xmm0, xmm8, xmm1, Assembler::AVX_256bit);

    // Load constants for encoding
    __ movl(rax, 0x19191919);
    __ movdl(xmm3, rax);
    __ vpbroadcastd(xmm3, xmm3, Assembler::AVX_256bit);
    __ movl(rax, 0x33333333);
    __ movdl(xmm4, rax);
    __ vpbroadcastd(xmm4, xmm4, Assembler::AVX_256bit);

    // Shift output bytes 0 and 2 into proper lanes
    __ vpmulhuw(xmm2, xmm0, xmm7, Assembler::AVX_256bit);

    // Mask and shift output bytes 1 and 3 into proper lanes and
    // combine
    __ vpand(xmm0, xmm6, xmm1, Assembler::AVX_256bit);
    __ vpmullw(xmm0, xmm5, xmm0, Assembler::AVX_256bit);
    __ vpor(xmm0, xmm0, xmm2, Assembler::AVX_256bit);

    // Find out which are 0..25.  This indicates which input
    // values fall in the range of 'A'-'Z', which require an
    // additional offset (see comments above)
    __ vpcmpgtb(xmm2, xmm0, xmm3, Assembler::AVX_256bit);
    __ vpsubusb(xmm1, xmm0, xmm4, Assembler::AVX_256bit);
    __ vpsubb(xmm1, xmm1, xmm2, Assembler::AVX_256bit);

    // Load the proper lookup table
    __ lea(r11, ExternalAddress(StubRoutines::x86::base64_avx2_lut_addr()));
    __ movl(r15, isURL);
    __ shll(r15, 5);
    __ vmovdqu(xmm2, Address(r11, r15));

    // Shuffle the offsets based on the range calculation done
    // above. This allows us to add the correct offset to the
    // 6-bit value corresponding to the range documented above.
    __ vpshufb(xmm1, xmm2, xmm1, Assembler::AVX_256bit);
    __ vpaddb(xmm0, xmm1, xmm0, Assembler::AVX_256bit);

    // Store the encoded bytes
    __ vmovdqu(Address(dest, dp), xmm0);
    __ addl(dp, 32);

    __ cmpl(length, 31);
    __ jcc(Assembler::belowEqual, L_process3);

    __ align32();
    __ BIND(L_32byteLoop);

    // Get next 32 bytes
    __ vmovdqu(xmm1, Address(source, start_offset, Address::times_1, -4));

    __ subl(length, 24);
    __ addl(start_offset, 24);

    // This logic is identical to the above, with only constant
    // register loads removed.  Shuffle the input, mask off 6-bit
    // chunks, shift them into place, then add the offset to
    // encode.
    __ vpshufb(xmm1, xmm1, xmm9, Assembler::AVX_256bit);

    __ vpand(xmm0, xmm8, xmm1, Assembler::AVX_256bit);
    __ vpmulhuw(xmm10, xmm0, xmm7, Assembler::AVX_256bit);
    __ vpand(xmm0, xmm6, xmm1, Assembler::AVX_256bit);
    __ vpmullw(xmm0, xmm5, xmm0, Assembler::AVX_256bit);
    __ vpor(xmm0, xmm0, xmm10, Assembler::AVX_256bit);
    __ vpcmpgtb(xmm10, xmm0, xmm3, Assembler::AVX_256bit);
    __ vpsubusb(xmm1, xmm0, xmm4, Assembler::AVX_256bit);
    __ vpsubb(xmm1, xmm1, xmm10, Assembler::AVX_256bit);
    __ vpshufb(xmm1, xmm2, xmm1, Assembler::AVX_256bit);
    __ vpaddb(xmm0, xmm1, xmm0, Assembler::AVX_256bit);

    // Store the encoded bytes
    __ vmovdqu(Address(dest, dp), xmm0);
    __ addl(dp, 32);

    __ cmpl(length, 31);
    __ jcc(Assembler::above, L_32byteLoop);

    __ BIND(L_process3);
    __ vzeroupper();
  } else {
    __ BIND(L_process3);
  }

  __ cmpl(length, 3);
  __ jcc(Assembler::below, L_exit);

  // Load the encoding table based on isURL
  __ lea(r11, ExternalAddress(StubRoutines::x86::base64_encoding_table_addr()));
  __ movl(r15, isURL);
  __ shll(r15, 6);
  __ addptr(r11, r15);

  __ BIND(L_processdata);

  // Load 3 bytes
  __ load_unsigned_byte(r15, Address(source, start_offset));
  __ load_unsigned_byte(r10, Address(source, start_offset, Address::times_1, 1));
  __ load_unsigned_byte(r13, Address(source, start_offset, Address::times_1, 2));

  // Build a 32-bit word with bytes 1, 2, 0, 1
  __ movl(rax, r10);
  __ shll(r10, 24);
  __ orl(rax, r10);

  __ subl(length, 3);

  __ shll(r15, 8);
  __ shll(r13, 16);
  __ orl(rax, r15);

  __ addl(start_offset, 3);

  __ orl(rax, r13);
  // At this point, rax contains | byte1 | byte2 | byte0 | byte1
  // r13 has byte2 << 16 - need low-order 6 bits to translate.
  // This translated byte is the fourth output byte.
  __ shrl(r13, 16);
  __ andl(r13, 0x3f);

  // The high-order 6 bits of r15 (byte0) is translated.
  // The translated byte is the first output byte.
  __ shrl(r15, 10);

  __ load_unsigned_byte(r13, Address(r11, r13));
  __ load_unsigned_byte(r15, Address(r11, r15));

  __ movb(Address(dest, dp, Address::times_1, 3), r13);

  // Extract high-order 4 bits of byte1 and low-order 2 bits of byte0.
  // This translated byte is the second output byte.
  __ shrl(rax, 4);
  __ movl(r10, rax);
  __ andl(rax, 0x3f);

  __ movb(Address(dest, dp, Address::times_1, 0), r15);

  __ load_unsigned_byte(rax, Address(r11, rax));

  // Extract low-order 2 bits of byte1 and high-order 4 bits of byte2.
  // This translated byte is the third output byte.
  __ shrl(r10, 18);
  __ andl(r10, 0x3f);

  __ load_unsigned_byte(r10, Address(r11, r10));

  __ movb(Address(dest, dp, Address::times_1, 1), rax);
  __ movb(Address(dest, dp, Address::times_1, 2), r10);

  __ addl(dp, 4);
  __ cmpl(length, 3);
  __ jcc(Assembler::aboveEqual, L_processdata);

  __ BIND(L_exit);
  __ pop(r15);
  __ pop(r14);
  __ pop(r13);
  __ pop(r12);
  __ leave();
  __ ret(0);

  return start;
}

// base64 AVX512vbmi tables
address StubGenerator::base64_vbmi_lookup_lo_addr() {
  __ align64();
  StubCodeMark mark(this, "StubRoutines", "lookup_lo_base64");
  address start = __ pc();

  assert(((unsigned long long)start & 0x3f) == 0,
         "Alignment problem (0x%08llx)", (unsigned long long)start);
  __ emit_data64(0x8080808080808080, relocInfo::none);
  __ emit_data64(0x8080808080808080, relocInfo::none);
  __ emit_data64(0x8080808080808080, relocInfo::none);
  __ emit_data64(0x8080808080808080, relocInfo::none);
  __ emit_data64(0x8080808080808080, relocInfo::none);
  __ emit_data64(0x3f8080803e808080, relocInfo::none);
  __ emit_data64(0x3b3a393837363534, relocInfo::none);
  __ emit_data64(0x8080808080803d3c, relocInfo::none);

  return start;
}

address StubGenerator::base64_vbmi_lookup_hi_addr() {
  __ align64();
  StubCodeMark mark(this, "StubRoutines", "lookup_hi_base64");
  address start = __ pc();

  assert(((unsigned long long)start & 0x3f) == 0,
         "Alignment problem (0x%08llx)", (unsigned long long)start);
  __ emit_data64(0x0605040302010080, relocInfo::none);
  __ emit_data64(0x0e0d0c0b0a090807, relocInfo::none);
  __ emit_data64(0x161514131211100f, relocInfo::none);
  __ emit_data64(0x8080808080191817, relocInfo::none);
  __ emit_data64(0x201f1e1d1c1b1a80, relocInfo::none);
  __ emit_data64(0x2827262524232221, relocInfo::none);
  __ emit_data64(0x302f2e2d2c2b2a29, relocInfo::none);
  __ emit_data64(0x8080808080333231, relocInfo::none);

  return start;
}
address StubGenerator::base64_vbmi_lookup_lo_url_addr() {
  __ align64();
  StubCodeMark mark(this, "StubRoutines", "lookup_lo_base64url");
  address start = __ pc();

  assert(((unsigned long long)start & 0x3f) == 0,
         "Alignment problem (0x%08llx)", (unsigned long long)start);
  __ emit_data64(0x8080808080808080, relocInfo::none);
  __ emit_data64(0x8080808080808080, relocInfo::none);
  __ emit_data64(0x8080808080808080, relocInfo::none);
  __ emit_data64(0x8080808080808080, relocInfo::none);
  __ emit_data64(0x8080808080808080, relocInfo::none);
  __ emit_data64(0x80803e8080808080, relocInfo::none);
  __ emit_data64(0x3b3a393837363534, relocInfo::none);
  __ emit_data64(0x8080808080803d3c, relocInfo::none);

  return start;
}

address StubGenerator::base64_vbmi_lookup_hi_url_addr() {
  __ align64();
  StubCodeMark mark(this, "StubRoutines", "lookup_hi_base64url");
  address start = __ pc();

  assert(((unsigned long long)start & 0x3f) == 0,
         "Alignment problem (0x%08llx)", (unsigned long long)start);
  __ emit_data64(0x0605040302010080, relocInfo::none);
  __ emit_data64(0x0e0d0c0b0a090807, relocInfo::none);
  __ emit_data64(0x161514131211100f, relocInfo::none);
  __ emit_data64(0x3f80808080191817, relocInfo::none);
  __ emit_data64(0x201f1e1d1c1b1a80, relocInfo::none);
  __ emit_data64(0x2827262524232221, relocInfo::none);
  __ emit_data64(0x302f2e2d2c2b2a29, relocInfo::none);
  __ emit_data64(0x8080808080333231, relocInfo::none);

  return start;
}

address StubGenerator::base64_vbmi_pack_vec_addr() {
  __ align64();
  StubCodeMark mark(this, "StubRoutines", "pack_vec_base64");
  address start = __ pc();

  assert(((unsigned long long)start & 0x3f) == 0,
         "Alignment problem (0x%08llx)", (unsigned long long)start);
  __ emit_data64(0x090a040506000102, relocInfo::none);
  __ emit_data64(0x161011120c0d0e08, relocInfo::none);
  __ emit_data64(0x1c1d1e18191a1415, relocInfo::none);
  __ emit_data64(0x292a242526202122, relocInfo::none);
  __ emit_data64(0x363031322c2d2e28, relocInfo::none);
  __ emit_data64(0x3c3d3e38393a3435, relocInfo::none);
  __ emit_data64(0x0000000000000000, relocInfo::none);
  __ emit_data64(0x0000000000000000, relocInfo::none);

  return start;
}

address StubGenerator::base64_vbmi_join_0_1_addr() {
  __ align64();
  StubCodeMark mark(this, "StubRoutines", "join_0_1_base64");
  address start = __ pc();

  assert(((unsigned long long)start & 0x3f) == 0,
         "Alignment problem (0x%08llx)", (unsigned long long)start);
  __ emit_data64(0x090a040506000102, relocInfo::none);
  __ emit_data64(0x161011120c0d0e08, relocInfo::none);
  __ emit_data64(0x1c1d1e18191a1415, relocInfo::none);
  __ emit_data64(0x292a242526202122, relocInfo::none);
  __ emit_data64(0x363031322c2d2e28, relocInfo::none);
  __ emit_data64(0x3c3d3e38393a3435, relocInfo::none);
  __ emit_data64(0x494a444546404142, relocInfo::none);
  __ emit_data64(0x565051524c4d4e48, relocInfo::none);

  return start;
}

address StubGenerator::base64_vbmi_join_1_2_addr() {
  __ align64();
  StubCodeMark mark(this, "StubRoutines", "join_1_2_base64");
  address start = __ pc();

  assert(((unsigned long long)start & 0x3f) == 0,
         "Alignment problem (0x%08llx)", (unsigned long long)start);
  __ emit_data64(0x1c1d1e18191a1415, relocInfo::none);
  __ emit_data64(0x292a242526202122, relocInfo::none);
  __ emit_data64(0x363031322c2d2e28, relocInfo::none);
  __ emit_data64(0x3c3d3e38393a3435, relocInfo::none);
  __ emit_data64(0x494a444546404142, relocInfo::none);
  __ emit_data64(0x565051524c4d4e48, relocInfo::none);
  __ emit_data64(0x5c5d5e58595a5455, relocInfo::none);
  __ emit_data64(0x696a646566606162, relocInfo::none);

  return start;
}

address StubGenerator::base64_vbmi_join_2_3_addr() {
  __ align64();
  StubCodeMark mark(this, "StubRoutines", "join_2_3_base64");
  address start = __ pc();

  assert(((unsigned long long)start & 0x3f) == 0,
         "Alignment problem (0x%08llx)", (unsigned long long)start);
  __ emit_data64(0x363031322c2d2e28, relocInfo::none);
  __ emit_data64(0x3c3d3e38393a3435, relocInfo::none);
  __ emit_data64(0x494a444546404142, relocInfo::none);
  __ emit_data64(0x565051524c4d4e48, relocInfo::none);
  __ emit_data64(0x5c5d5e58595a5455, relocInfo::none);
  __ emit_data64(0x696a646566606162, relocInfo::none);
  __ emit_data64(0x767071726c6d6e68, relocInfo::none);
  __ emit_data64(0x7c7d7e78797a7475, relocInfo::none);

  return start;
}

address StubGenerator::base64_AVX2_decode_tables_addr() {
  __ align64();
  StubCodeMark mark(this, "StubRoutines", "AVX2_tables_base64");
  address start = __ pc();

  assert(((unsigned long long)start & 0x3f) == 0,
         "Alignment problem (0x%08llx)", (unsigned long long)start);
  __ emit_data(0x2f2f2f2f, relocInfo::none, 0);
  __ emit_data(0x5f5f5f5f, relocInfo::none, 0);  // for URL

  __ emit_data(0xffffffff, relocInfo::none, 0);
  __ emit_data(0xfcfcfcfc, relocInfo::none, 0);  // for URL

  // Permute table
  __ emit_data64(0x0000000100000000, relocInfo::none);
  __ emit_data64(0x0000000400000002, relocInfo::none);
  __ emit_data64(0x0000000600000005, relocInfo::none);
  __ emit_data64(0xffffffffffffffff, relocInfo::none);

  // Shuffle table
  __ emit_data64(0x090a040506000102, relocInfo::none);
  __ emit_data64(0xffffffff0c0d0e08, relocInfo::none);
  __ emit_data64(0x090a040506000102, relocInfo::none);
  __ emit_data64(0xffffffff0c0d0e08, relocInfo::none);

  // merge table
  __ emit_data(0x01400140, relocInfo::none, 0);

  // merge multiplier
  __ emit_data(0x00011000, relocInfo::none, 0);

  return start;
}

address StubGenerator::base64_AVX2_decode_LUT_tables_addr() {
  __ align64();
  StubCodeMark mark(this, "StubRoutines", "AVX2_tables_URL_base64");
  address start = __ pc();

  assert(((unsigned long long)start & 0x3f) == 0,
         "Alignment problem (0x%08llx)", (unsigned long long)start);
  // lut_lo
  __ emit_data64(0x1111111111111115, relocInfo::none);
  __ emit_data64(0x1a1b1b1b1a131111, relocInfo::none);
  __ emit_data64(0x1111111111111115, relocInfo::none);
  __ emit_data64(0x1a1b1b1b1a131111, relocInfo::none);

  // lut_roll
  __ emit_data64(0xb9b9bfbf04131000, relocInfo::none);
  __ emit_data64(0x0000000000000000, relocInfo::none);
  __ emit_data64(0xb9b9bfbf04131000, relocInfo::none);
  __ emit_data64(0x0000000000000000, relocInfo::none);

  // lut_lo URL
  __ emit_data64(0x1111111111111115, relocInfo::none);
  __ emit_data64(0x1b1b1a1b1b131111, relocInfo::none);
  __ emit_data64(0x1111111111111115, relocInfo::none);
  __ emit_data64(0x1b1b1a1b1b131111, relocInfo::none);

  // lut_roll URL
  __ emit_data64(0xb9b9bfbf0411e000, relocInfo::none);
  __ emit_data64(0x0000000000000000, relocInfo::none);
  __ emit_data64(0xb9b9bfbf0411e000, relocInfo::none);
  __ emit_data64(0x0000000000000000, relocInfo::none);

  // lut_hi
  __ emit_data64(0x0804080402011010, relocInfo::none);
  __ emit_data64(0x1010101010101010, relocInfo::none);
  __ emit_data64(0x0804080402011010, relocInfo::none);
  __ emit_data64(0x1010101010101010, relocInfo::none);

  return start;
}

address StubGenerator::base64_decoding_table_addr() {
  StubCodeMark mark(this, "StubRoutines", "decoding_table_base64");
  address start = __ pc();

  __ emit_data64(0xffffffffffffffff, relocInfo::none);
  __ emit_data64(0xffffffffffffffff, relocInfo::none);
  __ emit_data64(0xffffffffffffffff, relocInfo::none);
  __ emit_data64(0xffffffffffffffff, relocInfo::none);
  __ emit_data64(0xffffffffffffffff, relocInfo::none);
  __ emit_data64(0x3fffffff3effffff, relocInfo::none);
  __ emit_data64(0x3b3a393837363534, relocInfo::none);
  __ emit_data64(0xffffffffffff3d3c, relocInfo::none);
  __ emit_data64(0x06050403020100ff, relocInfo::none);
  __ emit_data64(0x0e0d0c0b0a090807, relocInfo::none);
  __ emit_data64(0x161514131211100f, relocInfo::none);
  __ emit_data64(0xffffffffff191817, relocInfo::none);
  __ emit_data64(0x201f1e1d1c1b1aff, relocInfo::none);
  __ emit_data64(0x2827262524232221, relocInfo::none);
  __ emit_data64(0x302f2e2d2c2b2a29, relocInfo::none);
  __ emit_data64(0xffffffffff333231, relocInfo::none);
  __ emit_data64(0xffffffffffffffff, relocInfo::none);
  __ emit_data64(0xffffffffffffffff, relocInfo::none);
  __ emit_data64(0xffffffffffffffff, relocInfo::none);
  __ emit_data64(0xffffffffffffffff, relocInfo::none);
  __ emit_data64(0xffffffffffffffff, relocInfo::none);
  __ emit_data64(0xffffffffffffffff, relocInfo::none);
  __ emit_data64(0xffffffffffffffff, relocInfo::none);
  __ emit_data64(0xffffffffffffffff, relocInfo::none);
  __ emit_data64(0xffffffffffffffff, relocInfo::none);
  __ emit_data64(0xffffffffffffffff, relocInfo::none);
  __ emit_data64(0xffffffffffffffff, relocInfo::none);
  __ emit_data64(0xffffffffffffffff, relocInfo::none);
  __ emit_data64(0xffffffffffffffff, relocInfo::none);
  __ emit_data64(0xffffffffffffffff, relocInfo::none);
  __ emit_data64(0xffffffffffffffff, relocInfo::none);
  __ emit_data64(0xffffffffffffffff, relocInfo::none);

  // URL table
  __ emit_data64(0xffffffffffffffff, relocInfo::none);
  __ emit_data64(0xffffffffffffffff, relocInfo::none);
  __ emit_data64(0xffffffffffffffff, relocInfo::none);
  __ emit_data64(0xffffffffffffffff, relocInfo::none);
  __ emit_data64(0xffffffffffffffff, relocInfo::none);
  __ emit_data64(0xffff3effffffffff, relocInfo::none);
  __ emit_data64(0x3b3a393837363534, relocInfo::none);
  __ emit_data64(0xffffffffffff3d3c, relocInfo::none);
  __ emit_data64(0x06050403020100ff, relocInfo::none);
  __ emit_data64(0x0e0d0c0b0a090807, relocInfo::none);
  __ emit_data64(0x161514131211100f, relocInfo::none);
  __ emit_data64(0x3fffffffff191817, relocInfo::none);
  __ emit_data64(0x201f1e1d1c1b1aff, relocInfo::none);
  __ emit_data64(0x2827262524232221, relocInfo::none);
  __ emit_data64(0x302f2e2d2c2b2a29, relocInfo::none);
  __ emit_data64(0xffffffffff333231, relocInfo::none);
  __ emit_data64(0xffffffffffffffff, relocInfo::none);
  __ emit_data64(0xffffffffffffffff, relocInfo::none);
  __ emit_data64(0xffffffffffffffff, relocInfo::none);
  __ emit_data64(0xffffffffffffffff, relocInfo::none);
  __ emit_data64(0xffffffffffffffff, relocInfo::none);
  __ emit_data64(0xffffffffffffffff, relocInfo::none);
  __ emit_data64(0xffffffffffffffff, relocInfo::none);
  __ emit_data64(0xffffffffffffffff, relocInfo::none);
  __ emit_data64(0xffffffffffffffff, relocInfo::none);
  __ emit_data64(0xffffffffffffffff, relocInfo::none);
  __ emit_data64(0xffffffffffffffff, relocInfo::none);
  __ emit_data64(0xffffffffffffffff, relocInfo::none);
  __ emit_data64(0xffffffffffffffff, relocInfo::none);
  __ emit_data64(0xffffffffffffffff, relocInfo::none);
  __ emit_data64(0xffffffffffffffff, relocInfo::none);
  __ emit_data64(0xffffffffffffffff, relocInfo::none);

  return start;
}


// Code for generating Base64 decoding.
//
// Based on the article (and associated code) from https://arxiv.org/abs/1910.05109.
//
// Intrinsic function prototype in Base64.java:
// private void decodeBlock(byte[] src, int sp, int sl, byte[] dst, int dp, boolean isURL, isMIME) {
address StubGenerator::generate_base64_decodeBlock() {
  __ align(CodeEntryAlignment);
  StubCodeMark mark(this, "StubRoutines", "implDecode");
  address start = __ pc();

  __ enter();

  // Save callee-saved registers before using them
  __ push(r12);
  __ push(r13);
  __ push(r14);
  __ push(r15);
  __ push(rbx);

  // arguments
  const Register source = c_rarg0; // Source Array
  const Register start_offset = c_rarg1; // start offset
  const Register end_offset = c_rarg2; // end offset
  const Register dest = c_rarg3; // destination array
  const Register isMIME = rbx;

#ifndef _WIN64
  const Register dp = c_rarg4;  // Position for writing to dest array
  const Register isURL = c_rarg5;// Base64 or URL character set
  __ movl(isMIME, Address(rbp, 2 * wordSize));
#else
  const Address  dp_mem(rbp, 6 * wordSize);  // length is on stack on Win64
  const Address isURL_mem(rbp, 7 * wordSize);
  const Register isURL = r10;      // pick the volatile windows register
  const Register dp = r12;
  __ movl(dp, dp_mem);
  __ movl(isURL, isURL_mem);
  __ movl(isMIME, Address(rbp, 8 * wordSize));
#endif

  const XMMRegister lookup_lo = xmm5;
  const XMMRegister lookup_hi = xmm6;
  const XMMRegister errorvec = xmm7;
  const XMMRegister pack16_op = xmm9;
  const XMMRegister pack32_op = xmm8;
  const XMMRegister input0 = xmm3;
  const XMMRegister input1 = xmm20;
  const XMMRegister input2 = xmm21;
  const XMMRegister input3 = xmm19;
  const XMMRegister join01 = xmm12;
  const XMMRegister join12 = xmm11;
  const XMMRegister join23 = xmm10;
  const XMMRegister translated0 = xmm2;
  const XMMRegister translated1 = xmm1;
  const XMMRegister translated2 = xmm0;
  const XMMRegister translated3 = xmm4;

  const XMMRegister merged0 = xmm2;
  const XMMRegister merged1 = xmm1;
  const XMMRegister merged2 = xmm0;
  const XMMRegister merged3 = xmm4;
  const XMMRegister merge_ab_bc0 = xmm2;
  const XMMRegister merge_ab_bc1 = xmm1;
  const XMMRegister merge_ab_bc2 = xmm0;
  const XMMRegister merge_ab_bc3 = xmm4;

  const XMMRegister pack24bits = xmm4;

  const Register length = r14;
  const Register output_size = r13;
  const Register output_mask = r15;
  const KRegister input_mask = k1;

  const XMMRegister input_initial_valid_b64 = xmm0;
  const XMMRegister tmp = xmm10;
  const XMMRegister mask = xmm0;
  const XMMRegister invalid_b64 = xmm1;

  Label L_process256, L_process64, L_process64Loop, L_exit, L_processdata, L_loadURL;
  Label L_continue, L_finalBit, L_padding, L_donePadding, L_bruteForce;
  Label L_forceLoop, L_bottomLoop, L_checkMIME, L_exit_no_vzero, L_lastChunk;

  // calculate length from offsets
  __ movl(length, end_offset);
  __ subl(length, start_offset);
  __ push(dest);          // Save for return value calc

  // If AVX512 VBMI not supported, just compile non-AVX code
  if(VM_Version::supports_avx512_vbmi() &&
     VM_Version::supports_avx512bw()) {
    __ cmpl(length, 31);     // 32-bytes is break-even for AVX-512
    __ jcc(Assembler::lessEqual, L_lastChunk);

    __ cmpl(isMIME, 0);
    __ jcc(Assembler::notEqual, L_lastChunk);

    // Load lookup tables based on isURL
    __ cmpl(isURL, 0);
    __ jcc(Assembler::notZero, L_loadURL);

    __ evmovdquq(lookup_lo, ExternalAddress(StubRoutines::x86::base64_vbmi_lookup_lo_addr()), Assembler::AVX_512bit, r13);
    __ evmovdquq(lookup_hi, ExternalAddress(StubRoutines::x86::base64_vbmi_lookup_hi_addr()), Assembler::AVX_512bit, r13);

    __ BIND(L_continue);

    __ movl(r15, 0x01400140);
    __ evpbroadcastd(pack16_op, r15, Assembler::AVX_512bit);

    __ movl(r15, 0x00011000);
    __ evpbroadcastd(pack32_op, r15, Assembler::AVX_512bit);

    __ cmpl(length, 0xff);
    __ jcc(Assembler::lessEqual, L_process64);

    // load masks required for decoding data
    __ BIND(L_processdata);
    __ evmovdquq(join01, ExternalAddress(StubRoutines::x86::base64_vbmi_join_0_1_addr()), Assembler::AVX_512bit,r13);
    __ evmovdquq(join12, ExternalAddress(StubRoutines::x86::base64_vbmi_join_1_2_addr()), Assembler::AVX_512bit, r13);
    __ evmovdquq(join23, ExternalAddress(StubRoutines::x86::base64_vbmi_join_2_3_addr()), Assembler::AVX_512bit, r13);

    __ align32();
    __ BIND(L_process256);
    // Grab input data
    __ evmovdquq(input0, Address(source, start_offset, Address::times_1, 0x00), Assembler::AVX_512bit);
    __ evmovdquq(input1, Address(source, start_offset, Address::times_1, 0x40), Assembler::AVX_512bit);
    __ evmovdquq(input2, Address(source, start_offset, Address::times_1, 0x80), Assembler::AVX_512bit);
    __ evmovdquq(input3, Address(source, start_offset, Address::times_1, 0xc0), Assembler::AVX_512bit);

    // Copy the low part of the lookup table into the destination of the permutation
    __ evmovdquq(translated0, lookup_lo, Assembler::AVX_512bit);
    __ evmovdquq(translated1, lookup_lo, Assembler::AVX_512bit);
    __ evmovdquq(translated2, lookup_lo, Assembler::AVX_512bit);
    __ evmovdquq(translated3, lookup_lo, Assembler::AVX_512bit);

    // Translate the base64 input into "decoded" bytes
    __ evpermt2b(translated0, input0, lookup_hi, Assembler::AVX_512bit);
    __ evpermt2b(translated1, input1, lookup_hi, Assembler::AVX_512bit);
    __ evpermt2b(translated2, input2, lookup_hi, Assembler::AVX_512bit);
    __ evpermt2b(translated3, input3, lookup_hi, Assembler::AVX_512bit);

    // OR all of the translations together to check for errors (high-order bit of byte set)
    __ vpternlogd(input0, 0xfe, input1, input2, Assembler::AVX_512bit);

    __ vpternlogd(input3, 0xfe, translated0, translated1, Assembler::AVX_512bit);
    __ vpternlogd(input0, 0xfe, translated2, translated3, Assembler::AVX_512bit);
    __ vpor(errorvec, input3, input0, Assembler::AVX_512bit);

    // Check if there was an error - if so, try 64-byte chunks
    __ evpmovb2m(k3, errorvec, Assembler::AVX_512bit);
    __ kortestql(k3, k3);
    __ jcc(Assembler::notZero, L_process64);

    // The merging and shuffling happens here
    // We multiply each byte pair [00dddddd | 00cccccc | 00bbbbbb | 00aaaaaa]
    // Multiply [00cccccc] by 2^6 added to [00dddddd] to get [0000cccc | ccdddddd]
    // The pack16_op is a vector of 0x01400140, so multiply D by 1 and C by 0x40
    __ vpmaddubsw(merge_ab_bc0, translated0, pack16_op, Assembler::AVX_512bit);
    __ vpmaddubsw(merge_ab_bc1, translated1, pack16_op, Assembler::AVX_512bit);
    __ vpmaddubsw(merge_ab_bc2, translated2, pack16_op, Assembler::AVX_512bit);
    __ vpmaddubsw(merge_ab_bc3, translated3, pack16_op, Assembler::AVX_512bit);

    // Now do the same with packed 16-bit values.
    // We start with [0000cccc | ccdddddd | 0000aaaa | aabbbbbb]
    // pack32_op is 0x00011000 (2^12, 1), so this multiplies [0000aaaa | aabbbbbb] by 2^12
    // and adds [0000cccc | ccdddddd] to yield [00000000 | aaaaaabb | bbbbcccc | ccdddddd]
    __ vpmaddwd(merged0, merge_ab_bc0, pack32_op, Assembler::AVX_512bit);
    __ vpmaddwd(merged1, merge_ab_bc1, pack32_op, Assembler::AVX_512bit);
    __ vpmaddwd(merged2, merge_ab_bc2, pack32_op, Assembler::AVX_512bit);
    __ vpmaddwd(merged3, merge_ab_bc3, pack32_op, Assembler::AVX_512bit);

    // The join vectors specify which byte from which vector goes into the outputs
    // One of every 4 bytes in the extended vector is zero, so we pack them into their
    // final positions in the register for storing (256 bytes in, 192 bytes out)
    __ evpermt2b(merged0, join01, merged1, Assembler::AVX_512bit);
    __ evpermt2b(merged1, join12, merged2, Assembler::AVX_512bit);
    __ evpermt2b(merged2, join23, merged3, Assembler::AVX_512bit);

    // Store result
    __ evmovdquq(Address(dest, dp, Address::times_1, 0x00), merged0, Assembler::AVX_512bit);
    __ evmovdquq(Address(dest, dp, Address::times_1, 0x40), merged1, Assembler::AVX_512bit);
    __ evmovdquq(Address(dest, dp, Address::times_1, 0x80), merged2, Assembler::AVX_512bit);

    __ addptr(source, 0x100);
    __ addptr(dest, 0xc0);
    __ subl(length, 0x100);
    __ cmpl(length, 64 * 4);
    __ jcc(Assembler::greaterEqual, L_process256);

    // At this point, we've decoded 64 * 4 * n bytes.
    // The remaining length will be <= 64 * 4 - 1.
    // UNLESS there was an error decoding the first 256-byte chunk.  In this
    // case, the length will be arbitrarily long.
    //
    // Note that this will be the path for MIME-encoded strings.

    __ BIND(L_process64);

    __ evmovdquq(pack24bits, ExternalAddress(StubRoutines::x86::base64_vbmi_pack_vec_addr()), Assembler::AVX_512bit, r13);

    __ cmpl(length, 63);
    __ jcc(Assembler::lessEqual, L_finalBit);

    __ mov64(rax, 0x0000ffffffffffff);
    __ kmovql(k2, rax);

    __ align32();
    __ BIND(L_process64Loop);

    // Handle first 64-byte block

    __ evmovdquq(input0, Address(source, start_offset), Assembler::AVX_512bit);
    __ evmovdquq(translated0, lookup_lo, Assembler::AVX_512bit);
    __ evpermt2b(translated0, input0, lookup_hi, Assembler::AVX_512bit);

    __ vpor(errorvec, translated0, input0, Assembler::AVX_512bit);

    // Check for error and bomb out before updating dest
    __ evpmovb2m(k3, errorvec, Assembler::AVX_512bit);
    __ kortestql(k3, k3);
    __ jcc(Assembler::notZero, L_exit);

    // Pack output register, selecting correct byte ordering
    __ vpmaddubsw(merge_ab_bc0, translated0, pack16_op, Assembler::AVX_512bit);
    __ vpmaddwd(merged0, merge_ab_bc0, pack32_op, Assembler::AVX_512bit);
    __ vpermb(merged0, pack24bits, merged0, Assembler::AVX_512bit);

    __ evmovdqub(Address(dest, dp), k2, merged0, true, Assembler::AVX_512bit);

    __ subl(length, 64);
    __ addptr(source, 64);
    __ addptr(dest, 48);

    __ cmpl(length, 64);
    __ jcc(Assembler::greaterEqual, L_process64Loop);

    __ cmpl(length, 0);
    __ jcc(Assembler::lessEqual, L_exit);

    __ BIND(L_finalBit);
    // Now have 1 to 63 bytes left to decode

    // I was going to let Java take care of the final fragment
    // however it will repeatedly call this routine for every 4 bytes
    // of input data, so handle the rest here.
    __ movq(rax, -1);
    __ bzhiq(rax, rax, length);    // Input mask in rax

    __ movl(output_size, length);
    __ shrl(output_size, 2);   // Find (len / 4) * 3 (output length)
    __ lea(output_size, Address(output_size, output_size, Address::times_2, 0));
    // output_size in r13

    // Strip pad characters, if any, and adjust length and mask
    __ cmpb(Address(source, length, Address::times_1, -1), '=');
    __ jcc(Assembler::equal, L_padding);

    __ BIND(L_donePadding);

    // Output size is (64 - output_size), output mask is (all 1s >> output_size).
    __ kmovql(input_mask, rax);
    __ movq(output_mask, -1);
    __ bzhiq(output_mask, output_mask, output_size);

    // Load initial input with all valid base64 characters.  Will be used
    // in merging source bytes to avoid masking when determining if an error occurred.
    __ movl(rax, 0x61616161);
    __ evpbroadcastd(input_initial_valid_b64, rax, Assembler::AVX_512bit);

    // A register containing all invalid base64 decoded values
    __ movl(rax, 0x80808080);
    __ evpbroadcastd(invalid_b64, rax, Assembler::AVX_512bit);

    // input_mask is in k1
    // output_size is in r13
    // output_mask is in r15
    // zmm0 - free
    // zmm1 - 0x00011000
    // zmm2 - 0x01400140
    // zmm3 - errorvec
    // zmm4 - pack vector
    // zmm5 - lookup_lo
    // zmm6 - lookup_hi
    // zmm7 - errorvec
    // zmm8 - 0x61616161
    // zmm9 - 0x80808080

    // Load only the bytes from source, merging into our "fully-valid" register
    __ evmovdqub(input_initial_valid_b64, input_mask, Address(source, start_offset, Address::times_1, 0x0), true, Assembler::AVX_512bit);

    // Decode all bytes within our merged input
    __ evmovdquq(tmp, lookup_lo, Assembler::AVX_512bit);
    __ evpermt2b(tmp, input_initial_valid_b64, lookup_hi, Assembler::AVX_512bit);
    __ evporq(mask, tmp, input_initial_valid_b64, Assembler::AVX_512bit);

    // Check for error.  Compare (decoded | initial) to all invalid.
    // If any bytes have their high-order bit set, then we have an error.
    __ evptestmb(k2, mask, invalid_b64, Assembler::AVX_512bit);
    __ kortestql(k2, k2);

    // If we have an error, use the brute force loop to decode what we can (4-byte chunks).
    __ jcc(Assembler::notZero, L_bruteForce);

    // Shuffle output bytes
    __ vpmaddubsw(tmp, tmp, pack16_op, Assembler::AVX_512bit);
    __ vpmaddwd(tmp, tmp, pack32_op, Assembler::AVX_512bit);

    __ vpermb(tmp, pack24bits, tmp, Assembler::AVX_512bit);
    __ kmovql(k1, output_mask);
    __ evmovdqub(Address(dest, dp), k1, tmp, true, Assembler::AVX_512bit);

    __ addptr(dest, output_size);

    __ BIND(L_exit);
    __ vzeroupper();
    __ pop(rax);             // Get original dest value
    __ subptr(dest, rax);      // Number of bytes converted
    __ movptr(rax, dest);
    __ pop(rbx);
    __ pop(r15);
    __ pop(r14);
    __ pop(r13);
    __ pop(r12);
    __ leave();
    __ ret(0);

    __ BIND(L_loadURL);
    __ evmovdquq(lookup_lo, ExternalAddress(StubRoutines::x86::base64_vbmi_lookup_lo_url_addr()), Assembler::AVX_512bit, r13);
    __ evmovdquq(lookup_hi, ExternalAddress(StubRoutines::x86::base64_vbmi_lookup_hi_url_addr()), Assembler::AVX_512bit, r13);
    __ jmp(L_continue);

    __ BIND(L_padding);
    __ decrementq(output_size, 1);
    __ shrq(rax, 1);

    __ cmpb(Address(source, length, Address::times_1, -2), '=');
    __ jcc(Assembler::notEqual, L_donePadding);

    __ decrementq(output_size, 1);
    __ shrq(rax, 1);
    __ jmp(L_donePadding);

    __ align32();
    __ BIND(L_bruteForce);
  }   // End of if(avx512_vbmi)

  if (VM_Version::supports_avx2()) {
    Label L_tailProc, L_topLoop, L_enterLoop;

    __ cmpl(isMIME, 0);
    __ jcc(Assembler::notEqual, L_lastChunk);

    // Check for buffer too small (for algorithm)
    __ subl(length, 0x2c);
    __ jcc(Assembler::less, L_tailProc);

    __ shll(isURL, 2);

    // Algorithm adapted from https://arxiv.org/abs/1704.00605, "Faster Base64
    // Encoding and Decoding using AVX2 Instructions".  URL modifications added.

    // Set up constants
    __ lea(r13, ExternalAddress(StubRoutines::x86::base64_AVX2_decode_tables_addr()));
    __ vpbroadcastd(xmm4, Address(r13, isURL, Address::times_1), Assembler::AVX_256bit);  // 2F or 5F
    __ vpbroadcastd(xmm10, Address(r13, isURL, Address::times_1, 0x08), Assembler::AVX_256bit);  // -1 or -4
    __ vmovdqu(xmm12, Address(r13, 0x10));  // permute
    __ vmovdqu(xmm13, Address(r13, 0x30)); // shuffle
    __ vpbroadcastd(xmm7, Address(r13, 0x50), Assembler::AVX_256bit);  // merge
    __ vpbroadcastd(xmm6, Address(r13, 0x54), Assembler::AVX_256bit);  // merge mult

    __ lea(r13, ExternalAddress(StubRoutines::x86::base64_AVX2_decode_LUT_tables_addr()));
    __ shll(isURL, 4);
    __ vmovdqu(xmm11, Address(r13, isURL, Address::times_1, 0x00));  // lut_lo
    __ vmovdqu(xmm8, Address(r13, isURL, Address::times_1, 0x20)); // lut_roll
    __ shrl(isURL, 6);  // restore isURL
    __ vmovdqu(xmm9, Address(r13, 0x80));  // lut_hi
    __ jmp(L_enterLoop);

    __ align32();
    __ bind(L_topLoop);
    // Add in the offset value (roll) to get 6-bit out values
    __ vpaddb(xmm0, xmm0, xmm2, Assembler::AVX_256bit);
    // Merge and permute the output bits into appropriate output byte lanes
    __ vpmaddubsw(xmm0, xmm0, xmm7, Assembler::AVX_256bit);
    __ vpmaddwd(xmm0, xmm0, xmm6, Assembler::AVX_256bit);
    __ vpshufb(xmm0, xmm0, xmm13, Assembler::AVX_256bit);
    __ vpermd(xmm0, xmm12, xmm0, Assembler::AVX_256bit);
    // Store the output bytes
    __ vmovdqu(Address(dest, dp, Address::times_1, 0), xmm0);
    __ addptr(source, 0x20);
    __ addptr(dest, 0x18);
    __ subl(length, 0x20);
    __ jcc(Assembler::less, L_tailProc);

    __ bind(L_enterLoop);

    // Load in encoded string (32 bytes)
    __ vmovdqu(xmm2, Address(source, start_offset, Address::times_1, 0x0));
    // Extract the high nibble for indexing into the lut tables.  High 4 bits are don't care.
    __ vpsrld(xmm1, xmm2, 0x4, Assembler::AVX_256bit);
    __ vpand(xmm1, xmm4, xmm1, Assembler::AVX_256bit);
    // Extract the low nibble. 5F/2F will isolate the low-order 4 bits.  High 4 bits are don't care.
    __ vpand(xmm3, xmm2, xmm4, Assembler::AVX_256bit);
    // Check for special-case (0x2F or 0x5F (URL))
    __ vpcmpeqb(xmm0, xmm4, xmm2, Assembler::AVX_256bit);
    // Get the bitset based on the low nibble.  vpshufb uses low-order 4 bits only.
    __ vpshufb(xmm3, xmm11, xmm3, Assembler::AVX_256bit);
    // Get the bit value of the high nibble
    __ vpshufb(xmm5, xmm9, xmm1, Assembler::AVX_256bit);
    // Make sure 2F / 5F shows as valid
    __ vpandn(xmm3, xmm0, xmm3, Assembler::AVX_256bit);
    // Make adjustment for roll index.  For non-URL, this is a no-op,
    // for URL, this adjusts by -4.  This is to properly index the
    // roll value for 2F / 5F.
    __ vpand(xmm0, xmm0, xmm10, Assembler::AVX_256bit);
    // If the and of the two is non-zero, we have an invalid input character
    __ vptest(xmm3, xmm5);
    // Extract the "roll" value - value to add to the input to get 6-bit out value
    __ vpaddb(xmm0, xmm0, xmm1, Assembler::AVX_256bit); // Handle 2F / 5F
    __ vpshufb(xmm0, xmm8, xmm0, Assembler::AVX_256bit);
    __ jcc(Assembler::equal, L_topLoop);  // Fall through on error

    __ bind(L_tailProc);

    __ addl(length, 0x2c);

    __ vzeroupper();
  }

  // Use non-AVX code to decode 4-byte chunks into 3 bytes of output

  // Register state (Linux):
  // r12-15 - saved on stack
  // rdi - src
  // rsi - sp
  // rdx - sl
  // rcx - dst
  // r8 - dp
  // r9 - isURL

  // Register state (Windows):
  // r12-15 - saved on stack
  // rcx - src
  // rdx - sp
  // r8 - sl
  // r9 - dst
  // r12 - dp
  // r10 - isURL

  // Registers (common):
  // length (r14) - bytes in src

  const Register decode_table = r11;
  const Register out_byte_count = rbx;
  const Register byte1 = r13;
  const Register byte2 = r15;
  const Register byte3 = WIN64_ONLY(r8) NOT_WIN64(rdx);
  const Register byte4 = WIN64_ONLY(r10) NOT_WIN64(r9);

  __ bind(L_lastChunk);

  __ shrl(length, 2);    // Multiple of 4 bytes only - length is # 4-byte chunks
  __ cmpl(length, 0);
  __ jcc(Assembler::lessEqual, L_exit_no_vzero);

  __ shll(isURL, 8);    // index into decode table based on isURL
  __ lea(decode_table, ExternalAddress(StubRoutines::x86::base64_decoding_table_addr()));
  __ addptr(decode_table, isURL);

  __ jmp(L_bottomLoop);

  __ align32();
  __ BIND(L_forceLoop);
  __ shll(byte1, 18);
  __ shll(byte2, 12);
  __ shll(byte3, 6);
  __ orl(byte1, byte2);
  __ orl(byte1, byte3);
  __ orl(byte1, byte4);

  __ addptr(source, 4);

  __ movb(Address(dest, dp, Address::times_1, 2), byte1);
  __ shrl(byte1, 8);
  __ movb(Address(dest, dp, Address::times_1, 1), byte1);
  __ shrl(byte1, 8);
  __ movb(Address(dest, dp, Address::times_1, 0), byte1);

  __ addptr(dest, 3);
  __ decrementl(length, 1);
  __ jcc(Assembler::zero, L_exit_no_vzero);

  __ BIND(L_bottomLoop);
  __ load_unsigned_byte(byte1, Address(source, start_offset, Address::times_1, 0x00));
  __ load_unsigned_byte(byte2, Address(source, start_offset, Address::times_1, 0x01));
  __ load_signed_byte(byte1, Address(decode_table, byte1));
  __ load_signed_byte(byte2, Address(decode_table, byte2));
  __ load_unsigned_byte(byte3, Address(source, start_offset, Address::times_1, 0x02));
  __ load_unsigned_byte(byte4, Address(source, start_offset, Address::times_1, 0x03));
  __ load_signed_byte(byte3, Address(decode_table, byte3));
  __ load_signed_byte(byte4, Address(decode_table, byte4));

  __ mov(rax, byte1);
  __ orl(rax, byte2);
  __ orl(rax, byte3);
  __ orl(rax, byte4);
  __ jcc(Assembler::positive, L_forceLoop);

  __ BIND(L_exit_no_vzero);
  __ pop(rax);             // Get original dest value
  __ subptr(dest, rax);      // Number of bytes converted
  __ movptr(rax, dest);
  __ pop(rbx);
  __ pop(r15);
  __ pop(r14);
  __ pop(r13);
  __ pop(r12);
  __ leave();
  __ ret(0);

  return start;
}


/**
 *  Arguments:
 *
 * Inputs:
 *   c_rarg0   - int crc
 *   c_rarg1   - byte* buf
 *   c_rarg2   - int length
 *
 * Output:
 *       rax   - int crc result
 */
address StubGenerator::generate_updateBytesCRC32() {
  assert(UseCRC32Intrinsics, "need AVX and CLMUL instructions");

  __ align(CodeEntryAlignment);
  StubCodeMark mark(this, "StubRoutines", "updateBytesCRC32");

  address start = __ pc();

  // Win64: rcx, rdx, r8, r9 (c_rarg0, c_rarg1, ...)
  // Unix:  rdi, rsi, rdx, rcx, r8, r9 (c_rarg0, c_rarg1, ...)
  // rscratch1: r10
  const Register crc   = c_rarg0;  // crc
  const Register buf   = c_rarg1;  // source java byte array address
  const Register len   = c_rarg2;  // length
  const Register table = c_rarg3;  // crc_table address (reuse register)
  const Register tmp1   = r11;
  const Register tmp2   = r10;
  assert_different_registers(crc, buf, len, table, tmp1, tmp2, rax);

  BLOCK_COMMENT("Entry:");
  __ enter(); // required for proper stackwalking of RuntimeStub frame

  if (VM_Version::supports_sse4_1() && VM_Version::supports_avx512_vpclmulqdq() &&
      VM_Version::supports_avx512bw() &&
      VM_Version::supports_avx512vl()) {
      // The constants used in the CRC32 algorithm requires the 1's compliment of the initial crc value.
      // However, the constant table for CRC32-C assumes the original crc value.  Account for this
      // difference before calling and after returning.
    __ lea(table, ExternalAddress(StubRoutines::x86::crc_table_avx512_addr()));
    __ notl(crc);
    __ kernel_crc32_avx512(crc, buf, len, table, tmp1, tmp2);
    __ notl(crc);
  } else {
    __ kernel_crc32(crc, buf, len, table, tmp1);
  }

  __ movl(rax, crc);
  __ vzeroupper();
  __ leave(); // required for proper stackwalking of RuntimeStub frame
  __ ret(0);

  return start;
}

/**
*  Arguments:
*
* Inputs:
*   c_rarg0   - int crc
*   c_rarg1   - byte* buf
*   c_rarg2   - long length
*   c_rarg3   - table_start - optional (present only when doing a library_call,
*              not used by x86 algorithm)
*
* Output:
*       rax   - int crc result
*/
address StubGenerator::generate_updateBytesCRC32C(bool is_pclmulqdq_supported) {
  assert(UseCRC32CIntrinsics, "need SSE4_2");
  __ align(CodeEntryAlignment);
  StubCodeMark mark(this, "StubRoutines", "updateBytesCRC32C");
  address start = __ pc();

  //reg.arg        int#0        int#1        int#2        int#3        int#4        int#5        float regs
  //Windows        RCX          RDX          R8           R9           none         none         XMM0..XMM3
  //Lin / Sol      RDI          RSI          RDX          RCX          R8           R9           XMM0..XMM7
  const Register crc = c_rarg0;  // crc
  const Register buf = c_rarg1;  // source java byte array address
  const Register len = c_rarg2;  // length
  const Register a = rax;
  const Register j = r9;
  const Register k = r10;
  const Register l = r11;
#ifdef _WIN64
  const Register y = rdi;
  const Register z = rsi;
#else
  const Register y = rcx;
  const Register z = r8;
#endif
  assert_different_registers(crc, buf, len, a, j, k, l, y, z);

  BLOCK_COMMENT("Entry:");
  __ enter(); // required for proper stackwalking of RuntimeStub frame
  Label L_continue;

  if (VM_Version::supports_sse4_1() && VM_Version::supports_avx512_vpclmulqdq() &&
      VM_Version::supports_avx512bw() &&
      VM_Version::supports_avx512vl()) {
    Label L_doSmall;

    __ cmpl(len, 384);
    __ jcc(Assembler::lessEqual, L_doSmall);

    __ lea(j, ExternalAddress(StubRoutines::x86::crc32c_table_avx512_addr()));
    __ kernel_crc32_avx512(crc, buf, len, j, l, k);

    __ jmp(L_continue);

    __ bind(L_doSmall);
  }
#ifdef _WIN64
  __ push(y);
  __ push(z);
#endif
  __ crc32c_ipl_alg2_alt2(crc, buf, len,
                          a, j, k,
                          l, y, z,
                          c_farg0, c_farg1, c_farg2,
                          is_pclmulqdq_supported);
#ifdef _WIN64
  __ pop(z);
  __ pop(y);
#endif

  __ bind(L_continue);
  __ movl(rax, crc);
  __ vzeroupper();
  __ leave(); // required for proper stackwalking of RuntimeStub frame
  __ ret(0);

  return start;
}


/**
 *  Arguments:
 *
 *  Input:
 *    c_rarg0   - x address
 *    c_rarg1   - x length
 *    c_rarg2   - y address
 *    c_rarg3   - y length
 * not Win64
 *    c_rarg4   - z address
 *    c_rarg5   - z length
 * Win64
 *    rsp+40    - z address
 *    rsp+48    - z length
 */
address StubGenerator::generate_multiplyToLen() {
  __ align(CodeEntryAlignment);
  StubCodeMark mark(this, "StubRoutines", "multiplyToLen");
  address start = __ pc();

  // Win64: rcx, rdx, r8, r9 (c_rarg0, c_rarg1, ...)
  // Unix:  rdi, rsi, rdx, rcx, r8, r9 (c_rarg0, c_rarg1, ...)
  const Register x     = rdi;
  const Register xlen  = rax;
  const Register y     = rsi;
  const Register ylen  = rcx;
  const Register z     = r8;
  const Register zlen  = r11;

  // Next registers will be saved on stack in multiply_to_len().
  const Register tmp1  = r12;
  const Register tmp2  = r13;
  const Register tmp3  = r14;
  const Register tmp4  = r15;
  const Register tmp5  = rbx;

  BLOCK_COMMENT("Entry:");
  __ enter(); // required for proper stackwalking of RuntimeStub frame

#ifndef _WIN64
  __ movptr(zlen, r9); // Save r9 in r11 - zlen
#endif
  setup_arg_regs(4); // x => rdi, xlen => rsi, y => rdx
                     // ylen => rcx, z => r8, zlen => r11
                     // r9 and r10 may be used to save non-volatile registers
#ifdef _WIN64
  // last 2 arguments (#4, #5) are on stack on Win64
  __ movptr(z, Address(rsp, 6 * wordSize));
  __ movptr(zlen, Address(rsp, 7 * wordSize));
#endif

  __ movptr(xlen, rsi);
  __ movptr(y,    rdx);
  __ multiply_to_len(x, xlen, y, ylen, z, zlen, tmp1, tmp2, tmp3, tmp4, tmp5);

  restore_arg_regs();

  __ leave(); // required for proper stackwalking of RuntimeStub frame
  __ ret(0);

  return start;
}

/**
*  Arguments:
*
*  Input:
*    c_rarg0   - obja     address
*    c_rarg1   - objb     address
*    c_rarg3   - length   length
*    c_rarg4   - scale    log2_array_indxscale
*
*  Output:
*        rax   - int >= mismatched index, < 0 bitwise complement of tail
*/
address StubGenerator::generate_vectorizedMismatch() {
  __ align(CodeEntryAlignment);
  StubCodeMark mark(this, "StubRoutines", "vectorizedMismatch");
  address start = __ pc();

  BLOCK_COMMENT("Entry:");
  __ enter();

#ifdef _WIN64  // Win64: rcx, rdx, r8, r9 (c_rarg0, c_rarg1, ...)
  const Register scale = c_rarg0;  //rcx, will exchange with r9
  const Register objb = c_rarg1;   //rdx
  const Register length = c_rarg2; //r8
  const Register obja = c_rarg3;   //r9
  __ xchgq(obja, scale);  //now obja and scale contains the correct contents

  const Register tmp1 = r10;
  const Register tmp2 = r11;
#endif
#ifndef _WIN64 // Unix:  rdi, rsi, rdx, rcx, r8, r9 (c_rarg0, c_rarg1, ...)
  const Register obja = c_rarg0;   //U:rdi
  const Register objb = c_rarg1;   //U:rsi
  const Register length = c_rarg2; //U:rdx
  const Register scale = c_rarg3;  //U:rcx
  const Register tmp1 = r8;
  const Register tmp2 = r9;
#endif
  const Register result = rax; //return value
  const XMMRegister vec0 = xmm0;
  const XMMRegister vec1 = xmm1;
  const XMMRegister vec2 = xmm2;

  __ vectorized_mismatch(obja, objb, length, scale, result, tmp1, tmp2, vec0, vec1, vec2);

  __ vzeroupper();
  __ leave();
  __ ret(0);

  return start;
}

/**
 *  Arguments:
 *
//  Input:
//    c_rarg0   - x address
//    c_rarg1   - x length
//    c_rarg2   - z address
//    c_rarg3   - z length
 *
 */
address StubGenerator::generate_squareToLen() {

  __ align(CodeEntryAlignment);
  StubCodeMark mark(this, "StubRoutines", "squareToLen");
  address start = __ pc();

  // Win64: rcx, rdx, r8, r9 (c_rarg0, c_rarg1, ...)
  // Unix:  rdi, rsi, rdx, rcx (c_rarg0, c_rarg1, ...)
  const Register x      = rdi;
  const Register len    = rsi;
  const Register z      = r8;
  const Register zlen   = rcx;

 const Register tmp1      = r12;
 const Register tmp2      = r13;
 const Register tmp3      = r14;
 const Register tmp4      = r15;
 const Register tmp5      = rbx;

  BLOCK_COMMENT("Entry:");
  __ enter(); // required for proper stackwalking of RuntimeStub frame

  setup_arg_regs(4); // x => rdi, len => rsi, z => rdx
                     // zlen => rcx
                     // r9 and r10 may be used to save non-volatile registers
  __ movptr(r8, rdx);
  __ square_to_len(x, len, z, zlen, tmp1, tmp2, tmp3, tmp4, tmp5, rdx, rax);

  restore_arg_regs();

  __ leave(); // required for proper stackwalking of RuntimeStub frame
  __ ret(0);

  return start;
}

address StubGenerator::generate_method_entry_barrier() {
  __ align(CodeEntryAlignment);
  StubCodeMark mark(this, "StubRoutines", "nmethod_entry_barrier");
  address start = __ pc();

  Label deoptimize_label;

  __ push(-1); // cookie, this is used for writing the new rsp when deoptimizing

  BLOCK_COMMENT("Entry:");
  __ enter(); // save rbp

  // save c_rarg0, because we want to use that value.
  // We could do without it but then we depend on the number of slots used by pusha
  __ push(c_rarg0);

  __ lea(c_rarg0, Address(rsp, wordSize * 3)); // 1 for cookie, 1 for rbp, 1 for c_rarg0 - this should be the return address

  __ pusha();

  // The method may have floats as arguments, and we must spill them before calling
  // the VM runtime.
  assert(Argument::n_float_register_parameters_j == 8, "Assumption");
  const int xmm_size = wordSize * 2;
  const int xmm_spill_size = xmm_size * Argument::n_float_register_parameters_j;
  __ subptr(rsp, xmm_spill_size);
  __ movdqu(Address(rsp, xmm_size * 7), xmm7);
  __ movdqu(Address(rsp, xmm_size * 6), xmm6);
  __ movdqu(Address(rsp, xmm_size * 5), xmm5);
  __ movdqu(Address(rsp, xmm_size * 4), xmm4);
  __ movdqu(Address(rsp, xmm_size * 3), xmm3);
  __ movdqu(Address(rsp, xmm_size * 2), xmm2);
  __ movdqu(Address(rsp, xmm_size * 1), xmm1);
  __ movdqu(Address(rsp, xmm_size * 0), xmm0);

  __ call_VM_leaf(CAST_FROM_FN_PTR(address, static_cast<int (*)(address*)>(BarrierSetNMethod::nmethod_stub_entry_barrier)), 1);

  __ movdqu(xmm0, Address(rsp, xmm_size * 0));
  __ movdqu(xmm1, Address(rsp, xmm_size * 1));
  __ movdqu(xmm2, Address(rsp, xmm_size * 2));
  __ movdqu(xmm3, Address(rsp, xmm_size * 3));
  __ movdqu(xmm4, Address(rsp, xmm_size * 4));
  __ movdqu(xmm5, Address(rsp, xmm_size * 5));
  __ movdqu(xmm6, Address(rsp, xmm_size * 6));
  __ movdqu(xmm7, Address(rsp, xmm_size * 7));
  __ addptr(rsp, xmm_spill_size);

  __ cmpl(rax, 1); // 1 means deoptimize
  __ jcc(Assembler::equal, deoptimize_label);

  __ popa();
  __ pop(c_rarg0);

  __ leave();

  __ addptr(rsp, 1 * wordSize); // cookie
  __ ret(0);


  __ BIND(deoptimize_label);

  __ popa();
  __ pop(c_rarg0);

  __ leave();

  // this can be taken out, but is good for verification purposes. getting a SIGSEGV
  // here while still having a correct stack is valuable
  __ testptr(rsp, Address(rsp, 0));

  __ movptr(rsp, Address(rsp, 0)); // new rsp was written in the barrier
  __ jmp(Address(rsp, -1 * wordSize)); // jmp target should be callers verified_entry_point

  return start;
}

// Call runtime to ensure lock-stack size.
// Arguments:
// - c_rarg0: the required _limit pointer
address StubGenerator::generate_check_lock_stack() {
  __ align(CodeEntryAlignment);
  StubCodeMark mark(this, "StubRoutines", "check_lock_stack");
  address start = __ pc();

  BLOCK_COMMENT("Entry:");
  __ enter(); // save rbp

  __ pusha();

  // The method may have floats as arguments, and we must spill them before calling
  // the VM runtime.
  assert(Argument::n_float_register_parameters_j == 8, "Assumption");
  const int xmm_size = wordSize * 2;
  const int xmm_spill_size = xmm_size * Argument::n_float_register_parameters_j;
  __ subptr(rsp, xmm_spill_size);
  __ movdqu(Address(rsp, xmm_size * 7), xmm7);
  __ movdqu(Address(rsp, xmm_size * 6), xmm6);
  __ movdqu(Address(rsp, xmm_size * 5), xmm5);
  __ movdqu(Address(rsp, xmm_size * 4), xmm4);
  __ movdqu(Address(rsp, xmm_size * 3), xmm3);
  __ movdqu(Address(rsp, xmm_size * 2), xmm2);
  __ movdqu(Address(rsp, xmm_size * 1), xmm1);
  __ movdqu(Address(rsp, xmm_size * 0), xmm0);

  __ call_VM_leaf(CAST_FROM_FN_PTR(address, static_cast<void (*)(oop*)>(LockStack::ensure_lock_stack_size)), rax);

  __ movdqu(xmm0, Address(rsp, xmm_size * 0));
  __ movdqu(xmm1, Address(rsp, xmm_size * 1));
  __ movdqu(xmm2, Address(rsp, xmm_size * 2));
  __ movdqu(xmm3, Address(rsp, xmm_size * 3));
  __ movdqu(xmm4, Address(rsp, xmm_size * 4));
  __ movdqu(xmm5, Address(rsp, xmm_size * 5));
  __ movdqu(xmm6, Address(rsp, xmm_size * 6));
  __ movdqu(xmm7, Address(rsp, xmm_size * 7));
  __ addptr(rsp, xmm_spill_size);

  __ popa();

  __ leave();

  __ ret(0);

  return start;
}

 /**
 *  Arguments:
 *
 *  Input:
 *    c_rarg0   - out address
 *    c_rarg1   - in address
 *    c_rarg2   - offset
 *    c_rarg3   - len
 * not Win64
 *    c_rarg4   - k
 * Win64
 *    rsp+40    - k
 */
address StubGenerator::generate_mulAdd() {
  __ align(CodeEntryAlignment);
  StubCodeMark mark(this, "StubRoutines", "mulAdd");
  address start = __ pc();

  // Win64: rcx, rdx, r8, r9 (c_rarg0, c_rarg1, ...)
  // Unix:  rdi, rsi, rdx, rcx, r8, r9 (c_rarg0, c_rarg1, ...)
  const Register out     = rdi;
  const Register in      = rsi;
  const Register offset  = r11;
  const Register len     = rcx;
  const Register k       = r8;

  // Next registers will be saved on stack in mul_add().
  const Register tmp1  = r12;
  const Register tmp2  = r13;
  const Register tmp3  = r14;
  const Register tmp4  = r15;
  const Register tmp5  = rbx;

  BLOCK_COMMENT("Entry:");
  __ enter(); // required for proper stackwalking of RuntimeStub frame

  setup_arg_regs(4); // out => rdi, in => rsi, offset => rdx
                     // len => rcx, k => r8
                     // r9 and r10 may be used to save non-volatile registers
#ifdef _WIN64
  // last argument is on stack on Win64
  __ movl(k, Address(rsp, 6 * wordSize));
#endif
  __ movptr(r11, rdx);  // move offset in rdx to offset(r11)
  __ mul_add(out, in, offset, len, k, tmp1, tmp2, tmp3, tmp4, tmp5, rdx, rax);

  restore_arg_regs();

  __ leave(); // required for proper stackwalking of RuntimeStub frame
  __ ret(0);

  return start;
}

address StubGenerator::generate_bigIntegerRightShift() {
  __ align(CodeEntryAlignment);
  StubCodeMark mark(this, "StubRoutines", "bigIntegerRightShiftWorker");
  address start = __ pc();

  Label Shift512Loop, ShiftTwo, ShiftTwoLoop, ShiftOne, Exit;
  // For Unix, the arguments are as follows: rdi, rsi, rdx, rcx, r8.
  const Register newArr = rdi;
  const Register oldArr = rsi;
  const Register newIdx = rdx;
  const Register shiftCount = rcx;  // It was intentional to have shiftCount in rcx since it is used implicitly for shift.
  const Register totalNumIter = r8;

  // For windows, we use r9 and r10 as temps to save rdi and rsi. Thus we cannot allocate them for our temps.
  // For everything else, we prefer using r9 and r10 since we do not have to save them before use.
  const Register tmp1 = r11;                    // Caller save.
  const Register tmp2 = rax;                    // Caller save.
  const Register tmp3 = WIN64_ONLY(r12) NOT_WIN64(r9);   // Windows: Callee save. Linux: Caller save.
  const Register tmp4 = WIN64_ONLY(r13) NOT_WIN64(r10);  // Windows: Callee save. Linux: Caller save.
  const Register tmp5 = r14;                    // Callee save.
  const Register tmp6 = r15;

  const XMMRegister x0 = xmm0;
  const XMMRegister x1 = xmm1;
  const XMMRegister x2 = xmm2;

  BLOCK_COMMENT("Entry:");
  __ enter(); // required for proper stackwalking of RuntimeStub frame

#ifdef _WIN64
  setup_arg_regs(4);
  // For windows, since last argument is on stack, we need to move it to the appropriate register.
  __ movl(totalNumIter, Address(rsp, 6 * wordSize));
  // Save callee save registers.
  __ push(tmp3);
  __ push(tmp4);
#endif
  __ push(tmp5);

  // Rename temps used throughout the code.
  const Register idx = tmp1;
  const Register nIdx = tmp2;

  __ xorl(idx, idx);

  // Start right shift from end of the array.
  // For example, if #iteration = 4 and newIdx = 1
  // then dest[4] = src[4] >> shiftCount  | src[3] <<< (shiftCount - 32)
  // if #iteration = 4 and newIdx = 0
  // then dest[3] = src[4] >> shiftCount  | src[3] <<< (shiftCount - 32)
  __ movl(idx, totalNumIter);
  __ movl(nIdx, idx);
  __ addl(nIdx, newIdx);

  // If vectorization is enabled, check if the number of iterations is at least 64
  // If not, then go to ShifTwo processing 2 iterations
  if (VM_Version::supports_avx512_vbmi2()) {
    __ cmpptr(totalNumIter, (AVX3Threshold/64));
    __ jcc(Assembler::less, ShiftTwo);

    if (AVX3Threshold < 16 * 64) {
      __ cmpl(totalNumIter, 16);
      __ jcc(Assembler::less, ShiftTwo);
    }
    __ evpbroadcastd(x0, shiftCount, Assembler::AVX_512bit);
    __ subl(idx, 16);
    __ subl(nIdx, 16);
    __ BIND(Shift512Loop);
    __ evmovdqul(x2, Address(oldArr, idx, Address::times_4, 4), Assembler::AVX_512bit);
    __ evmovdqul(x1, Address(oldArr, idx, Address::times_4), Assembler::AVX_512bit);
    __ vpshrdvd(x2, x1, x0, Assembler::AVX_512bit);
    __ evmovdqul(Address(newArr, nIdx, Address::times_4), x2, Assembler::AVX_512bit);
    __ subl(nIdx, 16);
    __ subl(idx, 16);
    __ jcc(Assembler::greaterEqual, Shift512Loop);
    __ addl(idx, 16);
    __ addl(nIdx, 16);
  }
  __ BIND(ShiftTwo);
  __ cmpl(idx, 2);
  __ jcc(Assembler::less, ShiftOne);
  __ subl(idx, 2);
  __ subl(nIdx, 2);
  __ BIND(ShiftTwoLoop);
  __ movl(tmp5, Address(oldArr, idx, Address::times_4, 8));
  __ movl(tmp4, Address(oldArr, idx, Address::times_4, 4));
  __ movl(tmp3, Address(oldArr, idx, Address::times_4));
  __ shrdl(tmp5, tmp4);
  __ shrdl(tmp4, tmp3);
  __ movl(Address(newArr, nIdx, Address::times_4, 4), tmp5);
  __ movl(Address(newArr, nIdx, Address::times_4), tmp4);
  __ subl(nIdx, 2);
  __ subl(idx, 2);
  __ jcc(Assembler::greaterEqual, ShiftTwoLoop);
  __ addl(idx, 2);
  __ addl(nIdx, 2);

  // Do the last iteration
  __ BIND(ShiftOne);
  __ cmpl(idx, 1);
  __ jcc(Assembler::less, Exit);
  __ subl(idx, 1);
  __ subl(nIdx, 1);
  __ movl(tmp4, Address(oldArr, idx, Address::times_4, 4));
  __ movl(tmp3, Address(oldArr, idx, Address::times_4));
  __ shrdl(tmp4, tmp3);
  __ movl(Address(newArr, nIdx, Address::times_4), tmp4);
  __ BIND(Exit);
  __ vzeroupper();
  // Restore callee save registers.
  __ pop(tmp5);
#ifdef _WIN64
  __ pop(tmp4);
  __ pop(tmp3);
  restore_arg_regs();
#endif
  __ leave(); // required for proper stackwalking of RuntimeStub frame
  __ ret(0);

  return start;
}

 /**
 *  Arguments:
 *
 *  Input:
 *    c_rarg0   - newArr address
 *    c_rarg1   - oldArr address
 *    c_rarg2   - newIdx
 *    c_rarg3   - shiftCount
 * not Win64
 *    c_rarg4   - numIter
 * Win64
 *    rsp40    - numIter
 */
address StubGenerator::generate_bigIntegerLeftShift() {
  __ align(CodeEntryAlignment);
  StubCodeMark mark(this,  "StubRoutines", "bigIntegerLeftShiftWorker");
  address start = __ pc();

  Label Shift512Loop, ShiftTwo, ShiftTwoLoop, ShiftOne, Exit;
  // For Unix, the arguments are as follows: rdi, rsi, rdx, rcx, r8.
  const Register newArr = rdi;
  const Register oldArr = rsi;
  const Register newIdx = rdx;
  const Register shiftCount = rcx;  // It was intentional to have shiftCount in rcx since it is used implicitly for shift.
  const Register totalNumIter = r8;
  // For windows, we use r9 and r10 as temps to save rdi and rsi. Thus we cannot allocate them for our temps.
  // For everything else, we prefer using r9 and r10 since we do not have to save them before use.
  const Register tmp1 = r11;                    // Caller save.
  const Register tmp2 = rax;                    // Caller save.
  const Register tmp3 = WIN64_ONLY(r12) NOT_WIN64(r9);   // Windows: Callee save. Linux: Caller save.
  const Register tmp4 = WIN64_ONLY(r13) NOT_WIN64(r10);  // Windows: Callee save. Linux: Caller save.
  const Register tmp5 = r14;                    // Callee save.

  const XMMRegister x0 = xmm0;
  const XMMRegister x1 = xmm1;
  const XMMRegister x2 = xmm2;
  BLOCK_COMMENT("Entry:");
  __ enter(); // required for proper stackwalking of RuntimeStub frame

#ifdef _WIN64
  setup_arg_regs(4);
  // For windows, since last argument is on stack, we need to move it to the appropriate register.
  __ movl(totalNumIter, Address(rsp, 6 * wordSize));
  // Save callee save registers.
  __ push(tmp3);
  __ push(tmp4);
#endif
  __ push(tmp5);

  // Rename temps used throughout the code
  const Register idx = tmp1;
  const Register numIterTmp = tmp2;

  // Start idx from zero.
  __ xorl(idx, idx);
  // Compute interior pointer for new array. We do this so that we can use same index for both old and new arrays.
  __ lea(newArr, Address(newArr, newIdx, Address::times_4));
  __ movl(numIterTmp, totalNumIter);

  // If vectorization is enabled, check if the number of iterations is at least 64
  // If not, then go to ShiftTwo shifting two numbers at a time
  if (VM_Version::supports_avx512_vbmi2()) {
    __ cmpl(totalNumIter, (AVX3Threshold/64));
    __ jcc(Assembler::less, ShiftTwo);

    if (AVX3Threshold < 16 * 64) {
      __ cmpl(totalNumIter, 16);
      __ jcc(Assembler::less, ShiftTwo);
    }
    __ evpbroadcastd(x0, shiftCount, Assembler::AVX_512bit);
    __ subl(numIterTmp, 16);
    __ BIND(Shift512Loop);
    __ evmovdqul(x1, Address(oldArr, idx, Address::times_4), Assembler::AVX_512bit);
    __ evmovdqul(x2, Address(oldArr, idx, Address::times_4, 0x4), Assembler::AVX_512bit);
    __ vpshldvd(x1, x2, x0, Assembler::AVX_512bit);
    __ evmovdqul(Address(newArr, idx, Address::times_4), x1, Assembler::AVX_512bit);
    __ addl(idx, 16);
    __ subl(numIterTmp, 16);
    __ jcc(Assembler::greaterEqual, Shift512Loop);
    __ addl(numIterTmp, 16);
  }
  __ BIND(ShiftTwo);
  __ cmpl(totalNumIter, 1);
  __ jcc(Assembler::less, Exit);
  __ movl(tmp3, Address(oldArr, idx, Address::times_4));
  __ subl(numIterTmp, 2);
  __ jcc(Assembler::less, ShiftOne);

  __ BIND(ShiftTwoLoop);
  __ movl(tmp4, Address(oldArr, idx, Address::times_4, 0x4));
  __ movl(tmp5, Address(oldArr, idx, Address::times_4, 0x8));
  __ shldl(tmp3, tmp4);
  __ shldl(tmp4, tmp5);
  __ movl(Address(newArr, idx, Address::times_4), tmp3);
  __ movl(Address(newArr, idx, Address::times_4, 0x4), tmp4);
  __ movl(tmp3, tmp5);
  __ addl(idx, 2);
  __ subl(numIterTmp, 2);
  __ jcc(Assembler::greaterEqual, ShiftTwoLoop);

  // Do the last iteration
  __ BIND(ShiftOne);
  __ addl(numIterTmp, 2);
  __ cmpl(numIterTmp, 1);
  __ jcc(Assembler::less, Exit);
  __ movl(tmp4, Address(oldArr, idx, Address::times_4, 0x4));
  __ shldl(tmp3, tmp4);
  __ movl(Address(newArr, idx, Address::times_4), tmp3);

  __ BIND(Exit);
  __ vzeroupper();
  // Restore callee save registers.
  __ pop(tmp5);
#ifdef _WIN64
  __ pop(tmp4);
  __ pop(tmp3);
  restore_arg_regs();
#endif
  __ leave(); // required for proper stackwalking of RuntimeStub frame
  __ ret(0);

  return start;
}

void StubGenerator::generate_libm_stubs() {
  if (UseLibmIntrinsic && InlineIntrinsics) {
    if (vmIntrinsics::is_intrinsic_available(vmIntrinsics::_dsin)) {
      StubRoutines::_dsin = generate_libmSin(); // from stubGenerator_x86_64_sin.cpp
    }
    if (vmIntrinsics::is_intrinsic_available(vmIntrinsics::_dcos)) {
      StubRoutines::_dcos = generate_libmCos(); // from stubGenerator_x86_64_cos.cpp
    }
    if (vmIntrinsics::is_intrinsic_available(vmIntrinsics::_dtan)) {
      StubRoutines::_dtan = generate_libmTan(); // from stubGenerator_x86_64_tan.cpp
    }
    if (vmIntrinsics::is_intrinsic_available(vmIntrinsics::_dexp)) {
      StubRoutines::_dexp = generate_libmExp(); // from stubGenerator_x86_64_exp.cpp
    }
    if (vmIntrinsics::is_intrinsic_available(vmIntrinsics::_dpow)) {
      StubRoutines::_dpow = generate_libmPow(); // from stubGenerator_x86_64_pow.cpp
    }
    if (vmIntrinsics::is_intrinsic_available(vmIntrinsics::_dlog)) {
      StubRoutines::_dlog = generate_libmLog(); // from stubGenerator_x86_64_log.cpp
    }
    if (vmIntrinsics::is_intrinsic_available(vmIntrinsics::_dlog10)) {
      StubRoutines::_dlog10 = generate_libmLog10(); // from stubGenerator_x86_64_log.cpp
    }
  }
}

/**
*  Arguments:
*
*  Input:
*    c_rarg0   - float16  jshort
*
*  Output:
*       xmm0   - float
*/
address StubGenerator::generate_float16ToFloat() {
  StubCodeMark mark(this, "StubRoutines", "float16ToFloat");

  address start = __ pc();

  BLOCK_COMMENT("Entry:");
  // No need for RuntimeStub frame since it is called only during JIT compilation

  // Load value into xmm0 and convert
  __ flt16_to_flt(xmm0, c_rarg0);

  __ ret(0);

  return start;
}

/**
*  Arguments:
*
*  Input:
*       xmm0   - float
*
*  Output:
*        rax   - float16  jshort
*/
address StubGenerator::generate_floatToFloat16() {
  StubCodeMark mark(this, "StubRoutines", "floatToFloat16");

  address start = __ pc();

  BLOCK_COMMENT("Entry:");
  // No need for RuntimeStub frame since it is called only during JIT compilation

  // Convert and put result into rax
  __ flt_to_flt16(rax, xmm0, xmm1);

  __ ret(0);

  return start;
}

address StubGenerator::generate_cont_thaw(const char* label, Continuation::thaw_kind kind) {
  if (!Continuations::enabled()) return nullptr;

  bool return_barrier = Continuation::is_thaw_return_barrier(kind);
  bool return_barrier_exception = Continuation::is_thaw_return_barrier_exception(kind);

  StubCodeMark mark(this, "StubRoutines", label);
  address start = __ pc();

  // TODO: Handle Valhalla return types. May require generating different return barriers.

  if (!return_barrier) {
    // Pop return address. If we don't do this, we get a drift,
    // where the bottom-most frozen frame continuously grows.
    __ pop(c_rarg3);
  } else {
    __ movptr(rsp, Address(r15_thread, JavaThread::cont_entry_offset()));
  }

#ifdef ASSERT
  {
    Label L_good_sp;
    __ cmpptr(rsp, Address(r15_thread, JavaThread::cont_entry_offset()));
    __ jcc(Assembler::equal, L_good_sp);
    __ stop("Incorrect rsp at thaw entry");
    __ BIND(L_good_sp);
  }
#endif // ASSERT

  if (return_barrier) {
    // Preserve possible return value from a method returning to the return barrier.
    __ push(rax);
    __ push_d(xmm0);
  }

  __ movptr(c_rarg0, r15_thread);
  __ movptr(c_rarg1, (return_barrier ? 1 : 0));
  __ call_VM_leaf(CAST_FROM_FN_PTR(address, Continuation::prepare_thaw), 2);
  __ movptr(rbx, rax);

  if (return_barrier) {
    // Restore return value from a method returning to the return barrier.
    // No safepoint in the call to thaw, so even an oop return value should be OK.
    __ pop_d(xmm0);
    __ pop(rax);
  }

#ifdef ASSERT
  {
    Label L_good_sp;
    __ cmpptr(rsp, Address(r15_thread, JavaThread::cont_entry_offset()));
    __ jcc(Assembler::equal, L_good_sp);
    __ stop("Incorrect rsp after prepare thaw");
    __ BIND(L_good_sp);
  }
#endif // ASSERT

  // rbx contains the size of the frames to thaw, 0 if overflow or no more frames
  Label L_thaw_success;
  __ testptr(rbx, rbx);
  __ jccb(Assembler::notZero, L_thaw_success);
  __ jump(ExternalAddress(StubRoutines::throw_StackOverflowError_entry()));
  __ bind(L_thaw_success);

  // Make room for the thawed frames and align the stack.
  __ subptr(rsp, rbx);
  __ andptr(rsp, -StackAlignmentInBytes);

  if (return_barrier) {
    // Preserve possible return value from a method returning to the return barrier. (Again.)
    __ push(rax);
    __ push_d(xmm0);
  }

  // If we want, we can templatize thaw by kind, and have three different entries.
  __ movptr(c_rarg0, r15_thread);
  __ movptr(c_rarg1, kind);
  __ call_VM_leaf(Continuation::thaw_entry(), 2);
  __ movptr(rbx, rax);

  if (return_barrier) {
    // Restore return value from a method returning to the return barrier. (Again.)
    // No safepoint in the call to thaw, so even an oop return value should be OK.
    __ pop_d(xmm0);
    __ pop(rax);
  } else {
    // Return 0 (success) from doYield.
    __ xorptr(rax, rax);
  }

  // After thawing, rbx is the SP of the yielding frame.
  // Move there, and then to saved RBP slot.
  __ movptr(rsp, rbx);
  __ subptr(rsp, 2*wordSize);

  if (return_barrier_exception) {
    __ movptr(c_rarg0, r15_thread);
    __ movptr(c_rarg1, Address(rsp, wordSize)); // return address

    // rax still holds the original exception oop, save it before the call
    __ push(rax);

    __ call_VM_leaf(CAST_FROM_FN_PTR(address, SharedRuntime::exception_handler_for_return_address), 2);
    __ movptr(rbx, rax);

    // Continue at exception handler:
    //   rax: exception oop
    //   rbx: exception handler
    //   rdx: exception pc
    __ pop(rax);
    __ verify_oop(rax);
    __ pop(rbp); // pop out RBP here too
    __ pop(rdx);
    __ jmp(rbx);
  } else {
    // We are "returning" into the topmost thawed frame; see Thaw::push_return_frame
    __ pop(rbp);
    __ ret(0);
  }

  return start;
}

address StubGenerator::generate_cont_thaw() {
  return generate_cont_thaw("Cont thaw", Continuation::thaw_top);
}

// TODO: will probably need multiple return barriers depending on return type

address StubGenerator::generate_cont_returnBarrier() {
  return generate_cont_thaw("Cont thaw return barrier", Continuation::thaw_return_barrier);
}

address StubGenerator::generate_cont_returnBarrier_exception() {
  return generate_cont_thaw("Cont thaw return barrier exception", Continuation::thaw_return_barrier_exception);
}

#if INCLUDE_JFR

// For c2: c_rarg0 is junk, call to runtime to write a checkpoint.
// It returns a jobject handle to the event writer.
// The handle is dereferenced and the return value is the event writer oop.
RuntimeStub* StubGenerator::generate_jfr_write_checkpoint() {
  enum layout {
    rbp_off,
    rbpH_off,
    return_off,
    return_off2,
    framesize // inclusive of return address
  };

  CodeBuffer code("jfr_write_checkpoint", 1024, 64);
  MacroAssembler* _masm = new MacroAssembler(&code);
  address start = __ pc();

  __ enter();
  address the_pc = __ pc();

  int frame_complete = the_pc - start;

  __ set_last_Java_frame(rsp, rbp, the_pc, rscratch1);
  __ movptr(c_rarg0, r15_thread);
  __ call_VM_leaf(CAST_FROM_FN_PTR(address, JfrIntrinsicSupport::write_checkpoint), 1);
  __ reset_last_Java_frame(true);

  // rax is jobject handle result, unpack and process it through a barrier.
  __ resolve_global_jobject(rax, r15_thread, c_rarg0);

  __ leave();
  __ ret(0);

  OopMapSet* oop_maps = new OopMapSet();
  OopMap* map = new OopMap(framesize, 1);
  oop_maps->add_gc_map(frame_complete, map);

  RuntimeStub* stub =
    RuntimeStub::new_runtime_stub(code.name(),
                                  &code,
                                  frame_complete,
                                  (framesize >> (LogBytesPerWord - LogBytesPerInt)),
                                  oop_maps,
                                  false);
  return stub;
}

#endif // INCLUDE_JFR

// Continuation point for throwing of implicit exceptions that are
// not handled in the current activation. Fabricates an exception
// oop and initiates normal exception dispatching in this
// frame. Since we need to preserve callee-saved values (currently
// only for C2, but done for C1 as well) we need a callee-saved oop
// map and therefore have to make these stubs into RuntimeStubs
// rather than BufferBlobs.  If the compiler needs all registers to
// be preserved between the fault point and the exception handler
// then it must assume responsibility for that in
// AbstractCompiler::continuation_for_implicit_null_exception or
// continuation_for_implicit_division_by_zero_exception. All other
// implicit exceptions (e.g., NullPointerException or
// AbstractMethodError on entry) are either at call sites or
// otherwise assume that stack unwinding will be initiated, so
// caller saved registers were assumed volatile in the compiler.
address StubGenerator::generate_throw_exception(const char* name,
                                                address runtime_entry,
                                                Register arg1,
                                                Register arg2) {
  // Information about frame layout at time of blocking runtime call.
  // Note that we only have to preserve callee-saved registers since
  // the compilers are responsible for supplying a continuation point
  // if they expect all registers to be preserved.
  enum layout {
    rbp_off = frame::arg_reg_save_area_bytes/BytesPerInt,
    rbp_off2,
    return_off,
    return_off2,
    framesize // inclusive of return address
  };

  int insts_size = 512;
  int locs_size  = 64;

  CodeBuffer code(name, insts_size, locs_size);
  OopMapSet* oop_maps  = new OopMapSet();
  MacroAssembler* _masm = new MacroAssembler(&code);

  address start = __ pc();

  // This is an inlined and slightly modified version of call_VM
  // which has the ability to fetch the return PC out of
  // thread-local storage and also sets up last_Java_sp slightly
  // differently than the real call_VM

  __ enter(); // required for proper stackwalking of RuntimeStub frame

  assert(is_even(framesize/2), "sp not 16-byte aligned");

  // return address and rbp are already in place
  __ subptr(rsp, (framesize-4) << LogBytesPerInt); // prolog

  int frame_complete = __ pc() - start;

  // Set up last_Java_sp and last_Java_fp
  address the_pc = __ pc();
  __ set_last_Java_frame(rsp, rbp, the_pc, rscratch1);
  __ andptr(rsp, -(StackAlignmentInBytes));    // Align stack

  // Call runtime
  if (arg1 != noreg) {
    assert(arg2 != c_rarg1, "clobbered");
    __ movptr(c_rarg1, arg1);
  }
  if (arg2 != noreg) {
    __ movptr(c_rarg2, arg2);
  }
  __ movptr(c_rarg0, r15_thread);
  BLOCK_COMMENT("call runtime_entry");
  __ call(RuntimeAddress(runtime_entry));

  // Generate oop map
  OopMap* map = new OopMap(framesize, 0);

  oop_maps->add_gc_map(the_pc - start, map);

  __ reset_last_Java_frame(true);

  __ leave(); // required for proper stackwalking of RuntimeStub frame

  // check for pending exceptions
#ifdef ASSERT
  Label L;
  __ cmpptr(Address(r15_thread, Thread::pending_exception_offset()), NULL_WORD);
  __ jcc(Assembler::notEqual, L);
  __ should_not_reach_here();
  __ bind(L);
#endif // ASSERT
  __ jump(RuntimeAddress(StubRoutines::forward_exception_entry()));


  // codeBlob framesize is in words (not VMRegImpl::slot_size)
  RuntimeStub* stub =
    RuntimeStub::new_runtime_stub(name,
                                  &code,
                                  frame_complete,
                                  (framesize >> (LogBytesPerWord - LogBytesPerInt)),
                                  oop_maps, false);
  return stub->entry_point();
}

void StubGenerator::create_control_words() {
  // Round to nearest, 64-bit mode, exceptions masked
  StubRoutines::x86::_mxcsr_std = 0x1F80;
}

// Initialization
void StubGenerator::generate_initial_stubs() {
  // Generates all stubs and initializes the entry points

  // This platform-specific settings are needed by generate_call_stub()
  create_control_words();

  // Initialize table for unsafe copy memeory check.
  if (UnsafeCopyMemory::_table == nullptr) {
    UnsafeCopyMemory::create_table(16);
  }

  // entry points that exist in all platforms Note: This is code
  // that could be shared among different platforms - however the
  // benefit seems to be smaller than the disadvantage of having a
  // much more complicated generator structure. See also comment in
  // stubRoutines.hpp.

  StubRoutines::_forward_exception_entry = generate_forward_exception();

  StubRoutines::_call_stub_entry =
    generate_call_stub(StubRoutines::_call_stub_return_address);

  // is referenced by megamorphic call
  StubRoutines::_catch_exception_entry = generate_catch_exception();

  // atomic calls
  StubRoutines::_fence_entry                = generate_orderaccess_fence();

  // platform dependent
  StubRoutines::x86::_get_previous_sp_entry = generate_get_previous_sp();

  StubRoutines::x86::_verify_mxcsr_entry    = generate_verify_mxcsr();

  StubRoutines::x86::_f2i_fixup             = generate_f2i_fixup();
  StubRoutines::x86::_f2l_fixup             = generate_f2l_fixup();
  StubRoutines::x86::_d2i_fixup             = generate_d2i_fixup();
  StubRoutines::x86::_d2l_fixup             = generate_d2l_fixup();

  StubRoutines::x86::_float_sign_mask       = generate_fp_mask("float_sign_mask",  0x7FFFFFFF7FFFFFFF);
  StubRoutines::x86::_float_sign_flip       = generate_fp_mask("float_sign_flip",  0x8000000080000000);
  StubRoutines::x86::_double_sign_mask      = generate_fp_mask("double_sign_mask", 0x7FFFFFFFFFFFFFFF);
  StubRoutines::x86::_double_sign_flip      = generate_fp_mask("double_sign_flip", 0x8000000000000000);

  // Build this early so it's available for the interpreter.
  StubRoutines::_throw_StackOverflowError_entry =
    generate_throw_exception("StackOverflowError throw_exception",
                             CAST_FROM_FN_PTR(address,
                                              SharedRuntime::
                                              throw_StackOverflowError));
  StubRoutines::_throw_delayed_StackOverflowError_entry =
    generate_throw_exception("delayed StackOverflowError throw_exception",
                             CAST_FROM_FN_PTR(address,
                                              SharedRuntime::
                                              throw_delayed_StackOverflowError));
  if (UseCRC32Intrinsics) {
    // set table address before stub generation which use it
    StubRoutines::_crc_table_adr = (address)StubRoutines::x86::_crc_table;
    StubRoutines::_updateBytesCRC32 = generate_updateBytesCRC32();
  }

  if (UseCRC32CIntrinsics) {
    bool supports_clmul = VM_Version::supports_clmul();
    StubRoutines::x86::generate_CRC32C_table(supports_clmul);
    StubRoutines::_crc32c_table_addr = (address)StubRoutines::x86::_crc32c_table;
    StubRoutines::_updateBytesCRC32C = generate_updateBytesCRC32C(supports_clmul);
  }

  if (VM_Version::supports_float16()) {
    // For results consistency both intrinsics should be enabled.
    // vmIntrinsics checks InlineIntrinsics flag, no need to check it here.
    if (vmIntrinsics::is_intrinsic_available(vmIntrinsics::_float16ToFloat) &&
        vmIntrinsics::is_intrinsic_available(vmIntrinsics::_floatToFloat16)) {
      StubRoutines::_hf2f = generate_float16ToFloat();
      StubRoutines::_f2hf = generate_floatToFloat16();
    }
  }

  generate_libm_stubs();
}

void StubGenerator::generate_continuation_stubs() {
  // Continuation stubs:
  StubRoutines::_cont_thaw          = generate_cont_thaw();
  StubRoutines::_cont_returnBarrier = generate_cont_returnBarrier();
  StubRoutines::_cont_returnBarrierExc = generate_cont_returnBarrier_exception();

  JFR_ONLY(StubRoutines::_jfr_write_checkpoint_stub = generate_jfr_write_checkpoint();)
  JFR_ONLY(StubRoutines::_jfr_write_checkpoint = StubRoutines::_jfr_write_checkpoint_stub->entry_point();)
}

void StubGenerator::generate_final_stubs() {
  // Generates the rest of stubs and initializes the entry points

  // These entry points require SharedInfo::stack0 to be set up in
  // non-core builds and need to be relocatable, so they each
  // fabricate a RuntimeStub internally.
  StubRoutines::_throw_AbstractMethodError_entry =
    generate_throw_exception("AbstractMethodError throw_exception",
                             CAST_FROM_FN_PTR(address,
                                              SharedRuntime::
                                              throw_AbstractMethodError));

  StubRoutines::_throw_IncompatibleClassChangeError_entry =
    generate_throw_exception("IncompatibleClassChangeError throw_exception",
                             CAST_FROM_FN_PTR(address,
                                              SharedRuntime::
                                              throw_IncompatibleClassChangeError));

  StubRoutines::_throw_NullPointerException_at_call_entry =
    generate_throw_exception("NullPointerException at call throw_exception",
                             CAST_FROM_FN_PTR(address,
                                              SharedRuntime::
                                              throw_NullPointerException_at_call));

  // support for verify_oop (must happen after universe_init)
  if (VerifyOops) {
    StubRoutines::_verify_oop_subroutine_entry = generate_verify_oop();
  }

  // data cache line writeback
  StubRoutines::_data_cache_writeback = generate_data_cache_writeback();
  StubRoutines::_data_cache_writeback_sync = generate_data_cache_writeback_sync();

  // arraycopy stubs used by compilers
  generate_arraycopy_stubs();

  BarrierSetNMethod* bs_nm = BarrierSet::barrier_set()->barrier_set_nmethod();
  if (bs_nm != nullptr) {
    StubRoutines::x86::_method_entry_barrier = generate_method_entry_barrier();
  }

  if (UseVectorizedMismatchIntrinsic) {
    StubRoutines::_vectorizedMismatch = generate_vectorizedMismatch();
  }
}

void StubGenerator::generate_compiler_stubs() {
#if COMPILER2_OR_JVMCI

  // Entry points that are C2 compiler specific.

  StubRoutines::x86::_vector_float_sign_mask = generate_vector_mask("vector_float_sign_mask", 0x7FFFFFFF7FFFFFFF);
  StubRoutines::x86::_vector_float_sign_flip = generate_vector_mask("vector_float_sign_flip", 0x8000000080000000);
  StubRoutines::x86::_vector_double_sign_mask = generate_vector_mask("vector_double_sign_mask", 0x7FFFFFFFFFFFFFFF);
  StubRoutines::x86::_vector_double_sign_flip = generate_vector_mask("vector_double_sign_flip", 0x8000000000000000);
  StubRoutines::x86::_vector_all_bits_set = generate_vector_mask("vector_all_bits_set", 0xFFFFFFFFFFFFFFFF);
  StubRoutines::x86::_vector_int_mask_cmp_bits = generate_vector_mask("vector_int_mask_cmp_bits", 0x0000000100000001);
  StubRoutines::x86::_vector_short_to_byte_mask = generate_vector_mask("vector_short_to_byte_mask", 0x00ff00ff00ff00ff);
  StubRoutines::x86::_vector_byte_perm_mask = generate_vector_byte_perm_mask("vector_byte_perm_mask");
  StubRoutines::x86::_vector_int_to_byte_mask = generate_vector_mask("vector_int_to_byte_mask", 0x000000ff000000ff);
  StubRoutines::x86::_vector_int_to_short_mask = generate_vector_mask("vector_int_to_short_mask", 0x0000ffff0000ffff);
  StubRoutines::x86::_vector_32_bit_mask = generate_vector_custom_i32("vector_32_bit_mask", Assembler::AVX_512bit,
                                                                      0xFFFFFFFF, 0, 0, 0);
  StubRoutines::x86::_vector_64_bit_mask = generate_vector_custom_i32("vector_64_bit_mask", Assembler::AVX_512bit,
                                                                      0xFFFFFFFF, 0xFFFFFFFF, 0, 0);
  StubRoutines::x86::_vector_int_shuffle_mask = generate_vector_mask("vector_int_shuffle_mask", 0x0302010003020100);
  StubRoutines::x86::_vector_byte_shuffle_mask = generate_vector_byte_shuffle_mask("vector_byte_shuffle_mask");
  StubRoutines::x86::_vector_short_shuffle_mask = generate_vector_mask("vector_short_shuffle_mask", 0x0100010001000100);
  StubRoutines::x86::_vector_long_shuffle_mask = generate_vector_mask("vector_long_shuffle_mask", 0x0000000100000000);
  StubRoutines::x86::_vector_long_sign_mask = generate_vector_mask("vector_long_sign_mask", 0x8000000000000000);
  StubRoutines::x86::_vector_iota_indices = generate_iota_indices("iota_indices");
  StubRoutines::x86::_vector_count_leading_zeros_lut = generate_count_leading_zeros_lut("count_leading_zeros_lut");
  StubRoutines::x86::_vector_reverse_bit_lut = generate_vector_reverse_bit_lut("reverse_bit_lut");
  StubRoutines::x86::_vector_reverse_byte_perm_mask_long = generate_vector_reverse_byte_perm_mask_long("perm_mask_long");
  StubRoutines::x86::_vector_reverse_byte_perm_mask_int = generate_vector_reverse_byte_perm_mask_int("perm_mask_int");
  StubRoutines::x86::_vector_reverse_byte_perm_mask_short = generate_vector_reverse_byte_perm_mask_short("perm_mask_short");

  if (VM_Version::supports_avx2() && !VM_Version::supports_avx512_vpopcntdq()) {
    // lut implementation influenced by counting 1s algorithm from section 5-1 of Hackers' Delight.
    StubRoutines::x86::_vector_popcount_lut = generate_popcount_avx_lut("popcount_lut");
  }

  generate_aes_stubs();

  generate_ghash_stubs();

  generate_chacha_stubs();

  if (UseAdler32Intrinsics) {
     StubRoutines::_updateBytesAdler32 = generate_updateBytesAdler32();
  }

  if (UsePoly1305Intrinsics) {
    StubRoutines::_poly1305_processBlocks = generate_poly1305_processBlocks();
  }

  if (UseMD5Intrinsics) {
    StubRoutines::_md5_implCompress = generate_md5_implCompress(false, "md5_implCompress");
    StubRoutines::_md5_implCompressMB = generate_md5_implCompress(true, "md5_implCompressMB");
  }

  if (UseSHA1Intrinsics) {
    StubRoutines::x86::_upper_word_mask_addr = generate_upper_word_mask();
    StubRoutines::x86::_shuffle_byte_flip_mask_addr = generate_shuffle_byte_flip_mask();
    StubRoutines::_sha1_implCompress = generate_sha1_implCompress(false, "sha1_implCompress");
    StubRoutines::_sha1_implCompressMB = generate_sha1_implCompress(true, "sha1_implCompressMB");
  }

  if (UseSHA256Intrinsics) {
    StubRoutines::x86::_k256_adr = (address)StubRoutines::x86::_k256;
    char* dst = (char*)StubRoutines::x86::_k256_W;
    char* src = (char*)StubRoutines::x86::_k256;
    for (int ii = 0; ii < 16; ++ii) {
      memcpy(dst + 32 * ii,      src + 16 * ii, 16);
      memcpy(dst + 32 * ii + 16, src + 16 * ii, 16);
    }
    StubRoutines::x86::_k256_W_adr = (address)StubRoutines::x86::_k256_W;
    StubRoutines::x86::_pshuffle_byte_flip_mask_addr = generate_pshuffle_byte_flip_mask();
    StubRoutines::_sha256_implCompress = generate_sha256_implCompress(false, "sha256_implCompress");
    StubRoutines::_sha256_implCompressMB = generate_sha256_implCompress(true, "sha256_implCompressMB");
  }

  if (UseSHA512Intrinsics) {
    StubRoutines::x86::_k512_W_addr = (address)StubRoutines::x86::_k512_W;
    StubRoutines::x86::_pshuffle_byte_flip_mask_addr_sha512 = generate_pshuffle_byte_flip_mask_sha512();
    StubRoutines::_sha512_implCompress = generate_sha512_implCompress(false, "sha512_implCompress");
    StubRoutines::_sha512_implCompressMB = generate_sha512_implCompress(true, "sha512_implCompressMB");
  }

  if (UseBASE64Intrinsics) {
    if(VM_Version::supports_avx2()) {
      StubRoutines::x86::_avx2_shuffle_base64 = base64_avx2_shuffle_addr();
      StubRoutines::x86::_avx2_input_mask_base64 = base64_avx2_input_mask_addr();
      StubRoutines::x86::_avx2_lut_base64 = base64_avx2_lut_addr();
      StubRoutines::x86::_avx2_decode_tables_base64 = base64_AVX2_decode_tables_addr();
      StubRoutines::x86::_avx2_decode_lut_tables_base64 = base64_AVX2_decode_LUT_tables_addr();
    }
    StubRoutines::x86::_encoding_table_base64 = base64_encoding_table_addr();
    if (VM_Version::supports_avx512_vbmi()) {
      StubRoutines::x86::_shuffle_base64 = base64_shuffle_addr();
      StubRoutines::x86::_lookup_lo_base64 = base64_vbmi_lookup_lo_addr();
      StubRoutines::x86::_lookup_hi_base64 = base64_vbmi_lookup_hi_addr();
      StubRoutines::x86::_lookup_lo_base64url = base64_vbmi_lookup_lo_url_addr();
      StubRoutines::x86::_lookup_hi_base64url = base64_vbmi_lookup_hi_url_addr();
      StubRoutines::x86::_pack_vec_base64 = base64_vbmi_pack_vec_addr();
      StubRoutines::x86::_join_0_1_base64 = base64_vbmi_join_0_1_addr();
      StubRoutines::x86::_join_1_2_base64 = base64_vbmi_join_1_2_addr();
      StubRoutines::x86::_join_2_3_base64 = base64_vbmi_join_2_3_addr();
    }
    StubRoutines::x86::_decoding_table_base64 = base64_decoding_table_addr();
    StubRoutines::_base64_encodeBlock = generate_base64_encodeBlock();
    StubRoutines::_base64_decodeBlock = generate_base64_decodeBlock();
  }

<<<<<<< HEAD
  BarrierSetNMethod* bs_nm = BarrierSet::barrier_set()->barrier_set_nmethod();
  if (bs_nm != NULL) {
    StubRoutines::x86::_method_entry_barrier = generate_method_entry_barrier();
  }
  if (UseFastLocking) {
    StubRoutines::x86::_check_lock_stack = generate_check_lock_stack();
  }
=======
>>>>>>> 750bece0
#ifdef COMPILER2
  if (UseMultiplyToLenIntrinsic) {
    StubRoutines::_multiplyToLen = generate_multiplyToLen();
  }
  if (UseSquareToLenIntrinsic) {
    StubRoutines::_squareToLen = generate_squareToLen();
  }
  if (UseMulAddIntrinsic) {
    StubRoutines::_mulAdd = generate_mulAdd();
  }
  if (VM_Version::supports_avx512_vbmi2()) {
    StubRoutines::_bigIntegerRightShiftWorker = generate_bigIntegerRightShift();
    StubRoutines::_bigIntegerLeftShiftWorker = generate_bigIntegerLeftShift();
  }
  if (UseMontgomeryMultiplyIntrinsic) {
    StubRoutines::_montgomeryMultiply
      = CAST_FROM_FN_PTR(address, SharedRuntime::montgomery_multiply);
  }
  if (UseMontgomerySquareIntrinsic) {
    StubRoutines::_montgomerySquare
      = CAST_FROM_FN_PTR(address, SharedRuntime::montgomery_square);
  }

  // Get svml stub routine addresses
  void *libjsvml = nullptr;
  char ebuf[1024];
  char dll_name[JVM_MAXPATHLEN];
  if (os::dll_locate_lib(dll_name, sizeof(dll_name), Arguments::get_dll_dir(), "jsvml")) {
    libjsvml = os::dll_load(dll_name, ebuf, sizeof ebuf);
  }
  if (libjsvml != nullptr) {
    // SVML method naming convention
    //   All the methods are named as __jsvml_op<T><N>_ha_<VV>
    //   Where:
    //      ha stands for high accuracy
    //      <T> is optional to indicate float/double
    //              Set to f for vector float operation
    //              Omitted for vector double operation
    //      <N> is the number of elements in the vector
    //              1, 2, 4, 8, 16
    //              e.g. 128 bit float vector has 4 float elements
    //      <VV> indicates the avx/sse level:
    //              z0 is AVX512, l9 is AVX2, e9 is AVX1 and ex is for SSE2
    //      e.g. __jsvml_expf16_ha_z0 is the method for computing 16 element vector float exp using AVX 512 insns
    //           __jsvml_exp8_ha_z0 is the method for computing 8 element vector double exp using AVX 512 insns

    log_info(library)("Loaded library %s, handle " INTPTR_FORMAT, JNI_LIB_PREFIX "jsvml" JNI_LIB_SUFFIX, p2i(libjsvml));
    if (UseAVX > 2) {
      for (int op = 0; op < VectorSupport::NUM_SVML_OP; op++) {
        int vop = VectorSupport::VECTOR_OP_SVML_START + op;
        if ((!VM_Version::supports_avx512dq()) &&
            (vop == VectorSupport::VECTOR_OP_LOG || vop == VectorSupport::VECTOR_OP_LOG10 || vop == VectorSupport::VECTOR_OP_POW)) {
          continue;
        }
        snprintf(ebuf, sizeof(ebuf), "__jsvml_%sf16_ha_z0", VectorSupport::svmlname[op]);
        StubRoutines::_vector_f_math[VectorSupport::VEC_SIZE_512][op] = (address)os::dll_lookup(libjsvml, ebuf);

        snprintf(ebuf, sizeof(ebuf), "__jsvml_%s8_ha_z0", VectorSupport::svmlname[op]);
        StubRoutines::_vector_d_math[VectorSupport::VEC_SIZE_512][op] = (address)os::dll_lookup(libjsvml, ebuf);
      }
    }
    const char* avx_sse_str = (UseAVX >= 2) ? "l9" : ((UseAVX == 1) ? "e9" : "ex");
    for (int op = 0; op < VectorSupport::NUM_SVML_OP; op++) {
      int vop = VectorSupport::VECTOR_OP_SVML_START + op;
      if (vop == VectorSupport::VECTOR_OP_POW) {
        continue;
      }
      snprintf(ebuf, sizeof(ebuf), "__jsvml_%sf4_ha_%s", VectorSupport::svmlname[op], avx_sse_str);
      StubRoutines::_vector_f_math[VectorSupport::VEC_SIZE_64][op] = (address)os::dll_lookup(libjsvml, ebuf);

      snprintf(ebuf, sizeof(ebuf), "__jsvml_%sf4_ha_%s", VectorSupport::svmlname[op], avx_sse_str);
      StubRoutines::_vector_f_math[VectorSupport::VEC_SIZE_128][op] = (address)os::dll_lookup(libjsvml, ebuf);

      snprintf(ebuf, sizeof(ebuf), "__jsvml_%sf8_ha_%s", VectorSupport::svmlname[op], avx_sse_str);
      StubRoutines::_vector_f_math[VectorSupport::VEC_SIZE_256][op] = (address)os::dll_lookup(libjsvml, ebuf);

      snprintf(ebuf, sizeof(ebuf), "__jsvml_%s1_ha_%s", VectorSupport::svmlname[op], avx_sse_str);
      StubRoutines::_vector_d_math[VectorSupport::VEC_SIZE_64][op] = (address)os::dll_lookup(libjsvml, ebuf);

      snprintf(ebuf, sizeof(ebuf), "__jsvml_%s2_ha_%s", VectorSupport::svmlname[op], avx_sse_str);
      StubRoutines::_vector_d_math[VectorSupport::VEC_SIZE_128][op] = (address)os::dll_lookup(libjsvml, ebuf);

      snprintf(ebuf, sizeof(ebuf), "__jsvml_%s4_ha_%s", VectorSupport::svmlname[op], avx_sse_str);
      StubRoutines::_vector_d_math[VectorSupport::VEC_SIZE_256][op] = (address)os::dll_lookup(libjsvml, ebuf);
    }
  }
#endif // COMPILER2
#endif // COMPILER2_OR_JVMCI
}

StubGenerator::StubGenerator(CodeBuffer* code, StubsKind kind) : StubCodeGenerator(code) {
    DEBUG_ONLY( _regs_in_thread = false; )
    switch(kind) {
    case Initial_stubs:
      generate_initial_stubs();
      break;
     case Continuation_stubs:
      generate_continuation_stubs();
      break;
    case Compiler_stubs:
      generate_compiler_stubs();
      break;
    case Final_stubs:
      generate_final_stubs();
      break;
    default:
      fatal("unexpected stubs kind: %d", kind);
      break;
    };
}

void StubGenerator_generate(CodeBuffer* code, StubCodeGenerator::StubsKind kind) {
  StubGenerator g(code, kind);
}

#undef __<|MERGE_RESOLUTION|>--- conflicted
+++ resolved
@@ -3989,6 +3989,10 @@
   }
 
   generate_libm_stubs();
+
+  if (UseFastLocking) {
+    StubRoutines::x86::_check_lock_stack = generate_check_lock_stack();
+  }
 }
 
 void StubGenerator::generate_continuation_stubs() {
@@ -4155,16 +4159,6 @@
     StubRoutines::_base64_decodeBlock = generate_base64_decodeBlock();
   }
 
-<<<<<<< HEAD
-  BarrierSetNMethod* bs_nm = BarrierSet::barrier_set()->barrier_set_nmethod();
-  if (bs_nm != NULL) {
-    StubRoutines::x86::_method_entry_barrier = generate_method_entry_barrier();
-  }
-  if (UseFastLocking) {
-    StubRoutines::x86::_check_lock_stack = generate_check_lock_stack();
-  }
-=======
->>>>>>> 750bece0
 #ifdef COMPILER2
   if (UseMultiplyToLenIntrinsic) {
     StubRoutines::_multiplyToLen = generate_multiplyToLen();

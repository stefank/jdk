/*
 * Copyright (c) 2020, 2023, Oracle and/or its affiliates. All rights reserved.
 * DO NOT ALTER OR REMOVE COPYRIGHT NOTICES OR THIS FILE HEADER.
 *
 * This code is free software; you can redistribute it and/or modify it
 * under the terms of the GNU General Public License version 2 only, as
 * published by the Free Software Foundation.
 *
 * This code is distributed in the hope that it will be useful, but WITHOUT
 * ANY WARRANTY; without even the implied warranty of MERCHANTABILITY or
 * FITNESS FOR A PARTICULAR PURPOSE.  See the GNU General Public License
 * version 2 for more details (a copy is included in the LICENSE file that
 * accompanied this code).
 *
 * You should have received a copy of the GNU General Public License version
 * 2 along with this work; if not, write to the Free Software Foundation,
 * Inc., 51 Franklin St, Fifth Floor, Boston, MA 02110-1301 USA.
 *
 * Please contact Oracle, 500 Oracle Parkway, Redwood Shores, CA 94065 USA
 * or visit www.oracle.com if you need additional information or have any
 * questions.
 *
 */

#include "precompiled.hpp"
#include "asm/assembler.hpp"
#include "asm/assembler.inline.hpp"
#include "gc/shared/barrierSet.hpp"
#include "gc/shared/barrierSetAssembler.hpp"
#include "oops/methodData.hpp"
#include "opto/c2_MacroAssembler.hpp"
#include "opto/intrinsicnode.hpp"
#include "opto/output.hpp"
#include "opto/opcodes.hpp"
#include "opto/subnode.hpp"
#include "runtime/objectMonitor.hpp"
#include "runtime/stubRoutines.hpp"

#ifdef PRODUCT
#define BLOCK_COMMENT(str) /* nothing */
#define STOP(error) stop(error)
#else
#define BLOCK_COMMENT(str) block_comment(str)
#define STOP(error) block_comment(error); stop(error)
#endif

// C2 compiled method's prolog code.
void C2_MacroAssembler::verified_entry(int framesize, int stack_bang_size, bool fp_mode_24b, bool is_stub, int max_monitors) {

  // WARNING: Initial instruction MUST be 5 bytes or longer so that
  // NativeJump::patch_verified_entry will be able to patch out the entry
  // code safely. The push to verify stack depth is ok at 5 bytes,
  // the frame allocation can be either 3 or 6 bytes. So if we don't do
  // stack bang then we must use the 6 byte frame allocation even if
  // we have no frame. :-(
  assert(stack_bang_size >= framesize || stack_bang_size <= 0, "stack bang size incorrect");

  assert((framesize & (StackAlignmentInBytes-1)) == 0, "frame size not aligned");
  // Remove word for return addr
  framesize -= wordSize;
  stack_bang_size -= wordSize;

  // Calls to C2R adapters often do not accept exceptional returns.
  // We require that their callers must bang for them.  But be careful, because
  // some VM calls (such as call site linkage) can use several kilobytes of
  // stack.  But the stack safety zone should account for that.
  // See bugs 4446381, 4468289, 4497237.
  if (stack_bang_size > 0) {
    generate_stack_overflow_check(stack_bang_size);

    // We always push rbp, so that on return to interpreter rbp, will be
    // restored correctly and we can correct the stack.
    push(rbp);
    // Save caller's stack pointer into RBP if the frame pointer is preserved.
    if (PreserveFramePointer) {
      mov(rbp, rsp);
    }
    // Remove word for ebp
    framesize -= wordSize;

    // Create frame
    if (framesize) {
      subptr(rsp, framesize);
    }
  } else {
    // Create frame (force generation of a 4 byte immediate value)
    subptr_imm32(rsp, framesize);

    // Save RBP register now.
    framesize -= wordSize;
    movptr(Address(rsp, framesize), rbp);
    // Save caller's stack pointer into RBP if the frame pointer is preserved.
    if (PreserveFramePointer) {
      movptr(rbp, rsp);
      if (framesize > 0) {
        addptr(rbp, framesize);
      }
    }
  }

  if (VerifyStackAtCalls) { // Majik cookie to verify stack depth
    framesize -= wordSize;
    movptr(Address(rsp, framesize), (int32_t)0xbadb100d);
  }

#ifndef _LP64
  // If method sets FPU control word do it now
  if (fp_mode_24b) {
    fldcw(ExternalAddress(StubRoutines::x86::addr_fpu_cntrl_wrd_24()));
  }
  if (UseSSE >= 2 && VerifyFPU) {
    verify_FPU(0, "FPU stack must be clean on entry");
  }
#endif

#ifdef ASSERT
  if (VerifyStackAtCalls) {
    Label L;
    push(rax);
    mov(rax, rsp);
    andptr(rax, StackAlignmentInBytes-1);
    cmpptr(rax, StackAlignmentInBytes-wordSize);
    pop(rax);
    jcc(Assembler::equal, L);
    STOP("Stack is not properly aligned!");
    bind(L);
  }
#endif

#ifdef _LP64
  if (UseFastLocking && max_monitors > 0) {
    C2CheckLockStackStub* stub = new (Compile::current()->comp_arena()) C2CheckLockStackStub();
    Compile::current()->output()->add_stub(stub);
    assert(!is_stub, "only methods have monitors");
    Register thread = r15_thread;
    movptr(rax, Address(thread, JavaThread::lock_stack_current_offset()));
    addptr(rax, max_monitors * oopSize);
    cmpptr(rax, Address(thread, JavaThread::lock_stack_limit_offset()));
    jcc(Assembler::greaterEqual, stub->entry());
    bind(stub->continuation());
  }
#endif

  if (!is_stub) {
    BarrierSetAssembler* bs = BarrierSet::barrier_set()->barrier_set_assembler();
 #ifdef _LP64
    if (BarrierSet::barrier_set()->barrier_set_nmethod() != nullptr) {
      // We put the non-hot code of the nmethod entry barrier out-of-line in a stub.
      Label dummy_slow_path;
      Label dummy_continuation;
      Label* slow_path = &dummy_slow_path;
      Label* continuation = &dummy_continuation;
      if (!Compile::current()->output()->in_scratch_emit_size()) {
        // Use real labels from actual stub when not emitting code for the purpose of measuring its size
        C2EntryBarrierStub* stub = new (Compile::current()->comp_arena()) C2EntryBarrierStub();
        Compile::current()->output()->add_stub(stub);
        slow_path = &stub->entry();
        continuation = &stub->continuation();
      }
      bs->nmethod_entry_barrier(this, slow_path, continuation);
    }
#else
    // Don't bother with out-of-line nmethod entry barrier stub for x86_32.
    bs->nmethod_entry_barrier(this, nullptr /* slow_path */, nullptr /* continuation */);
#endif
  }
}

inline Assembler::AvxVectorLen C2_MacroAssembler::vector_length_encoding(int vlen_in_bytes) {
  switch (vlen_in_bytes) {
    case  4: // fall-through
    case  8: // fall-through
    case 16: return Assembler::AVX_128bit;
    case 32: return Assembler::AVX_256bit;
    case 64: return Assembler::AVX_512bit;

    default: {
      ShouldNotReachHere();
      return Assembler::AVX_NoVec;
    }
  }
}

#if INCLUDE_RTM_OPT

// Update rtm_counters based on abort status
// input: abort_status
//        rtm_counters (RTMLockingCounters*)
// flags are killed
void C2_MacroAssembler::rtm_counters_update(Register abort_status, Register rtm_counters) {

  atomic_incptr(Address(rtm_counters, RTMLockingCounters::abort_count_offset()));
  if (PrintPreciseRTMLockingStatistics) {
    for (int i = 0; i < RTMLockingCounters::ABORT_STATUS_LIMIT; i++) {
      Label check_abort;
      testl(abort_status, (1<<i));
      jccb(Assembler::equal, check_abort);
      atomic_incptr(Address(rtm_counters, RTMLockingCounters::abortX_count_offset() + (i * sizeof(uintx))));
      bind(check_abort);
    }
  }
}

// Branch if (random & (count-1) != 0), count is 2^n
// tmp, scr and flags are killed
void C2_MacroAssembler::branch_on_random_using_rdtsc(Register tmp, Register scr, int count, Label& brLabel) {
  assert(tmp == rax, "");
  assert(scr == rdx, "");
  rdtsc(); // modifies EDX:EAX
  andptr(tmp, count-1);
  jccb(Assembler::notZero, brLabel);
}

// Perform abort ratio calculation, set no_rtm bit if high ratio
// input:  rtm_counters_Reg (RTMLockingCounters* address)
// tmpReg, rtm_counters_Reg and flags are killed
void C2_MacroAssembler::rtm_abort_ratio_calculation(Register tmpReg,
                                                    Register rtm_counters_Reg,
                                                    RTMLockingCounters* rtm_counters,
                                                    Metadata* method_data) {
  Label L_done, L_check_always_rtm1, L_check_always_rtm2;

  if (RTMLockingCalculationDelay > 0) {
    // Delay calculation
    movptr(tmpReg, ExternalAddress((address) RTMLockingCounters::rtm_calculation_flag_addr()));
    testptr(tmpReg, tmpReg);
    jccb(Assembler::equal, L_done);
  }
  // Abort ratio calculation only if abort_count > RTMAbortThreshold
  //   Aborted transactions = abort_count * 100
  //   All transactions = total_count *  RTMTotalCountIncrRate
  //   Set no_rtm bit if (Aborted transactions >= All transactions * RTMAbortRatio)

  movptr(tmpReg, Address(rtm_counters_Reg, RTMLockingCounters::abort_count_offset()));
  cmpptr(tmpReg, RTMAbortThreshold);
  jccb(Assembler::below, L_check_always_rtm2);
  imulptr(tmpReg, tmpReg, 100);

  Register scrReg = rtm_counters_Reg;
  movptr(scrReg, Address(rtm_counters_Reg, RTMLockingCounters::total_count_offset()));
  imulptr(scrReg, scrReg, RTMTotalCountIncrRate);
  imulptr(scrReg, scrReg, RTMAbortRatio);
  cmpptr(tmpReg, scrReg);
  jccb(Assembler::below, L_check_always_rtm1);
  if (method_data != nullptr) {
    // set rtm_state to "no rtm" in MDO
    mov_metadata(tmpReg, method_data);
    lock();
    orl(Address(tmpReg, MethodData::rtm_state_offset_in_bytes()), NoRTM);
  }
  jmpb(L_done);
  bind(L_check_always_rtm1);
  // Reload RTMLockingCounters* address
  lea(rtm_counters_Reg, ExternalAddress((address)rtm_counters));
  bind(L_check_always_rtm2);
  movptr(tmpReg, Address(rtm_counters_Reg, RTMLockingCounters::total_count_offset()));
  cmpptr(tmpReg, RTMLockingThreshold / RTMTotalCountIncrRate);
  jccb(Assembler::below, L_done);
  if (method_data != nullptr) {
    // set rtm_state to "always rtm" in MDO
    mov_metadata(tmpReg, method_data);
    lock();
    orl(Address(tmpReg, MethodData::rtm_state_offset_in_bytes()), UseRTM);
  }
  bind(L_done);
}

// Update counters and perform abort ratio calculation
// input:  abort_status_Reg
// rtm_counters_Reg, flags are killed
void C2_MacroAssembler::rtm_profiling(Register abort_status_Reg,
                                      Register rtm_counters_Reg,
                                      RTMLockingCounters* rtm_counters,
                                      Metadata* method_data,
                                      bool profile_rtm) {

  assert(rtm_counters != nullptr, "should not be null when profiling RTM");
  // update rtm counters based on rax value at abort
  // reads abort_status_Reg, updates flags
  lea(rtm_counters_Reg, ExternalAddress((address)rtm_counters));
  rtm_counters_update(abort_status_Reg, rtm_counters_Reg);
  if (profile_rtm) {
    // Save abort status because abort_status_Reg is used by following code.
    if (RTMRetryCount > 0) {
      push(abort_status_Reg);
    }
    assert(rtm_counters != nullptr, "should not be null when profiling RTM");
    rtm_abort_ratio_calculation(abort_status_Reg, rtm_counters_Reg, rtm_counters, method_data);
    // restore abort status
    if (RTMRetryCount > 0) {
      pop(abort_status_Reg);
    }
  }
}

// Retry on abort if abort's status is 0x6: can retry (0x2) | memory conflict (0x4)
// inputs: retry_count_Reg
//       : abort_status_Reg
// output: retry_count_Reg decremented by 1
// flags are killed
void C2_MacroAssembler::rtm_retry_lock_on_abort(Register retry_count_Reg, Register abort_status_Reg, Label& retryLabel) {
  Label doneRetry;
  assert(abort_status_Reg == rax, "");
  // The abort reason bits are in eax (see all states in rtmLocking.hpp)
  // 0x6 = conflict on which we can retry (0x2) | memory conflict (0x4)
  // if reason is in 0x6 and retry count != 0 then retry
  andptr(abort_status_Reg, 0x6);
  jccb(Assembler::zero, doneRetry);
  testl(retry_count_Reg, retry_count_Reg);
  jccb(Assembler::zero, doneRetry);
  pause();
  decrementl(retry_count_Reg);
  jmp(retryLabel);
  bind(doneRetry);
}

// Spin and retry if lock is busy,
// inputs: box_Reg (monitor address)
//       : retry_count_Reg
// output: retry_count_Reg decremented by 1
//       : clear z flag if retry count exceeded
// tmp_Reg, scr_Reg, flags are killed
void C2_MacroAssembler::rtm_retry_lock_on_busy(Register retry_count_Reg, Register box_Reg,
                                               Register tmp_Reg, Register scr_Reg, Label& retryLabel) {
  Label SpinLoop, SpinExit, doneRetry;
  int owner_offset = OM_OFFSET_NO_MONITOR_VALUE_TAG(owner);

  testl(retry_count_Reg, retry_count_Reg);
  jccb(Assembler::zero, doneRetry);
  decrementl(retry_count_Reg);
  movptr(scr_Reg, RTMSpinLoopCount);

  bind(SpinLoop);
  pause();
  decrementl(scr_Reg);
  jccb(Assembler::lessEqual, SpinExit);
  movptr(tmp_Reg, Address(box_Reg, owner_offset));
  testptr(tmp_Reg, tmp_Reg);
  jccb(Assembler::notZero, SpinLoop);

  bind(SpinExit);
  jmp(retryLabel);
  bind(doneRetry);
  incrementl(retry_count_Reg); // clear z flag
}

// Use RTM for normal stack locks
// Input: objReg (object to lock)
void C2_MacroAssembler::rtm_stack_locking(Register objReg, Register tmpReg, Register scrReg,
                                         Register retry_on_abort_count_Reg,
                                         RTMLockingCounters* stack_rtm_counters,
                                         Metadata* method_data, bool profile_rtm,
                                         Label& DONE_LABEL, Label& IsInflated) {
  assert(UseRTMForStackLocks, "why call this otherwise?");
  assert(tmpReg == rax, "");
  assert(scrReg == rdx, "");
  Label L_rtm_retry, L_decrement_retry, L_on_abort;

  if (RTMRetryCount > 0) {
    movl(retry_on_abort_count_Reg, RTMRetryCount); // Retry on abort
    bind(L_rtm_retry);
  }
  movptr(tmpReg, Address(objReg, oopDesc::mark_offset_in_bytes()));
  testptr(tmpReg, markWord::monitor_value);  // inflated vs stack-locked|neutral
  jcc(Assembler::notZero, IsInflated);

  if (PrintPreciseRTMLockingStatistics || profile_rtm) {
    Label L_noincrement;
    if (RTMTotalCountIncrRate > 1) {
      // tmpReg, scrReg and flags are killed
      branch_on_random_using_rdtsc(tmpReg, scrReg, RTMTotalCountIncrRate, L_noincrement);
    }
    assert(stack_rtm_counters != nullptr, "should not be null when profiling RTM");
    atomic_incptr(ExternalAddress((address)stack_rtm_counters->total_count_addr()), scrReg);
    bind(L_noincrement);
  }
  xbegin(L_on_abort);
  movptr(tmpReg, Address(objReg, oopDesc::mark_offset_in_bytes()));       // fetch markword
  andptr(tmpReg, markWord::lock_mask_in_place);     // look at 2 lock bits
  cmpptr(tmpReg, markWord::unlocked_value);         // bits = 01 unlocked
  jcc(Assembler::equal, DONE_LABEL);        // all done if unlocked

  Register abort_status_Reg = tmpReg; // status of abort is stored in RAX
  if (UseRTMXendForLockBusy) {
    xend();
    movptr(abort_status_Reg, 0x2);   // Set the abort status to 2 (so we can retry)
    jmp(L_decrement_retry);
  }
  else {
    xabort(0);
  }
  bind(L_on_abort);
  if (PrintPreciseRTMLockingStatistics || profile_rtm) {
    rtm_profiling(abort_status_Reg, scrReg, stack_rtm_counters, method_data, profile_rtm);
  }
  bind(L_decrement_retry);
  if (RTMRetryCount > 0) {
    // retry on lock abort if abort status is 'can retry' (0x2) or 'memory conflict' (0x4)
    rtm_retry_lock_on_abort(retry_on_abort_count_Reg, abort_status_Reg, L_rtm_retry);
  }
}

// Use RTM for inflating locks
// inputs: objReg (object to lock)
//         boxReg (on-stack box address (displaced header location) - KILLED)
//         tmpReg (ObjectMonitor address + markWord::monitor_value)
void C2_MacroAssembler::rtm_inflated_locking(Register objReg, Register boxReg, Register tmpReg,
                                            Register scrReg, Register retry_on_busy_count_Reg,
                                            Register retry_on_abort_count_Reg,
                                            RTMLockingCounters* rtm_counters,
                                            Metadata* method_data, bool profile_rtm,
                                            Label& DONE_LABEL) {
  assert(UseRTMLocking, "why call this otherwise?");
  assert(tmpReg == rax, "");
  assert(scrReg == rdx, "");
  Label L_rtm_retry, L_decrement_retry, L_on_abort;
  int owner_offset = OM_OFFSET_NO_MONITOR_VALUE_TAG(owner);

  movptr(Address(boxReg, 0), checked_cast<int32_t>(markWord::unused_mark().value()));
  movptr(boxReg, tmpReg); // Save ObjectMonitor address

  if (RTMRetryCount > 0) {
    movl(retry_on_busy_count_Reg, RTMRetryCount);  // Retry on lock busy
    movl(retry_on_abort_count_Reg, RTMRetryCount); // Retry on abort
    bind(L_rtm_retry);
  }
  if (PrintPreciseRTMLockingStatistics || profile_rtm) {
    Label L_noincrement;
    if (RTMTotalCountIncrRate > 1) {
      // tmpReg, scrReg and flags are killed
      branch_on_random_using_rdtsc(tmpReg, scrReg, RTMTotalCountIncrRate, L_noincrement);
    }
    assert(rtm_counters != nullptr, "should not be null when profiling RTM");
    atomic_incptr(ExternalAddress((address)rtm_counters->total_count_addr()), scrReg);
    bind(L_noincrement);
  }
  xbegin(L_on_abort);
  movptr(tmpReg, Address(objReg, oopDesc::mark_offset_in_bytes()));
  movptr(tmpReg, Address(tmpReg, owner_offset));
  testptr(tmpReg, tmpReg);
  jcc(Assembler::zero, DONE_LABEL);
  if (UseRTMXendForLockBusy) {
    xend();
    jmp(L_decrement_retry);
  }
  else {
    xabort(0);
  }
  bind(L_on_abort);
  Register abort_status_Reg = tmpReg; // status of abort is stored in RAX
  if (PrintPreciseRTMLockingStatistics || profile_rtm) {
    rtm_profiling(abort_status_Reg, scrReg, rtm_counters, method_data, profile_rtm);
  }
  if (RTMRetryCount > 0) {
    // retry on lock abort if abort status is 'can retry' (0x2) or 'memory conflict' (0x4)
    rtm_retry_lock_on_abort(retry_on_abort_count_Reg, abort_status_Reg, L_rtm_retry);
  }

  movptr(tmpReg, Address(boxReg, owner_offset)) ;
  testptr(tmpReg, tmpReg) ;
  jccb(Assembler::notZero, L_decrement_retry) ;

  // Appears unlocked - try to swing _owner from null to non-null.
  // Invariant: tmpReg == 0.  tmpReg is EAX which is the implicit cmpxchg comparand.
#ifdef _LP64
  Register threadReg = r15_thread;
#else
  get_thread(scrReg);
  Register threadReg = scrReg;
#endif
  lock();
  cmpxchgptr(threadReg, Address(boxReg, owner_offset)); // Updates tmpReg

  if (RTMRetryCount > 0) {
    // success done else retry
    jccb(Assembler::equal, DONE_LABEL) ;
    bind(L_decrement_retry);
    // Spin and retry if lock is busy.
    rtm_retry_lock_on_busy(retry_on_busy_count_Reg, boxReg, tmpReg, scrReg, L_rtm_retry);
  }
  else {
    bind(L_decrement_retry);
  }
}

#endif //  INCLUDE_RTM_OPT

// fast_lock and fast_unlock used by C2

// Because the transitions from emitted code to the runtime
// monitorenter/exit helper stubs are so slow it's critical that
// we inline both the stack-locking fast path and the inflated fast path.
//
// See also: cmpFastLock and cmpFastUnlock.
//
// What follows is a specialized inline transliteration of the code
// in enter() and exit(). If we're concerned about I$ bloat another
// option would be to emit TrySlowEnter and TrySlowExit methods
// at startup-time.  These methods would accept arguments as
// (rax,=Obj, rbx=Self, rcx=box, rdx=Scratch) and return success-failure
// indications in the icc.ZFlag.  fast_lock and fast_unlock would simply
// marshal the arguments and emit calls to TrySlowEnter and TrySlowExit.
// In practice, however, the # of lock sites is bounded and is usually small.
// Besides the call overhead, TrySlowEnter and TrySlowExit might suffer
// if the processor uses simple bimodal branch predictors keyed by EIP
// Since the helper routines would be called from multiple synchronization
// sites.
//
// An even better approach would be write "MonitorEnter()" and "MonitorExit()"
// in java - using j.u.c and unsafe - and just bind the lock and unlock sites
// to those specialized methods.  That'd give us a mostly platform-independent
// implementation that the JITs could optimize and inline at their pleasure.
// Done correctly, the only time we'd need to cross to native could would be
// to park() or unpark() threads.  We'd also need a few more unsafe operators
// to (a) prevent compiler-JIT reordering of non-volatile accesses, and
// (b) explicit barriers or fence operations.
//
// TODO:
//
// *  Arrange for C2 to pass "Self" into fast_lock and fast_unlock in one of the registers (scr).
//    This avoids manifesting the Self pointer in the fast_lock and fast_unlock terminals.
//    Given TLAB allocation, Self is usually manifested in a register, so passing it into
//    the lock operators would typically be faster than reifying Self.
//
// *  Ideally I'd define the primitives as:
//       fast_lock   (nax Obj, nax box, EAX tmp, nax scr) where box, tmp and scr are KILLED.
//       fast_unlock (nax Obj, EAX box, nax tmp) where box and tmp are KILLED
//    Unfortunately ADLC bugs prevent us from expressing the ideal form.
//    Instead, we're stuck with a rather awkward and brittle register assignments below.
//    Furthermore the register assignments are overconstrained, possibly resulting in
//    sub-optimal code near the synchronization site.
//
// *  Eliminate the sp-proximity tests and just use "== Self" tests instead.
//    Alternately, use a better sp-proximity test.
//
// *  Currently ObjectMonitor._Owner can hold either an sp value or a (THREAD *) value.
//    Either one is sufficient to uniquely identify a thread.
//    TODO: eliminate use of sp in _owner and use get_thread(tr) instead.
//
// *  Intrinsify notify() and notifyAll() for the common cases where the
//    object is locked by the calling thread but the waitlist is empty.
//    avoid the expensive JNI call to JVM_Notify() and JVM_NotifyAll().
//
// *  use jccb and jmpb instead of jcc and jmp to improve code density.
//    But beware of excessive branch density on AMD Opterons.
//
// *  Both fast_lock and fast_unlock set the ICC.ZF to indicate success
//    or failure of the fast path.  If the fast path fails then we pass
//    control to the slow path, typically in C.  In fast_lock and
//    fast_unlock we often branch to DONE_LABEL, just to find that C2
//    will emit a conditional branch immediately after the node.
//    So we have branches to branches and lots of ICC.ZF games.
//    Instead, it might be better to have C2 pass a "FailureLabel"
//    into fast_lock and fast_unlock.  In the case of success, control
//    will drop through the node.  ICC.ZF is undefined at exit.
//    In the case of failure, the node will branch directly to the
//    FailureLabel


// obj: object to lock
// box: on-stack box address (displaced header location) - KILLED
// rax,: tmp -- KILLED
// scr: tmp -- KILLED
void C2_MacroAssembler::fast_lock(Register objReg, Register boxReg, Register tmpReg,
                                 Register scrReg, Register cx1Reg, Register cx2Reg, Register thread,
                                 RTMLockingCounters* rtm_counters,
                                 RTMLockingCounters* stack_rtm_counters,
                                 Metadata* method_data,
                                 bool use_rtm, bool profile_rtm) {
  // Ensure the register assignments are disjoint
  assert(tmpReg == rax, "");

  if (use_rtm) {
    assert_different_registers(objReg, boxReg, tmpReg, scrReg, cx1Reg, cx2Reg);
  } else {
    assert(cx1Reg == noreg, "");
    assert(cx2Reg == noreg, "");
    assert_different_registers(objReg, boxReg, tmpReg, scrReg);
  }

  // Possible cases that we'll encounter in fast_lock
  // ------------------------------------------------
  // * Inflated
  //    -- unlocked
  //    -- Locked
  //       = by self
  //       = by other
  // * neutral
  // * stack-locked
  //    -- by self
  //       = sp-proximity test hits
  //       = sp-proximity test generates false-negative
  //    -- by other
  //

  Label IsInflated, DONE_LABEL, NO_COUNT, COUNT;

  if (DiagnoseSyncOnValueBasedClasses != 0) {
    load_klass(tmpReg, objReg, scrReg);
    movl(tmpReg, Address(tmpReg, Klass::access_flags_offset()));
    testl(tmpReg, JVM_ACC_IS_VALUE_BASED_CLASS);
    jcc(Assembler::notZero, DONE_LABEL);
  }

#if INCLUDE_RTM_OPT
  if (UseRTMForStackLocks && use_rtm) {
    assert(LockingMode != LM_MONITOR, "LockingMode == 0 (LM_MONITOR) and +UseRTMForStackLocks are mutually exclusive");
    rtm_stack_locking(objReg, tmpReg, scrReg, cx2Reg,
                      stack_rtm_counters, method_data, profile_rtm,
                      DONE_LABEL, IsInflated);
  }
#endif // INCLUDE_RTM_OPT

  movptr(tmpReg, Address(objReg, oopDesc::mark_offset_in_bytes()));          // [FETCH]
  testptr(tmpReg, markWord::monitor_value); // inflated vs stack-locked|neutral
  jcc(Assembler::notZero, IsInflated);

<<<<<<< HEAD
  if (!UseHeavyMonitors) {
    if (UseFastLocking) {
#ifdef _LP64
      fast_lock_impl(objReg, tmpReg, thread, scrReg, NO_COUNT, false);
      jmp(COUNT);
#else
      // We can not emit the lock-stack-check in verified_entry() because we don't have enough
      // registers (for thread ptr). Therefore we have to emit the lock-stack-check in
      // fast_lock_impl(). However, that check can take a slow-path with ZF=1, therefore
      // we need to handle it specially and force ZF=0 before taking the actual slow-path.
      Label slow;
      fast_lock_impl(objReg, tmpReg, thread, scrReg, slow);
      jmp(COUNT);
      bind(slow);
      testptr(objReg, objReg); // ZF=0 to indicate failure
      jmp(NO_COUNT);
#endif
    } else {
      // Attempt stack-locking ...
      orptr (tmpReg, markWord::unlocked_value);
      movptr(Address(boxReg, 0), tmpReg);          // Anticipate successful CAS
      lock();
      cmpxchgptr(boxReg, Address(objReg, oopDesc::mark_offset_in_bytes()));      // Updates tmpReg
      jcc(Assembler::equal, COUNT);           // Success

      // Recursive locking.
      // The object is stack-locked: markword contains stack pointer to BasicLock.
      // Locked by current thread if difference with current SP is less than one page.
      subptr(tmpReg, rsp);
      // Next instruction set ZFlag == 1 (Success) if difference is less then one page.
      andptr(tmpReg, (int32_t) (NOT_LP64(0xFFFFF003) LP64_ONLY(7 - (int)os::vm_page_size())) );
      movptr(Address(boxReg, 0), tmpReg);
    }
=======
  if (LockingMode == LM_MONITOR) {
    // Clear ZF so that we take the slow path at the DONE label. objReg is known to be not 0.
    testptr(objReg, objReg);
  } else if (LockingMode == LM_LEGACY) {
    // Attempt stack-locking ...
    orptr (tmpReg, markWord::unlocked_value);
    movptr(Address(boxReg, 0), tmpReg);          // Anticipate successful CAS
    lock();
    cmpxchgptr(boxReg, Address(objReg, oopDesc::mark_offset_in_bytes()));      // Updates tmpReg
    jcc(Assembler::equal, COUNT);           // Success

    // Recursive locking.
    // The object is stack-locked: markword contains stack pointer to BasicLock.
    // Locked by current thread if difference with current SP is less than one page.
    subptr(tmpReg, rsp);
    // Next instruction set ZFlag == 1 (Success) if difference is less then one page.
    andptr(tmpReg, (int32_t) (NOT_LP64(0xFFFFF003) LP64_ONLY(7 - (int)os::vm_page_size())) );
    movptr(Address(boxReg, 0), tmpReg);
>>>>>>> cc9f7ad9
  } else {
    assert(LockingMode == LM_LIGHTWEIGHT, "");
    fast_lock_impl(objReg, tmpReg, thread, scrReg, NO_COUNT);
    jmp(COUNT);
  }
  jmp(DONE_LABEL);

  bind(IsInflated);
  // The object is inflated. tmpReg contains pointer to ObjectMonitor* + markWord::monitor_value

#if INCLUDE_RTM_OPT
  // Use the same RTM locking code in 32- and 64-bit VM.
  if (use_rtm) {
    rtm_inflated_locking(objReg, boxReg, tmpReg, scrReg, cx1Reg, cx2Reg,
                         rtm_counters, method_data, profile_rtm, DONE_LABEL);
  } else {
#endif // INCLUDE_RTM_OPT

#ifndef _LP64
  // The object is inflated.

  // boxReg refers to the on-stack BasicLock in the current frame.
  // We'd like to write:
  //   set box->_displaced_header = markWord::unused_mark().  Any non-0 value suffices.
  // This is convenient but results a ST-before-CAS penalty.  The following CAS suffers
  // additional latency as we have another ST in the store buffer that must drain.

  // avoid ST-before-CAS
  // register juggle because we need tmpReg for cmpxchgptr below
  movptr(scrReg, boxReg);
  movptr(boxReg, tmpReg);                   // consider: LEA box, [tmp-2]

  // Optimistic form: consider XORL tmpReg,tmpReg
  movptr(tmpReg, NULL_WORD);

  // Appears unlocked - try to swing _owner from null to non-null.
  // Ideally, I'd manifest "Self" with get_thread and then attempt
  // to CAS the register containing Self into m->Owner.
  // But we don't have enough registers, so instead we can either try to CAS
  // rsp or the address of the box (in scr) into &m->owner.  If the CAS succeeds
  // we later store "Self" into m->Owner.  Transiently storing a stack address
  // (rsp or the address of the box) into  m->owner is harmless.
  // Invariant: tmpReg == 0.  tmpReg is EAX which is the implicit cmpxchg comparand.
  lock();
  cmpxchgptr(thread, Address(boxReg, OM_OFFSET_NO_MONITOR_VALUE_TAG(owner)));
  movptr(Address(scrReg, 0), 3);          // box->_displaced_header = 3

  // If the CAS fails we can either retry or pass control to the slow path.
  // We use the latter tactic.
  // Pass the CAS result in the icc.ZFlag into DONE_LABEL
  // If the CAS was successful ...
  //   Self has acquired the lock
  //   Invariant: m->_recursions should already be 0, so we don't need to explicitly set it.
  // Intentional fall-through into DONE_LABEL ...
#else // _LP64
  // It's inflated and we use scrReg for ObjectMonitor* in this section.
  movq(scrReg, tmpReg);
  xorq(tmpReg, tmpReg);
  lock();
  cmpxchgptr(thread, Address(scrReg, OM_OFFSET_NO_MONITOR_VALUE_TAG(owner)));
  // Unconditionally set box->_displaced_header = markWord::unused_mark().
  // Without cast to int32_t this style of movptr will destroy r10 which is typically obj.
  movptr(Address(boxReg, 0), checked_cast<int32_t>(markWord::unused_mark().value()));
  // Propagate ICC.ZF from CAS above into DONE_LABEL.
  jccb(Assembler::equal, COUNT);          // CAS above succeeded; propagate ZF = 1 (success)

  cmpptr(thread, rax);                // Check if we are already the owner (recursive lock)
  jccb(Assembler::notEqual, NO_COUNT);    // If not recursive, ZF = 0 at this point (fail)
  incq(Address(scrReg, OM_OFFSET_NO_MONITOR_VALUE_TAG(recursions)));
  xorq(rax, rax); // Set ZF = 1 (success) for recursive lock, denoting locking success
#endif // _LP64
#if INCLUDE_RTM_OPT
  } // use_rtm()
#endif
  bind(DONE_LABEL);

  // ZFlag == 1 count in fast path
  // ZFlag == 0 count in slow path
  jccb(Assembler::notZero, NO_COUNT); // jump if ZFlag == 0

  bind(COUNT);
  // Count monitors in fast path
  increment(Address(thread, JavaThread::held_monitor_count_offset()));

  xorl(tmpReg, tmpReg); // Set ZF == 1

  bind(NO_COUNT);

  // At NO_COUNT the icc ZFlag is set as follows ...
  // fast_unlock uses the same protocol.
  // ZFlag == 1 -> Success
  // ZFlag == 0 -> Failure - force control through the slow path
}

// obj: object to unlock
// box: box address (displaced header location), killed.  Must be EAX.
// tmp: killed, cannot be obj nor box.
//
// Some commentary on balanced locking:
//
// fast_lock and fast_unlock are emitted only for provably balanced lock sites.
// Methods that don't have provably balanced locking are forced to run in the
// interpreter - such methods won't be compiled to use fast_lock and fast_unlock.
// The interpreter provides two properties:
// I1:  At return-time the interpreter automatically and quietly unlocks any
//      objects acquired the current activation (frame).  Recall that the
//      interpreter maintains an on-stack list of locks currently held by
//      a frame.
// I2:  If a method attempts to unlock an object that is not held by the
//      the frame the interpreter throws IMSX.
//
// Lets say A(), which has provably balanced locking, acquires O and then calls B().
// B() doesn't have provably balanced locking so it runs in the interpreter.
// Control returns to A() and A() unlocks O.  By I1 and I2, above, we know that O
// is still locked by A().
//
// The only other source of unbalanced locking would be JNI.  The "Java Native Interface:
// Programmer's Guide and Specification" claims that an object locked by jni_monitorenter
// should not be unlocked by "normal" java-level locking and vice-versa.  The specification
// doesn't specify what will occur if a program engages in such mixed-mode locking, however.
// Arguably given that the spec legislates the JNI case as undefined our implementation
// could reasonably *avoid* checking owner in fast_unlock().
// In the interest of performance we elide m->Owner==Self check in unlock.
// A perfectly viable alternative is to elide the owner check except when
// Xcheck:jni is enabled.

void C2_MacroAssembler::fast_unlock(Register objReg, Register boxReg, Register tmpReg, bool use_rtm) {
  assert(boxReg == rax, "");
  assert_different_registers(objReg, boxReg, tmpReg);

  Label DONE_LABEL, Stacked, COUNT, NO_COUNT;

#if INCLUDE_RTM_OPT
  if (UseRTMForStackLocks && use_rtm) {
    assert(LockingMode != LM_MONITOR, "LockingMode == 0 (LM_MONITOR) and +UseRTMForStackLocks are mutually exclusive");
    Label L_regular_unlock;
    movptr(tmpReg, Address(objReg, oopDesc::mark_offset_in_bytes())); // fetch markword
    andptr(tmpReg, markWord::lock_mask_in_place);                     // look at 2 lock bits
    cmpptr(tmpReg, markWord::unlocked_value);                         // bits = 01 unlocked
    jccb(Assembler::notEqual, L_regular_unlock);                      // if !HLE RegularLock
    xend();                                                           // otherwise end...
    jmp(DONE_LABEL);                                                  // ... and we're done
    bind(L_regular_unlock);
  }
#endif

<<<<<<< HEAD
  if (!UseHeavyMonitors && !UseFastLocking) {
=======
  if (LockingMode == LM_LEGACY) {
>>>>>>> cc9f7ad9
    cmpptr(Address(boxReg, 0), NULL_WORD);                            // Examine the displaced header
    jcc   (Assembler::zero, COUNT);                                   // 0 indicates recursive stack-lock
  }
  movptr(tmpReg, Address(objReg, oopDesc::mark_offset_in_bytes()));   // Examine the object's markword
  if (LockingMode != LM_MONITOR) {
    testptr(tmpReg, markWord::monitor_value);                         // Inflated?
<<<<<<< HEAD
#if INCLUDE_RTM_OPT
    if (UseFastLocking && use_rtm) {
      jcc(Assembler::zero, Stacked);
    } else
#endif
    jccb(Assembler::zero, Stacked);
    if (UseFastLocking) {
      // If the owner is ANONYMOUS, we need to fix it.
      testb(Address(tmpReg, OM_OFFSET_NO_MONITOR_VALUE_TAG(owner)), (int32_t) (intptr_t) ANONYMOUS_OWNER);
#ifdef _LP64
      C2HandleAnonOMOwnerStub* stub = new (Compile::current()->comp_arena()) C2HandleAnonOMOwnerStub(tmpReg);
      Compile::current()->output()->add_stub(stub);
      jcc(Assembler::notEqual, stub->entry());
      bind(stub->continuation());
#else
      // We can't easily implement this optimization on 32 bit because we don't have a thread register.
      // Call the slow-path instead.
      jcc(Assembler::notEqual, NO_COUNT);
#endif
    }
=======
    jcc(Assembler::zero, Stacked);
>>>>>>> cc9f7ad9
  }

  // It's inflated.
  if (LockingMode == LM_LIGHTWEIGHT) {
    // If the owner is ANONYMOUS, we need to fix it -  in an outline stub.
    testb(Address(tmpReg, OM_OFFSET_NO_MONITOR_VALUE_TAG(owner)), (int32_t) ObjectMonitor::ANONYMOUS_OWNER);
#ifdef _LP64
    if (!Compile::current()->output()->in_scratch_emit_size()) {
      C2HandleAnonOMOwnerStub* stub = new (Compile::current()->comp_arena()) C2HandleAnonOMOwnerStub(tmpReg, boxReg);
      Compile::current()->output()->add_stub(stub);
      jcc(Assembler::notEqual, stub->entry());
      bind(stub->continuation());
    } else
#endif
    {
      // We can't easily implement this optimization on 32 bit because we don't have a thread register.
      // Call the slow-path instead.
      jcc(Assembler::notEqual, NO_COUNT);
    }
  }

#if INCLUDE_RTM_OPT
  if (use_rtm) {
    Label L_regular_inflated_unlock;
    int owner_offset = OM_OFFSET_NO_MONITOR_VALUE_TAG(owner);
    movptr(boxReg, Address(tmpReg, owner_offset));
    testptr(boxReg, boxReg);
    jccb(Assembler::notZero, L_regular_inflated_unlock);
    xend();
    jmp(DONE_LABEL);
    bind(L_regular_inflated_unlock);
  }
#endif

  // Despite our balanced locking property we still check that m->_owner == Self
  // as java routines or native JNI code called by this thread might
  // have released the lock.
  // Refer to the comments in synchronizer.cpp for how we might encode extra
  // state in _succ so we can avoid fetching EntryList|cxq.
  //
  // If there's no contention try a 1-0 exit.  That is, exit without
  // a costly MEMBAR or CAS.  See synchronizer.cpp for details on how
  // we detect and recover from the race that the 1-0 exit admits.
  //
  // Conceptually fast_unlock() must execute a STST|LDST "release" barrier
  // before it STs null into _owner, releasing the lock.  Updates
  // to data protected by the critical section must be visible before
  // we drop the lock (and thus before any other thread could acquire
  // the lock and observe the fields protected by the lock).
  // IA32's memory-model is SPO, so STs are ordered with respect to
  // each other and there's no need for an explicit barrier (fence).
  // See also http://gee.cs.oswego.edu/dl/jmm/cookbook.html.
#ifndef _LP64
  // Note that we could employ various encoding schemes to reduce
  // the number of loads below (currently 4) to just 2 or 3.
  // Refer to the comments in synchronizer.cpp.
  // In practice the chain of fetches doesn't seem to impact performance, however.
  xorptr(boxReg, boxReg);
  orptr(boxReg, Address(tmpReg, OM_OFFSET_NO_MONITOR_VALUE_TAG(recursions)));
  jccb  (Assembler::notZero, DONE_LABEL);
  movptr(boxReg, Address(tmpReg, OM_OFFSET_NO_MONITOR_VALUE_TAG(EntryList)));
  orptr(boxReg, Address(tmpReg, OM_OFFSET_NO_MONITOR_VALUE_TAG(cxq)));
  jccb  (Assembler::notZero, DONE_LABEL);
  movptr(Address(tmpReg, OM_OFFSET_NO_MONITOR_VALUE_TAG(owner)), NULL_WORD);
  jmpb  (DONE_LABEL);
#else // _LP64
  // It's inflated
  Label CheckSucc, LNotRecursive, LSuccess, LGoSlowPath;

  cmpptr(Address(tmpReg, OM_OFFSET_NO_MONITOR_VALUE_TAG(recursions)), 0);
  jccb(Assembler::equal, LNotRecursive);

  // Recursive inflated unlock
  decq(Address(tmpReg, OM_OFFSET_NO_MONITOR_VALUE_TAG(recursions)));
  jmpb(LSuccess);

  bind(LNotRecursive);
  movptr(boxReg, Address(tmpReg, OM_OFFSET_NO_MONITOR_VALUE_TAG(cxq)));
  orptr(boxReg, Address(tmpReg, OM_OFFSET_NO_MONITOR_VALUE_TAG(EntryList)));
  jccb  (Assembler::notZero, CheckSucc);
  // Without cast to int32_t this style of movptr will destroy r10 which is typically obj.
  movptr(Address(tmpReg, OM_OFFSET_NO_MONITOR_VALUE_TAG(owner)), NULL_WORD);
  jmpb  (DONE_LABEL);

  // Try to avoid passing control into the slow_path ...
  bind  (CheckSucc);

  // The following optional optimization can be elided if necessary
  // Effectively: if (succ == null) goto slow path
  // The code reduces the window for a race, however,
  // and thus benefits performance.
  cmpptr(Address(tmpReg, OM_OFFSET_NO_MONITOR_VALUE_TAG(succ)), NULL_WORD);
  jccb  (Assembler::zero, LGoSlowPath);

  xorptr(boxReg, boxReg);
  // Without cast to int32_t this style of movptr will destroy r10 which is typically obj.
  movptr(Address(tmpReg, OM_OFFSET_NO_MONITOR_VALUE_TAG(owner)), NULL_WORD);

  // Memory barrier/fence
  // Dekker pivot point -- fulcrum : ST Owner; MEMBAR; LD Succ
  // Instead of MFENCE we use a dummy locked add of 0 to the top-of-stack.
  // This is faster on Nehalem and AMD Shanghai/Barcelona.
  // See https://blogs.oracle.com/dave/entry/instruction_selection_for_volatile_fences
  // We might also restructure (ST Owner=0;barrier;LD _Succ) to
  // (mov box,0; xchgq box, &m->Owner; LD _succ) .
  lock(); addl(Address(rsp, 0), 0);

  cmpptr(Address(tmpReg, OM_OFFSET_NO_MONITOR_VALUE_TAG(succ)), NULL_WORD);
  jccb  (Assembler::notZero, LSuccess);

  // Rare inopportune interleaving - race.
  // The successor vanished in the small window above.
  // The lock is contended -- (cxq|EntryList) != null -- and there's no apparent successor.
  // We need to ensure progress and succession.
  // Try to reacquire the lock.
  // If that fails then the new owner is responsible for succession and this
  // thread needs to take no further action and can exit via the fast path (success).
  // If the re-acquire succeeds then pass control into the slow path.
  // As implemented, this latter mode is horrible because we generated more
  // coherence traffic on the lock *and* artificially extended the critical section
  // length while by virtue of passing control into the slow path.

  // box is really RAX -- the following CMPXCHG depends on that binding
  // cmpxchg R,[M] is equivalent to rax = CAS(M,rax,R)
  lock();
  cmpxchgptr(r15_thread, Address(tmpReg, OM_OFFSET_NO_MONITOR_VALUE_TAG(owner)));
  // There's no successor so we tried to regrab the lock.
  // If that didn't work, then another thread grabbed the
  // lock so we're done (and exit was a success).
  jccb  (Assembler::notEqual, LSuccess);
  // Intentional fall-through into slow path

  bind  (LGoSlowPath);
  orl   (boxReg, 1);                      // set ICC.ZF=0 to indicate failure
  jmpb  (DONE_LABEL);

  bind  (LSuccess);
  testl (boxReg, 0);                      // set ICC.ZF=1 to indicate success
  jmpb  (DONE_LABEL);

#endif
  if (LockingMode != LM_MONITOR) {
    bind  (Stacked);
<<<<<<< HEAD
    if (UseFastLocking) {
      mov(boxReg, tmpReg);
      fast_unlock_impl(objReg, boxReg, tmpReg, NO_COUNT);
      jmp(COUNT);
    } else {
=======
    if (LockingMode == LM_LIGHTWEIGHT) {
      mov(boxReg, tmpReg);
      fast_unlock_impl(objReg, boxReg, tmpReg, NO_COUNT);
      jmp(COUNT);
    } else if (LockingMode == LM_LEGACY) {
>>>>>>> cc9f7ad9
      movptr(tmpReg, Address (boxReg, 0));      // re-fetch
      lock();
      cmpxchgptr(tmpReg, Address(objReg, oopDesc::mark_offset_in_bytes())); // Uses RAX which is box
    }
    // Intentional fall-thru into DONE_LABEL
  }
  bind(DONE_LABEL);

  // ZFlag == 1 count in fast path
  // ZFlag == 0 count in slow path
  jccb(Assembler::notZero, NO_COUNT);

  bind(COUNT);
  // Count monitors in fast path
#ifndef _LP64
  get_thread(tmpReg);
  decrementl(Address(tmpReg, JavaThread::held_monitor_count_offset()));
#else // _LP64
  decrementq(Address(r15_thread, JavaThread::held_monitor_count_offset()));
#endif

  xorl(tmpReg, tmpReg); // Set ZF == 1

  bind(NO_COUNT);
}

//-------------------------------------------------------------------------------------------
// Generic instructions support for use in .ad files C2 code generation

void C2_MacroAssembler::vabsnegd(int opcode, XMMRegister dst, XMMRegister src) {
  if (dst != src) {
    movdqu(dst, src);
  }
  if (opcode == Op_AbsVD) {
    andpd(dst, ExternalAddress(StubRoutines::x86::vector_double_sign_mask()), noreg);
  } else {
    assert((opcode == Op_NegVD),"opcode should be Op_NegD");
    xorpd(dst, ExternalAddress(StubRoutines::x86::vector_double_sign_flip()), noreg);
  }
}

void C2_MacroAssembler::vabsnegd(int opcode, XMMRegister dst, XMMRegister src, int vector_len) {
  if (opcode == Op_AbsVD) {
    vandpd(dst, src, ExternalAddress(StubRoutines::x86::vector_double_sign_mask()), vector_len, noreg);
  } else {
    assert((opcode == Op_NegVD),"opcode should be Op_NegD");
    vxorpd(dst, src, ExternalAddress(StubRoutines::x86::vector_double_sign_flip()), vector_len, noreg);
  }
}

void C2_MacroAssembler::vabsnegf(int opcode, XMMRegister dst, XMMRegister src) {
  if (dst != src) {
    movdqu(dst, src);
  }
  if (opcode == Op_AbsVF) {
    andps(dst, ExternalAddress(StubRoutines::x86::vector_float_sign_mask()), noreg);
  } else {
    assert((opcode == Op_NegVF),"opcode should be Op_NegF");
    xorps(dst, ExternalAddress(StubRoutines::x86::vector_float_sign_flip()), noreg);
  }
}

void C2_MacroAssembler::vabsnegf(int opcode, XMMRegister dst, XMMRegister src, int vector_len) {
  if (opcode == Op_AbsVF) {
    vandps(dst, src, ExternalAddress(StubRoutines::x86::vector_float_sign_mask()), vector_len, noreg);
  } else {
    assert((opcode == Op_NegVF),"opcode should be Op_NegF");
    vxorps(dst, src, ExternalAddress(StubRoutines::x86::vector_float_sign_flip()), vector_len, noreg);
  }
}

void C2_MacroAssembler::pminmax(int opcode, BasicType elem_bt, XMMRegister dst, XMMRegister src, XMMRegister tmp) {
  assert(opcode == Op_MinV || opcode == Op_MaxV, "sanity");
  assert(tmp == xnoreg || elem_bt == T_LONG, "unused");

  if (opcode == Op_MinV) {
    if (elem_bt == T_BYTE) {
      pminsb(dst, src);
    } else if (elem_bt == T_SHORT) {
      pminsw(dst, src);
    } else if (elem_bt == T_INT) {
      pminsd(dst, src);
    } else {
      assert(elem_bt == T_LONG, "required");
      assert(tmp == xmm0, "required");
      assert_different_registers(dst, src, tmp);
      movdqu(xmm0, dst);
      pcmpgtq(xmm0, src);
      blendvpd(dst, src);  // xmm0 as mask
    }
  } else { // opcode == Op_MaxV
    if (elem_bt == T_BYTE) {
      pmaxsb(dst, src);
    } else if (elem_bt == T_SHORT) {
      pmaxsw(dst, src);
    } else if (elem_bt == T_INT) {
      pmaxsd(dst, src);
    } else {
      assert(elem_bt == T_LONG, "required");
      assert(tmp == xmm0, "required");
      assert_different_registers(dst, src, tmp);
      movdqu(xmm0, src);
      pcmpgtq(xmm0, dst);
      blendvpd(dst, src);  // xmm0 as mask
    }
  }
}

void C2_MacroAssembler::vpminmax(int opcode, BasicType elem_bt,
                                 XMMRegister dst, XMMRegister src1, XMMRegister src2,
                                 int vlen_enc) {
  assert(opcode == Op_MinV || opcode == Op_MaxV, "sanity");

  if (opcode == Op_MinV) {
    if (elem_bt == T_BYTE) {
      vpminsb(dst, src1, src2, vlen_enc);
    } else if (elem_bt == T_SHORT) {
      vpminsw(dst, src1, src2, vlen_enc);
    } else if (elem_bt == T_INT) {
      vpminsd(dst, src1, src2, vlen_enc);
    } else {
      assert(elem_bt == T_LONG, "required");
      if (UseAVX > 2 && (vlen_enc == Assembler::AVX_512bit || VM_Version::supports_avx512vl())) {
        vpminsq(dst, src1, src2, vlen_enc);
      } else {
        assert_different_registers(dst, src1, src2);
        vpcmpgtq(dst, src1, src2, vlen_enc);
        vblendvpd(dst, src1, src2, dst, vlen_enc);
      }
    }
  } else { // opcode == Op_MaxV
    if (elem_bt == T_BYTE) {
      vpmaxsb(dst, src1, src2, vlen_enc);
    } else if (elem_bt == T_SHORT) {
      vpmaxsw(dst, src1, src2, vlen_enc);
    } else if (elem_bt == T_INT) {
      vpmaxsd(dst, src1, src2, vlen_enc);
    } else {
      assert(elem_bt == T_LONG, "required");
      if (UseAVX > 2 && (vlen_enc == Assembler::AVX_512bit || VM_Version::supports_avx512vl())) {
        vpmaxsq(dst, src1, src2, vlen_enc);
      } else {
        assert_different_registers(dst, src1, src2);
        vpcmpgtq(dst, src1, src2, vlen_enc);
        vblendvpd(dst, src2, src1, dst, vlen_enc);
      }
    }
  }
}

// Float/Double min max

void C2_MacroAssembler::vminmax_fp(int opcode, BasicType elem_bt,
                                   XMMRegister dst, XMMRegister a, XMMRegister b,
                                   XMMRegister tmp, XMMRegister atmp, XMMRegister btmp,
                                   int vlen_enc) {
  assert(UseAVX > 0, "required");
  assert(opcode == Op_MinV || opcode == Op_MinReductionV ||
         opcode == Op_MaxV || opcode == Op_MaxReductionV, "sanity");
  assert(elem_bt == T_FLOAT || elem_bt == T_DOUBLE, "sanity");
  assert_different_registers(a, b, tmp, atmp, btmp);

  bool is_min = (opcode == Op_MinV || opcode == Op_MinReductionV);
  bool is_double_word = is_double_word_type(elem_bt);

  if (!is_double_word && is_min) {
    vblendvps(atmp, a, b, a, vlen_enc);
    vblendvps(btmp, b, a, a, vlen_enc);
    vminps(tmp, atmp, btmp, vlen_enc);
    vcmpps(btmp, atmp, atmp, Assembler::UNORD_Q, vlen_enc);
    vblendvps(dst, tmp, atmp, btmp, vlen_enc);
  } else if (!is_double_word && !is_min) {
    vblendvps(btmp, b, a, b, vlen_enc);
    vblendvps(atmp, a, b, b, vlen_enc);
    vmaxps(tmp, atmp, btmp, vlen_enc);
    vcmpps(btmp, atmp, atmp, Assembler::UNORD_Q, vlen_enc);
    vblendvps(dst, tmp, atmp, btmp, vlen_enc);
  } else if (is_double_word && is_min) {
    vblendvpd(atmp, a, b, a, vlen_enc);
    vblendvpd(btmp, b, a, a, vlen_enc);
    vminpd(tmp, atmp, btmp, vlen_enc);
    vcmppd(btmp, atmp, atmp, Assembler::UNORD_Q, vlen_enc);
    vblendvpd(dst, tmp, atmp, btmp, vlen_enc);
  } else {
    assert(is_double_word && !is_min, "sanity");
    vblendvpd(btmp, b, a, b, vlen_enc);
    vblendvpd(atmp, a, b, b, vlen_enc);
    vmaxpd(tmp, atmp, btmp, vlen_enc);
    vcmppd(btmp, atmp, atmp, Assembler::UNORD_Q, vlen_enc);
    vblendvpd(dst, tmp, atmp, btmp, vlen_enc);
  }
}

void C2_MacroAssembler::evminmax_fp(int opcode, BasicType elem_bt,
                                    XMMRegister dst, XMMRegister a, XMMRegister b,
                                    KRegister ktmp, XMMRegister atmp, XMMRegister btmp,
                                    int vlen_enc) {
  assert(UseAVX > 2, "required");
  assert(opcode == Op_MinV || opcode == Op_MinReductionV ||
         opcode == Op_MaxV || opcode == Op_MaxReductionV, "sanity");
  assert(elem_bt == T_FLOAT || elem_bt == T_DOUBLE, "sanity");
  assert_different_registers(dst, a, b, atmp, btmp);

  bool is_min = (opcode == Op_MinV || opcode == Op_MinReductionV);
  bool is_double_word = is_double_word_type(elem_bt);
  bool merge = true;

  if (!is_double_word && is_min) {
    evpmovd2m(ktmp, a, vlen_enc);
    evblendmps(atmp, ktmp, a, b, merge, vlen_enc);
    evblendmps(btmp, ktmp, b, a, merge, vlen_enc);
    vminps(dst, atmp, btmp, vlen_enc);
    evcmpps(ktmp, k0, atmp, atmp, Assembler::UNORD_Q, vlen_enc);
    evmovdqul(dst, ktmp, atmp, merge, vlen_enc);
  } else if (!is_double_word && !is_min) {
    evpmovd2m(ktmp, b, vlen_enc);
    evblendmps(atmp, ktmp, a, b, merge, vlen_enc);
    evblendmps(btmp, ktmp, b, a, merge, vlen_enc);
    vmaxps(dst, atmp, btmp, vlen_enc);
    evcmpps(ktmp, k0, atmp, atmp, Assembler::UNORD_Q, vlen_enc);
    evmovdqul(dst, ktmp, atmp, merge, vlen_enc);
  } else if (is_double_word && is_min) {
    evpmovq2m(ktmp, a, vlen_enc);
    evblendmpd(atmp, ktmp, a, b, merge, vlen_enc);
    evblendmpd(btmp, ktmp, b, a, merge, vlen_enc);
    vminpd(dst, atmp, btmp, vlen_enc);
    evcmppd(ktmp, k0, atmp, atmp, Assembler::UNORD_Q, vlen_enc);
    evmovdquq(dst, ktmp, atmp, merge, vlen_enc);
  } else {
    assert(is_double_word && !is_min, "sanity");
    evpmovq2m(ktmp, b, vlen_enc);
    evblendmpd(atmp, ktmp, a, b, merge, vlen_enc);
    evblendmpd(btmp, ktmp, b, a, merge, vlen_enc);
    vmaxpd(dst, atmp, btmp, vlen_enc);
    evcmppd(ktmp, k0, atmp, atmp, Assembler::UNORD_Q, vlen_enc);
    evmovdquq(dst, ktmp, atmp, merge, vlen_enc);
  }
}

// Float/Double signum
void C2_MacroAssembler::signum_fp(int opcode, XMMRegister dst, XMMRegister zero, XMMRegister one) {
  assert(opcode == Op_SignumF || opcode == Op_SignumD, "sanity");

  Label DONE_LABEL;

  if (opcode == Op_SignumF) {
    assert(UseSSE > 0, "required");
    ucomiss(dst, zero);
    jcc(Assembler::equal, DONE_LABEL);    // handle special case +0.0/-0.0, if argument is +0.0/-0.0, return argument
    jcc(Assembler::parity, DONE_LABEL);   // handle special case NaN, if argument NaN, return NaN
    movflt(dst, one);
    jcc(Assembler::above, DONE_LABEL);
    xorps(dst, ExternalAddress(StubRoutines::x86::vector_float_sign_flip()), noreg);
  } else if (opcode == Op_SignumD) {
    assert(UseSSE > 1, "required");
    ucomisd(dst, zero);
    jcc(Assembler::equal, DONE_LABEL);    // handle special case +0.0/-0.0, if argument is +0.0/-0.0, return argument
    jcc(Assembler::parity, DONE_LABEL);   // handle special case NaN, if argument NaN, return NaN
    movdbl(dst, one);
    jcc(Assembler::above, DONE_LABEL);
    xorpd(dst, ExternalAddress(StubRoutines::x86::vector_double_sign_flip()), noreg);
  }

  bind(DONE_LABEL);
}

void C2_MacroAssembler::vextendbw(bool sign, XMMRegister dst, XMMRegister src) {
  if (sign) {
    pmovsxbw(dst, src);
  } else {
    pmovzxbw(dst, src);
  }
}

void C2_MacroAssembler::vextendbw(bool sign, XMMRegister dst, XMMRegister src, int vector_len) {
  if (sign) {
    vpmovsxbw(dst, src, vector_len);
  } else {
    vpmovzxbw(dst, src, vector_len);
  }
}

void C2_MacroAssembler::vextendbd(bool sign, XMMRegister dst, XMMRegister src, int vector_len) {
  if (sign) {
    vpmovsxbd(dst, src, vector_len);
  } else {
    vpmovzxbd(dst, src, vector_len);
  }
}

void C2_MacroAssembler::vextendwd(bool sign, XMMRegister dst, XMMRegister src, int vector_len) {
  if (sign) {
    vpmovsxwd(dst, src, vector_len);
  } else {
    vpmovzxwd(dst, src, vector_len);
  }
}

void C2_MacroAssembler::vprotate_imm(int opcode, BasicType etype, XMMRegister dst, XMMRegister src,
                                     int shift, int vector_len) {
  if (opcode == Op_RotateLeftV) {
    if (etype == T_INT) {
      evprold(dst, src, shift, vector_len);
    } else {
      assert(etype == T_LONG, "expected type T_LONG");
      evprolq(dst, src, shift, vector_len);
    }
  } else {
    assert(opcode == Op_RotateRightV, "opcode should be Op_RotateRightV");
    if (etype == T_INT) {
      evprord(dst, src, shift, vector_len);
    } else {
      assert(etype == T_LONG, "expected type T_LONG");
      evprorq(dst, src, shift, vector_len);
    }
  }
}

void C2_MacroAssembler::vprotate_var(int opcode, BasicType etype, XMMRegister dst, XMMRegister src,
                                     XMMRegister shift, int vector_len) {
  if (opcode == Op_RotateLeftV) {
    if (etype == T_INT) {
      evprolvd(dst, src, shift, vector_len);
    } else {
      assert(etype == T_LONG, "expected type T_LONG");
      evprolvq(dst, src, shift, vector_len);
    }
  } else {
    assert(opcode == Op_RotateRightV, "opcode should be Op_RotateRightV");
    if (etype == T_INT) {
      evprorvd(dst, src, shift, vector_len);
    } else {
      assert(etype == T_LONG, "expected type T_LONG");
      evprorvq(dst, src, shift, vector_len);
    }
  }
}

void C2_MacroAssembler::vshiftd_imm(int opcode, XMMRegister dst, int shift) {
  if (opcode == Op_RShiftVI) {
    psrad(dst, shift);
  } else if (opcode == Op_LShiftVI) {
    pslld(dst, shift);
  } else {
    assert((opcode == Op_URShiftVI),"opcode should be Op_URShiftVI");
    psrld(dst, shift);
  }
}

void C2_MacroAssembler::vshiftd(int opcode, XMMRegister dst, XMMRegister shift) {
  switch (opcode) {
    case Op_RShiftVI:  psrad(dst, shift); break;
    case Op_LShiftVI:  pslld(dst, shift); break;
    case Op_URShiftVI: psrld(dst, shift); break;

    default: assert(false, "%s", NodeClassNames[opcode]);
  }
}

void C2_MacroAssembler::vshiftd_imm(int opcode, XMMRegister dst, XMMRegister nds, int shift, int vector_len) {
  if (opcode == Op_RShiftVI) {
    vpsrad(dst, nds, shift, vector_len);
  } else if (opcode == Op_LShiftVI) {
    vpslld(dst, nds, shift, vector_len);
  } else {
    assert((opcode == Op_URShiftVI),"opcode should be Op_URShiftVI");
    vpsrld(dst, nds, shift, vector_len);
  }
}

void C2_MacroAssembler::vshiftd(int opcode, XMMRegister dst, XMMRegister src, XMMRegister shift, int vlen_enc) {
  switch (opcode) {
    case Op_RShiftVI:  vpsrad(dst, src, shift, vlen_enc); break;
    case Op_LShiftVI:  vpslld(dst, src, shift, vlen_enc); break;
    case Op_URShiftVI: vpsrld(dst, src, shift, vlen_enc); break;

    default: assert(false, "%s", NodeClassNames[opcode]);
  }
}

void C2_MacroAssembler::vshiftw(int opcode, XMMRegister dst, XMMRegister shift) {
  switch (opcode) {
    case Op_RShiftVB:  // fall-through
    case Op_RShiftVS:  psraw(dst, shift); break;

    case Op_LShiftVB:  // fall-through
    case Op_LShiftVS:  psllw(dst, shift);   break;

    case Op_URShiftVS: // fall-through
    case Op_URShiftVB: psrlw(dst, shift);  break;

    default: assert(false, "%s", NodeClassNames[opcode]);
  }
}

void C2_MacroAssembler::vshiftw(int opcode, XMMRegister dst, XMMRegister src, XMMRegister shift, int vlen_enc) {
  switch (opcode) {
    case Op_RShiftVB:  // fall-through
    case Op_RShiftVS:  vpsraw(dst, src, shift, vlen_enc); break;

    case Op_LShiftVB:  // fall-through
    case Op_LShiftVS:  vpsllw(dst, src, shift, vlen_enc); break;

    case Op_URShiftVS: // fall-through
    case Op_URShiftVB: vpsrlw(dst, src, shift, vlen_enc); break;

    default: assert(false, "%s", NodeClassNames[opcode]);
  }
}

void C2_MacroAssembler::vshiftq(int opcode, XMMRegister dst, XMMRegister shift) {
  switch (opcode) {
    case Op_RShiftVL:  psrlq(dst, shift); break; // using srl to implement sra on pre-avs512 systems
    case Op_LShiftVL:  psllq(dst, shift); break;
    case Op_URShiftVL: psrlq(dst, shift); break;

    default: assert(false, "%s", NodeClassNames[opcode]);
  }
}

void C2_MacroAssembler::vshiftq_imm(int opcode, XMMRegister dst, int shift) {
  if (opcode == Op_RShiftVL) {
    psrlq(dst, shift);  // using srl to implement sra on pre-avs512 systems
  } else if (opcode == Op_LShiftVL) {
    psllq(dst, shift);
  } else {
    assert((opcode == Op_URShiftVL),"opcode should be Op_URShiftVL");
    psrlq(dst, shift);
  }
}

void C2_MacroAssembler::vshiftq(int opcode, XMMRegister dst, XMMRegister src, XMMRegister shift, int vlen_enc) {
  switch (opcode) {
    case Op_RShiftVL: evpsraq(dst, src, shift, vlen_enc); break;
    case Op_LShiftVL:  vpsllq(dst, src, shift, vlen_enc); break;
    case Op_URShiftVL: vpsrlq(dst, src, shift, vlen_enc); break;

    default: assert(false, "%s", NodeClassNames[opcode]);
  }
}

void C2_MacroAssembler::vshiftq_imm(int opcode, XMMRegister dst, XMMRegister nds, int shift, int vector_len) {
  if (opcode == Op_RShiftVL) {
    evpsraq(dst, nds, shift, vector_len);
  } else if (opcode == Op_LShiftVL) {
    vpsllq(dst, nds, shift, vector_len);
  } else {
    assert((opcode == Op_URShiftVL),"opcode should be Op_URShiftVL");
    vpsrlq(dst, nds, shift, vector_len);
  }
}

void C2_MacroAssembler::varshiftd(int opcode, XMMRegister dst, XMMRegister src, XMMRegister shift, int vlen_enc) {
  switch (opcode) {
    case Op_RShiftVB:  // fall-through
    case Op_RShiftVS:  // fall-through
    case Op_RShiftVI:  vpsravd(dst, src, shift, vlen_enc); break;

    case Op_LShiftVB:  // fall-through
    case Op_LShiftVS:  // fall-through
    case Op_LShiftVI:  vpsllvd(dst, src, shift, vlen_enc); break;

    case Op_URShiftVB: // fall-through
    case Op_URShiftVS: // fall-through
    case Op_URShiftVI: vpsrlvd(dst, src, shift, vlen_enc); break;

    default: assert(false, "%s", NodeClassNames[opcode]);
  }
}

void C2_MacroAssembler::varshiftw(int opcode, XMMRegister dst, XMMRegister src, XMMRegister shift, int vlen_enc) {
  switch (opcode) {
    case Op_RShiftVB:  // fall-through
    case Op_RShiftVS:  evpsravw(dst, src, shift, vlen_enc); break;

    case Op_LShiftVB:  // fall-through
    case Op_LShiftVS:  evpsllvw(dst, src, shift, vlen_enc); break;

    case Op_URShiftVB: // fall-through
    case Op_URShiftVS: evpsrlvw(dst, src, shift, vlen_enc); break;

    default: assert(false, "%s", NodeClassNames[opcode]);
  }
}

void C2_MacroAssembler::varshiftq(int opcode, XMMRegister dst, XMMRegister src, XMMRegister shift, int vlen_enc, XMMRegister tmp) {
  assert(UseAVX >= 2, "required");
  switch (opcode) {
    case Op_RShiftVL: {
      if (UseAVX > 2) {
        assert(tmp == xnoreg, "not used");
        if (!VM_Version::supports_avx512vl()) {
          vlen_enc = Assembler::AVX_512bit;
        }
        evpsravq(dst, src, shift, vlen_enc);
      } else {
        vmovdqu(tmp, ExternalAddress(StubRoutines::x86::vector_long_sign_mask()));
        vpsrlvq(dst, src, shift, vlen_enc);
        vpsrlvq(tmp, tmp, shift, vlen_enc);
        vpxor(dst, dst, tmp, vlen_enc);
        vpsubq(dst, dst, tmp, vlen_enc);
      }
      break;
    }
    case Op_LShiftVL: {
      assert(tmp == xnoreg, "not used");
      vpsllvq(dst, src, shift, vlen_enc);
      break;
    }
    case Op_URShiftVL: {
      assert(tmp == xnoreg, "not used");
      vpsrlvq(dst, src, shift, vlen_enc);
      break;
    }
    default: assert(false, "%s", NodeClassNames[opcode]);
  }
}

// Variable shift src by shift using vtmp and scratch as TEMPs giving word result in dst
void C2_MacroAssembler::varshiftbw(int opcode, XMMRegister dst, XMMRegister src, XMMRegister shift, int vector_len, XMMRegister vtmp) {
  assert(opcode == Op_LShiftVB ||
         opcode == Op_RShiftVB ||
         opcode == Op_URShiftVB, "%s", NodeClassNames[opcode]);
  bool sign = (opcode != Op_URShiftVB);
  assert(vector_len == 0, "required");
  vextendbd(sign, dst, src, 1);
  vpmovzxbd(vtmp, shift, 1);
  varshiftd(opcode, dst, dst, vtmp, 1);
  vpand(dst, dst, ExternalAddress(StubRoutines::x86::vector_int_to_byte_mask()), 1, noreg);
  vextracti128_high(vtmp, dst);
  vpackusdw(dst, dst, vtmp, 0);
}

// Variable shift src by shift using vtmp and scratch as TEMPs giving byte result in dst
void C2_MacroAssembler::evarshiftb(int opcode, XMMRegister dst, XMMRegister src, XMMRegister shift, int vector_len, XMMRegister vtmp) {
  assert(opcode == Op_LShiftVB ||
         opcode == Op_RShiftVB ||
         opcode == Op_URShiftVB, "%s", NodeClassNames[opcode]);
  bool sign = (opcode != Op_URShiftVB);
  int ext_vector_len = vector_len + 1;
  vextendbw(sign, dst, src, ext_vector_len);
  vpmovzxbw(vtmp, shift, ext_vector_len);
  varshiftw(opcode, dst, dst, vtmp, ext_vector_len);
  vpand(dst, dst, ExternalAddress(StubRoutines::x86::vector_short_to_byte_mask()), ext_vector_len, noreg);
  if (vector_len == 0) {
    vextracti128_high(vtmp, dst);
    vpackuswb(dst, dst, vtmp, vector_len);
  } else {
    vextracti64x4_high(vtmp, dst);
    vpackuswb(dst, dst, vtmp, vector_len);
    vpermq(dst, dst, 0xD8, vector_len);
  }
}

void C2_MacroAssembler::insert(BasicType typ, XMMRegister dst, Register val, int idx) {
  switch(typ) {
    case T_BYTE:
      pinsrb(dst, val, idx);
      break;
    case T_SHORT:
      pinsrw(dst, val, idx);
      break;
    case T_INT:
      pinsrd(dst, val, idx);
      break;
    case T_LONG:
      pinsrq(dst, val, idx);
      break;
    default:
      assert(false,"Should not reach here.");
      break;
  }
}

void C2_MacroAssembler::vinsert(BasicType typ, XMMRegister dst, XMMRegister src, Register val, int idx) {
  switch(typ) {
    case T_BYTE:
      vpinsrb(dst, src, val, idx);
      break;
    case T_SHORT:
      vpinsrw(dst, src, val, idx);
      break;
    case T_INT:
      vpinsrd(dst, src, val, idx);
      break;
    case T_LONG:
      vpinsrq(dst, src, val, idx);
      break;
    default:
      assert(false,"Should not reach here.");
      break;
  }
}

void C2_MacroAssembler::vgather(BasicType typ, XMMRegister dst, Register base, XMMRegister idx, XMMRegister mask, int vector_len) {
  switch(typ) {
    case T_INT:
      vpgatherdd(dst, Address(base, idx, Address::times_4), mask, vector_len);
      break;
    case T_FLOAT:
      vgatherdps(dst, Address(base, idx, Address::times_4), mask, vector_len);
      break;
    case T_LONG:
      vpgatherdq(dst, Address(base, idx, Address::times_8), mask, vector_len);
      break;
    case T_DOUBLE:
      vgatherdpd(dst, Address(base, idx, Address::times_8), mask, vector_len);
      break;
    default:
      assert(false,"Should not reach here.");
      break;
  }
}

void C2_MacroAssembler::evgather(BasicType typ, XMMRegister dst, KRegister mask, Register base, XMMRegister idx, int vector_len) {
  switch(typ) {
    case T_INT:
      evpgatherdd(dst, mask, Address(base, idx, Address::times_4), vector_len);
      break;
    case T_FLOAT:
      evgatherdps(dst, mask, Address(base, idx, Address::times_4), vector_len);
      break;
    case T_LONG:
      evpgatherdq(dst, mask, Address(base, idx, Address::times_8), vector_len);
      break;
    case T_DOUBLE:
      evgatherdpd(dst, mask, Address(base, idx, Address::times_8), vector_len);
      break;
    default:
      assert(false,"Should not reach here.");
      break;
  }
}

void C2_MacroAssembler::evscatter(BasicType typ, Register base, XMMRegister idx, KRegister mask, XMMRegister src, int vector_len) {
  switch(typ) {
    case T_INT:
      evpscatterdd(Address(base, idx, Address::times_4), mask, src, vector_len);
      break;
    case T_FLOAT:
      evscatterdps(Address(base, idx, Address::times_4), mask, src, vector_len);
      break;
    case T_LONG:
      evpscatterdq(Address(base, idx, Address::times_8), mask, src, vector_len);
      break;
    case T_DOUBLE:
      evscatterdpd(Address(base, idx, Address::times_8), mask, src, vector_len);
      break;
    default:
      assert(false,"Should not reach here.");
      break;
  }
}

void C2_MacroAssembler::load_vector_mask(XMMRegister dst, XMMRegister src, int vlen_in_bytes, BasicType elem_bt, bool is_legacy) {
  if (vlen_in_bytes <= 16) {
    pxor (dst, dst);
    psubb(dst, src);
    switch (elem_bt) {
      case T_BYTE:   /* nothing to do */ break;
      case T_SHORT:  pmovsxbw(dst, dst); break;
      case T_INT:    pmovsxbd(dst, dst); break;
      case T_FLOAT:  pmovsxbd(dst, dst); break;
      case T_LONG:   pmovsxbq(dst, dst); break;
      case T_DOUBLE: pmovsxbq(dst, dst); break;

      default: assert(false, "%s", type2name(elem_bt));
    }
  } else {
    assert(!is_legacy || !is_subword_type(elem_bt) || vlen_in_bytes < 64, "");
    int vlen_enc = vector_length_encoding(vlen_in_bytes);

    vpxor (dst, dst, dst, vlen_enc);
    vpsubb(dst, dst, src, is_legacy ? AVX_256bit : vlen_enc);

    switch (elem_bt) {
      case T_BYTE:   /* nothing to do */            break;
      case T_SHORT:  vpmovsxbw(dst, dst, vlen_enc); break;
      case T_INT:    vpmovsxbd(dst, dst, vlen_enc); break;
      case T_FLOAT:  vpmovsxbd(dst, dst, vlen_enc); break;
      case T_LONG:   vpmovsxbq(dst, dst, vlen_enc); break;
      case T_DOUBLE: vpmovsxbq(dst, dst, vlen_enc); break;

      default: assert(false, "%s", type2name(elem_bt));
    }
  }
}

void C2_MacroAssembler::load_vector_mask(KRegister dst, XMMRegister src, XMMRegister xtmp, bool novlbwdq, int vlen_enc) {
  if (novlbwdq) {
    vpmovsxbd(xtmp, src, vlen_enc);
    evpcmpd(dst, k0, xtmp, ExternalAddress(StubRoutines::x86::vector_int_mask_cmp_bits()),
            Assembler::eq, true, vlen_enc, noreg);
  } else {
    vpxor(xtmp, xtmp, xtmp, vlen_enc);
    vpsubb(xtmp, xtmp, src, vlen_enc);
    evpmovb2m(dst, xtmp, vlen_enc);
  }
}

void C2_MacroAssembler::load_vector(XMMRegister dst, Address src, int vlen_in_bytes) {
  switch (vlen_in_bytes) {
    case 4:  movdl(dst, src);   break;
    case 8:  movq(dst, src);    break;
    case 16: movdqu(dst, src);  break;
    case 32: vmovdqu(dst, src); break;
    case 64: evmovdqul(dst, src, Assembler::AVX_512bit); break;
    default: ShouldNotReachHere();
  }
}

void C2_MacroAssembler::load_vector(XMMRegister dst, AddressLiteral src, int vlen_in_bytes, Register rscratch) {
  assert(rscratch != noreg || always_reachable(src), "missing");

  if (reachable(src)) {
    load_vector(dst, as_Address(src), vlen_in_bytes);
  } else {
    lea(rscratch, src);
    load_vector(dst, Address(rscratch, 0), vlen_in_bytes);
  }
}

void C2_MacroAssembler::load_constant_vector(BasicType bt, XMMRegister dst, InternalAddress src, int vlen) {
  int vlen_enc = vector_length_encoding(vlen);
  if (VM_Version::supports_avx()) {
    if (bt == T_LONG) {
      if (VM_Version::supports_avx2()) {
        vpbroadcastq(dst, src, vlen_enc);
      } else {
        vmovddup(dst, src, vlen_enc);
      }
    } else if (bt == T_DOUBLE) {
      if (vlen_enc != Assembler::AVX_128bit) {
        vbroadcastsd(dst, src, vlen_enc, noreg);
      } else {
        vmovddup(dst, src, vlen_enc);
      }
    } else {
      if (VM_Version::supports_avx2() && is_integral_type(bt)) {
        vpbroadcastd(dst, src, vlen_enc);
      } else {
        vbroadcastss(dst, src, vlen_enc);
      }
    }
  } else if (VM_Version::supports_sse3()) {
    movddup(dst, src);
  } else {
    movq(dst, src);
    if (vlen == 16) {
      punpcklqdq(dst, dst);
    }
  }
}

void C2_MacroAssembler::load_iota_indices(XMMRegister dst, int vlen_in_bytes, BasicType bt) {
  // The iota indices are ordered by type B/S/I/L/F/D, and the offset between two types is 64.
  int offset = exact_log2(type2aelembytes(bt)) << 6;
  if (is_floating_point_type(bt)) {
    offset += 128;
  }
  ExternalAddress addr(StubRoutines::x86::vector_iota_indices() + offset);
  load_vector(dst, addr, vlen_in_bytes);
}

// Reductions for vectors of bytes, shorts, ints, longs, floats, and doubles.

void C2_MacroAssembler::reduce_operation_128(BasicType typ, int opcode, XMMRegister dst, XMMRegister src) {
  int vector_len = Assembler::AVX_128bit;

  switch (opcode) {
    case Op_AndReductionV:  pand(dst, src); break;
    case Op_OrReductionV:   por (dst, src); break;
    case Op_XorReductionV:  pxor(dst, src); break;
    case Op_MinReductionV:
      switch (typ) {
        case T_BYTE:        pminsb(dst, src); break;
        case T_SHORT:       pminsw(dst, src); break;
        case T_INT:         pminsd(dst, src); break;
        case T_LONG:        assert(UseAVX > 2, "required");
                            vpminsq(dst, dst, src, Assembler::AVX_128bit); break;
        default:            assert(false, "wrong type");
      }
      break;
    case Op_MaxReductionV:
      switch (typ) {
        case T_BYTE:        pmaxsb(dst, src); break;
        case T_SHORT:       pmaxsw(dst, src); break;
        case T_INT:         pmaxsd(dst, src); break;
        case T_LONG:        assert(UseAVX > 2, "required");
                            vpmaxsq(dst, dst, src, Assembler::AVX_128bit); break;
        default:            assert(false, "wrong type");
      }
      break;
    case Op_AddReductionVF: addss(dst, src); break;
    case Op_AddReductionVD: addsd(dst, src); break;
    case Op_AddReductionVI:
      switch (typ) {
        case T_BYTE:        paddb(dst, src); break;
        case T_SHORT:       paddw(dst, src); break;
        case T_INT:         paddd(dst, src); break;
        default:            assert(false, "wrong type");
      }
      break;
    case Op_AddReductionVL: paddq(dst, src); break;
    case Op_MulReductionVF: mulss(dst, src); break;
    case Op_MulReductionVD: mulsd(dst, src); break;
    case Op_MulReductionVI:
      switch (typ) {
        case T_SHORT:       pmullw(dst, src); break;
        case T_INT:         pmulld(dst, src); break;
        default:            assert(false, "wrong type");
      }
      break;
    case Op_MulReductionVL: assert(UseAVX > 2, "required");
                            evpmullq(dst, dst, src, vector_len); break;
    default:                assert(false, "wrong opcode");
  }
}

void C2_MacroAssembler::reduce_operation_256(BasicType typ, int opcode, XMMRegister dst,  XMMRegister src1, XMMRegister src2) {
  int vector_len = Assembler::AVX_256bit;

  switch (opcode) {
    case Op_AndReductionV:  vpand(dst, src1, src2, vector_len); break;
    case Op_OrReductionV:   vpor (dst, src1, src2, vector_len); break;
    case Op_XorReductionV:  vpxor(dst, src1, src2, vector_len); break;
    case Op_MinReductionV:
      switch (typ) {
        case T_BYTE:        vpminsb(dst, src1, src2, vector_len); break;
        case T_SHORT:       vpminsw(dst, src1, src2, vector_len); break;
        case T_INT:         vpminsd(dst, src1, src2, vector_len); break;
        case T_LONG:        assert(UseAVX > 2, "required");
                            vpminsq(dst, src1, src2, vector_len); break;
        default:            assert(false, "wrong type");
      }
      break;
    case Op_MaxReductionV:
      switch (typ) {
        case T_BYTE:        vpmaxsb(dst, src1, src2, vector_len); break;
        case T_SHORT:       vpmaxsw(dst, src1, src2, vector_len); break;
        case T_INT:         vpmaxsd(dst, src1, src2, vector_len); break;
        case T_LONG:        assert(UseAVX > 2, "required");
                            vpmaxsq(dst, src1, src2, vector_len); break;
        default:            assert(false, "wrong type");
      }
      break;
    case Op_AddReductionVI:
      switch (typ) {
        case T_BYTE:        vpaddb(dst, src1, src2, vector_len); break;
        case T_SHORT:       vpaddw(dst, src1, src2, vector_len); break;
        case T_INT:         vpaddd(dst, src1, src2, vector_len); break;
        default:            assert(false, "wrong type");
      }
      break;
    case Op_AddReductionVL: vpaddq(dst, src1, src2, vector_len); break;
    case Op_MulReductionVI:
      switch (typ) {
        case T_SHORT:       vpmullw(dst, src1, src2, vector_len); break;
        case T_INT:         vpmulld(dst, src1, src2, vector_len); break;
        default:            assert(false, "wrong type");
      }
      break;
    case Op_MulReductionVL: evpmullq(dst, src1, src2, vector_len); break;
    default:                assert(false, "wrong opcode");
  }
}

void C2_MacroAssembler::reduce_fp(int opcode, int vlen,
                                  XMMRegister dst, XMMRegister src,
                                  XMMRegister vtmp1, XMMRegister vtmp2) {
  switch (opcode) {
    case Op_AddReductionVF:
    case Op_MulReductionVF:
      reduceF(opcode, vlen, dst, src, vtmp1, vtmp2);
      break;

    case Op_AddReductionVD:
    case Op_MulReductionVD:
      reduceD(opcode, vlen, dst, src, vtmp1, vtmp2);
      break;

    default: assert(false, "wrong opcode");
  }
}

void C2_MacroAssembler::reduceB(int opcode, int vlen,
                             Register dst, Register src1, XMMRegister src2,
                             XMMRegister vtmp1, XMMRegister vtmp2) {
  switch (vlen) {
    case  8: reduce8B (opcode, dst, src1, src2, vtmp1, vtmp2); break;
    case 16: reduce16B(opcode, dst, src1, src2, vtmp1, vtmp2); break;
    case 32: reduce32B(opcode, dst, src1, src2, vtmp1, vtmp2); break;
    case 64: reduce64B(opcode, dst, src1, src2, vtmp1, vtmp2); break;

    default: assert(false, "wrong vector length");
  }
}

void C2_MacroAssembler::mulreduceB(int opcode, int vlen,
                             Register dst, Register src1, XMMRegister src2,
                             XMMRegister vtmp1, XMMRegister vtmp2) {
  switch (vlen) {
    case  8: mulreduce8B (opcode, dst, src1, src2, vtmp1, vtmp2); break;
    case 16: mulreduce16B(opcode, dst, src1, src2, vtmp1, vtmp2); break;
    case 32: mulreduce32B(opcode, dst, src1, src2, vtmp1, vtmp2); break;
    case 64: mulreduce64B(opcode, dst, src1, src2, vtmp1, vtmp2); break;

    default: assert(false, "wrong vector length");
  }
}

void C2_MacroAssembler::reduceS(int opcode, int vlen,
                             Register dst, Register src1, XMMRegister src2,
                             XMMRegister vtmp1, XMMRegister vtmp2) {
  switch (vlen) {
    case  4: reduce4S (opcode, dst, src1, src2, vtmp1, vtmp2); break;
    case  8: reduce8S (opcode, dst, src1, src2, vtmp1, vtmp2); break;
    case 16: reduce16S(opcode, dst, src1, src2, vtmp1, vtmp2); break;
    case 32: reduce32S(opcode, dst, src1, src2, vtmp1, vtmp2); break;

    default: assert(false, "wrong vector length");
  }
}

void C2_MacroAssembler::reduceI(int opcode, int vlen,
                             Register dst, Register src1, XMMRegister src2,
                             XMMRegister vtmp1, XMMRegister vtmp2) {
  switch (vlen) {
    case  2: reduce2I (opcode, dst, src1, src2, vtmp1, vtmp2); break;
    case  4: reduce4I (opcode, dst, src1, src2, vtmp1, vtmp2); break;
    case  8: reduce8I (opcode, dst, src1, src2, vtmp1, vtmp2); break;
    case 16: reduce16I(opcode, dst, src1, src2, vtmp1, vtmp2); break;

    default: assert(false, "wrong vector length");
  }
}

#ifdef _LP64
void C2_MacroAssembler::reduceL(int opcode, int vlen,
                             Register dst, Register src1, XMMRegister src2,
                             XMMRegister vtmp1, XMMRegister vtmp2) {
  switch (vlen) {
    case 2: reduce2L(opcode, dst, src1, src2, vtmp1, vtmp2); break;
    case 4: reduce4L(opcode, dst, src1, src2, vtmp1, vtmp2); break;
    case 8: reduce8L(opcode, dst, src1, src2, vtmp1, vtmp2); break;

    default: assert(false, "wrong vector length");
  }
}
#endif // _LP64

void C2_MacroAssembler::reduceF(int opcode, int vlen, XMMRegister dst, XMMRegister src, XMMRegister vtmp1, XMMRegister vtmp2) {
  switch (vlen) {
    case 2:
      assert(vtmp2 == xnoreg, "");
      reduce2F(opcode, dst, src, vtmp1);
      break;
    case 4:
      assert(vtmp2 == xnoreg, "");
      reduce4F(opcode, dst, src, vtmp1);
      break;
    case 8:
      reduce8F(opcode, dst, src, vtmp1, vtmp2);
      break;
    case 16:
      reduce16F(opcode, dst, src, vtmp1, vtmp2);
      break;
    default: assert(false, "wrong vector length");
  }
}

void C2_MacroAssembler::reduceD(int opcode, int vlen, XMMRegister dst, XMMRegister src, XMMRegister vtmp1, XMMRegister vtmp2) {
  switch (vlen) {
    case 2:
      assert(vtmp2 == xnoreg, "");
      reduce2D(opcode, dst, src, vtmp1);
      break;
    case 4:
      reduce4D(opcode, dst, src, vtmp1, vtmp2);
      break;
    case 8:
      reduce8D(opcode, dst, src, vtmp1, vtmp2);
      break;
    default: assert(false, "wrong vector length");
  }
}

void C2_MacroAssembler::reduce2I(int opcode, Register dst, Register src1, XMMRegister src2, XMMRegister vtmp1, XMMRegister vtmp2) {
  if (opcode == Op_AddReductionVI) {
    if (vtmp1 != src2) {
      movdqu(vtmp1, src2);
    }
    phaddd(vtmp1, vtmp1);
  } else {
    pshufd(vtmp1, src2, 0x1);
    reduce_operation_128(T_INT, opcode, vtmp1, src2);
  }
  movdl(vtmp2, src1);
  reduce_operation_128(T_INT, opcode, vtmp1, vtmp2);
  movdl(dst, vtmp1);
}

void C2_MacroAssembler::reduce4I(int opcode, Register dst, Register src1, XMMRegister src2, XMMRegister vtmp1, XMMRegister vtmp2) {
  if (opcode == Op_AddReductionVI) {
    if (vtmp1 != src2) {
      movdqu(vtmp1, src2);
    }
    phaddd(vtmp1, src2);
    reduce2I(opcode, dst, src1, vtmp1, vtmp1, vtmp2);
  } else {
    pshufd(vtmp2, src2, 0xE);
    reduce_operation_128(T_INT, opcode, vtmp2, src2);
    reduce2I(opcode, dst, src1, vtmp2, vtmp1, vtmp2);
  }
}

void C2_MacroAssembler::reduce8I(int opcode, Register dst, Register src1, XMMRegister src2, XMMRegister vtmp1, XMMRegister vtmp2) {
  if (opcode == Op_AddReductionVI) {
    vphaddd(vtmp1, src2, src2, Assembler::AVX_256bit);
    vextracti128_high(vtmp2, vtmp1);
    vpaddd(vtmp1, vtmp1, vtmp2, Assembler::AVX_128bit);
    reduce2I(opcode, dst, src1, vtmp1, vtmp1, vtmp2);
  } else {
    vextracti128_high(vtmp1, src2);
    reduce_operation_128(T_INT, opcode, vtmp1, src2);
    reduce4I(opcode, dst, src1, vtmp1, vtmp1, vtmp2);
  }
}

void C2_MacroAssembler::reduce16I(int opcode, Register dst, Register src1, XMMRegister src2, XMMRegister vtmp1, XMMRegister vtmp2) {
  vextracti64x4_high(vtmp2, src2);
  reduce_operation_256(T_INT, opcode, vtmp2, vtmp2, src2);
  reduce8I(opcode, dst, src1, vtmp2, vtmp1, vtmp2);
}

void C2_MacroAssembler::reduce8B(int opcode, Register dst, Register src1, XMMRegister src2, XMMRegister vtmp1, XMMRegister vtmp2) {
  pshufd(vtmp2, src2, 0x1);
  reduce_operation_128(T_BYTE, opcode, vtmp2, src2);
  movdqu(vtmp1, vtmp2);
  psrldq(vtmp1, 2);
  reduce_operation_128(T_BYTE, opcode, vtmp1, vtmp2);
  movdqu(vtmp2, vtmp1);
  psrldq(vtmp2, 1);
  reduce_operation_128(T_BYTE, opcode, vtmp1, vtmp2);
  movdl(vtmp2, src1);
  pmovsxbd(vtmp1, vtmp1);
  reduce_operation_128(T_INT, opcode, vtmp1, vtmp2);
  pextrb(dst, vtmp1, 0x0);
  movsbl(dst, dst);
}

void C2_MacroAssembler::reduce16B(int opcode, Register dst, Register src1, XMMRegister src2, XMMRegister vtmp1, XMMRegister vtmp2) {
  pshufd(vtmp1, src2, 0xE);
  reduce_operation_128(T_BYTE, opcode, vtmp1, src2);
  reduce8B(opcode, dst, src1, vtmp1, vtmp1, vtmp2);
}

void C2_MacroAssembler::reduce32B(int opcode, Register dst, Register src1, XMMRegister src2, XMMRegister vtmp1, XMMRegister vtmp2) {
  vextracti128_high(vtmp2, src2);
  reduce_operation_128(T_BYTE, opcode, vtmp2, src2);
  reduce16B(opcode, dst, src1, vtmp2, vtmp1, vtmp2);
}

void C2_MacroAssembler::reduce64B(int opcode, Register dst, Register src1, XMMRegister src2, XMMRegister vtmp1, XMMRegister vtmp2) {
  vextracti64x4_high(vtmp1, src2);
  reduce_operation_256(T_BYTE, opcode, vtmp1, vtmp1, src2);
  reduce32B(opcode, dst, src1, vtmp1, vtmp1, vtmp2);
}

void C2_MacroAssembler::mulreduce8B(int opcode, Register dst, Register src1, XMMRegister src2, XMMRegister vtmp1, XMMRegister vtmp2) {
  pmovsxbw(vtmp2, src2);
  reduce8S(opcode, dst, src1, vtmp2, vtmp1, vtmp2);
}

void C2_MacroAssembler::mulreduce16B(int opcode, Register dst, Register src1, XMMRegister src2, XMMRegister vtmp1, XMMRegister vtmp2) {
  if (UseAVX > 1) {
    int vector_len = Assembler::AVX_256bit;
    vpmovsxbw(vtmp1, src2, vector_len);
    reduce16S(opcode, dst, src1, vtmp1, vtmp1, vtmp2);
  } else {
    pmovsxbw(vtmp2, src2);
    reduce8S(opcode, dst, src1, vtmp2, vtmp1, vtmp2);
    pshufd(vtmp2, src2, 0x1);
    pmovsxbw(vtmp2, src2);
    reduce8S(opcode, dst, dst, vtmp2, vtmp1, vtmp2);
  }
}

void C2_MacroAssembler::mulreduce32B(int opcode, Register dst, Register src1, XMMRegister src2, XMMRegister vtmp1, XMMRegister vtmp2) {
  if (UseAVX > 2 && VM_Version::supports_avx512bw()) {
    int vector_len = Assembler::AVX_512bit;
    vpmovsxbw(vtmp1, src2, vector_len);
    reduce32S(opcode, dst, src1, vtmp1, vtmp1, vtmp2);
  } else {
    assert(UseAVX >= 2,"Should not reach here.");
    mulreduce16B(opcode, dst, src1, src2, vtmp1, vtmp2);
    vextracti128_high(vtmp2, src2);
    mulreduce16B(opcode, dst, dst, vtmp2, vtmp1, vtmp2);
  }
}

void C2_MacroAssembler::mulreduce64B(int opcode, Register dst, Register src1, XMMRegister src2, XMMRegister vtmp1, XMMRegister vtmp2) {
  mulreduce32B(opcode, dst, src1, src2, vtmp1, vtmp2);
  vextracti64x4_high(vtmp2, src2);
  mulreduce32B(opcode, dst, dst, vtmp2, vtmp1, vtmp2);
}

void C2_MacroAssembler::reduce4S(int opcode, Register dst, Register src1, XMMRegister src2, XMMRegister vtmp1, XMMRegister vtmp2) {
  if (opcode == Op_AddReductionVI) {
    if (vtmp1 != src2) {
      movdqu(vtmp1, src2);
    }
    phaddw(vtmp1, vtmp1);
    phaddw(vtmp1, vtmp1);
  } else {
    pshufd(vtmp2, src2, 0x1);
    reduce_operation_128(T_SHORT, opcode, vtmp2, src2);
    movdqu(vtmp1, vtmp2);
    psrldq(vtmp1, 2);
    reduce_operation_128(T_SHORT, opcode, vtmp1, vtmp2);
  }
  movdl(vtmp2, src1);
  pmovsxwd(vtmp1, vtmp1);
  reduce_operation_128(T_INT, opcode, vtmp1, vtmp2);
  pextrw(dst, vtmp1, 0x0);
  movswl(dst, dst);
}

void C2_MacroAssembler::reduce8S(int opcode, Register dst, Register src1, XMMRegister src2, XMMRegister vtmp1, XMMRegister vtmp2) {
  if (opcode == Op_AddReductionVI) {
    if (vtmp1 != src2) {
      movdqu(vtmp1, src2);
    }
    phaddw(vtmp1, src2);
  } else {
    pshufd(vtmp1, src2, 0xE);
    reduce_operation_128(T_SHORT, opcode, vtmp1, src2);
  }
  reduce4S(opcode, dst, src1, vtmp1, vtmp1, vtmp2);
}

void C2_MacroAssembler::reduce16S(int opcode, Register dst, Register src1, XMMRegister src2, XMMRegister vtmp1, XMMRegister vtmp2) {
  if (opcode == Op_AddReductionVI) {
    int vector_len = Assembler::AVX_256bit;
    vphaddw(vtmp2, src2, src2, vector_len);
    vpermq(vtmp2, vtmp2, 0xD8, vector_len);
  } else {
    vextracti128_high(vtmp2, src2);
    reduce_operation_128(T_SHORT, opcode, vtmp2, src2);
  }
  reduce8S(opcode, dst, src1, vtmp2, vtmp1, vtmp2);
}

void C2_MacroAssembler::reduce32S(int opcode, Register dst, Register src1, XMMRegister src2, XMMRegister vtmp1, XMMRegister vtmp2) {
  int vector_len = Assembler::AVX_256bit;
  vextracti64x4_high(vtmp1, src2);
  reduce_operation_256(T_SHORT, opcode, vtmp1, vtmp1, src2);
  reduce16S(opcode, dst, src1, vtmp1, vtmp1, vtmp2);
}

#ifdef _LP64
void C2_MacroAssembler::reduce2L(int opcode, Register dst, Register src1, XMMRegister src2, XMMRegister vtmp1, XMMRegister vtmp2) {
  pshufd(vtmp2, src2, 0xE);
  reduce_operation_128(T_LONG, opcode, vtmp2, src2);
  movdq(vtmp1, src1);
  reduce_operation_128(T_LONG, opcode, vtmp1, vtmp2);
  movdq(dst, vtmp1);
}

void C2_MacroAssembler::reduce4L(int opcode, Register dst, Register src1, XMMRegister src2, XMMRegister vtmp1, XMMRegister vtmp2) {
  vextracti128_high(vtmp1, src2);
  reduce_operation_128(T_LONG, opcode, vtmp1, src2);
  reduce2L(opcode, dst, src1, vtmp1, vtmp1, vtmp2);
}

void C2_MacroAssembler::reduce8L(int opcode, Register dst, Register src1, XMMRegister src2, XMMRegister vtmp1, XMMRegister vtmp2) {
  vextracti64x4_high(vtmp2, src2);
  reduce_operation_256(T_LONG, opcode, vtmp2, vtmp2, src2);
  reduce4L(opcode, dst, src1, vtmp2, vtmp1, vtmp2);
}

void C2_MacroAssembler::genmask(KRegister dst, Register len, Register temp) {
  mov64(temp, -1L);
  bzhiq(temp, temp, len);
  kmovql(dst, temp);
}
#endif // _LP64

void C2_MacroAssembler::reduce2F(int opcode, XMMRegister dst, XMMRegister src, XMMRegister vtmp) {
  reduce_operation_128(T_FLOAT, opcode, dst, src);
  pshufd(vtmp, src, 0x1);
  reduce_operation_128(T_FLOAT, opcode, dst, vtmp);
}

void C2_MacroAssembler::reduce4F(int opcode, XMMRegister dst, XMMRegister src, XMMRegister vtmp) {
  reduce2F(opcode, dst, src, vtmp);
  pshufd(vtmp, src, 0x2);
  reduce_operation_128(T_FLOAT, opcode, dst, vtmp);
  pshufd(vtmp, src, 0x3);
  reduce_operation_128(T_FLOAT, opcode, dst, vtmp);
}

void C2_MacroAssembler::reduce8F(int opcode, XMMRegister dst, XMMRegister src, XMMRegister vtmp1, XMMRegister vtmp2) {
  reduce4F(opcode, dst, src, vtmp2);
  vextractf128_high(vtmp2, src);
  reduce4F(opcode, dst, vtmp2, vtmp1);
}

void C2_MacroAssembler::reduce16F(int opcode, XMMRegister dst, XMMRegister src, XMMRegister vtmp1, XMMRegister vtmp2) {
  reduce8F(opcode, dst, src, vtmp1, vtmp2);
  vextracti64x4_high(vtmp1, src);
  reduce8F(opcode, dst, vtmp1, vtmp1, vtmp2);
}

void C2_MacroAssembler::reduce2D(int opcode, XMMRegister dst, XMMRegister src, XMMRegister vtmp) {
  reduce_operation_128(T_DOUBLE, opcode, dst, src);
  pshufd(vtmp, src, 0xE);
  reduce_operation_128(T_DOUBLE, opcode, dst, vtmp);
}

void C2_MacroAssembler::reduce4D(int opcode, XMMRegister dst, XMMRegister src, XMMRegister vtmp1, XMMRegister vtmp2) {
  reduce2D(opcode, dst, src, vtmp2);
  vextractf128_high(vtmp2, src);
  reduce2D(opcode, dst, vtmp2, vtmp1);
}

void C2_MacroAssembler::reduce8D(int opcode, XMMRegister dst, XMMRegister src, XMMRegister vtmp1, XMMRegister vtmp2) {
  reduce4D(opcode, dst, src, vtmp1, vtmp2);
  vextracti64x4_high(vtmp1, src);
  reduce4D(opcode, dst, vtmp1, vtmp1, vtmp2);
}

void C2_MacroAssembler::evmovdqu(BasicType type, KRegister kmask, XMMRegister dst, Address src, bool merge, int vector_len) {
  MacroAssembler::evmovdqu(type, kmask, dst, src, merge, vector_len);
}

void C2_MacroAssembler::evmovdqu(BasicType type, KRegister kmask, Address dst, XMMRegister src, bool merge, int vector_len) {
  MacroAssembler::evmovdqu(type, kmask, dst, src, merge, vector_len);
}

void C2_MacroAssembler::vmovmask(BasicType elem_bt, XMMRegister dst, Address src, XMMRegister mask,
                                 int vec_enc) {
  switch(elem_bt) {
    case T_INT:
    case T_FLOAT:
      vmaskmovps(dst, src, mask, vec_enc);
      break;
    case T_LONG:
    case T_DOUBLE:
      vmaskmovpd(dst, src, mask, vec_enc);
      break;
    default:
      fatal("Unsupported type %s", type2name(elem_bt));
      break;
  }
}

void C2_MacroAssembler::vmovmask(BasicType elem_bt, Address dst, XMMRegister src, XMMRegister mask,
                                 int vec_enc) {
  switch(elem_bt) {
    case T_INT:
    case T_FLOAT:
      vmaskmovps(dst, src, mask, vec_enc);
      break;
    case T_LONG:
    case T_DOUBLE:
      vmaskmovpd(dst, src, mask, vec_enc);
      break;
    default:
      fatal("Unsupported type %s", type2name(elem_bt));
      break;
  }
}

void C2_MacroAssembler::reduceFloatMinMax(int opcode, int vlen, bool is_dst_valid,
                                          XMMRegister dst, XMMRegister src,
                                          XMMRegister tmp, XMMRegister atmp, XMMRegister btmp,
                                          XMMRegister xmm_0, XMMRegister xmm_1) {
  const int permconst[] = {1, 14};
  XMMRegister wsrc = src;
  XMMRegister wdst = xmm_0;
  XMMRegister wtmp = (xmm_1 == xnoreg) ? xmm_0: xmm_1;

  int vlen_enc = Assembler::AVX_128bit;
  if (vlen == 16) {
    vlen_enc = Assembler::AVX_256bit;
  }

  for (int i = log2(vlen) - 1; i >=0; i--) {
    if (i == 0 && !is_dst_valid) {
      wdst = dst;
    }
    if (i == 3) {
      vextracti64x4_high(wtmp, wsrc);
    } else if (i == 2) {
      vextracti128_high(wtmp, wsrc);
    } else { // i = [0,1]
      vpermilps(wtmp, wsrc, permconst[i], vlen_enc);
    }
    vminmax_fp(opcode, T_FLOAT, wdst, wtmp, wsrc, tmp, atmp, btmp, vlen_enc);
    wsrc = wdst;
    vlen_enc = Assembler::AVX_128bit;
  }
  if (is_dst_valid) {
    vminmax_fp(opcode, T_FLOAT, dst, wdst, dst, tmp, atmp, btmp, Assembler::AVX_128bit);
  }
}

void C2_MacroAssembler::reduceDoubleMinMax(int opcode, int vlen, bool is_dst_valid, XMMRegister dst, XMMRegister src,
                                        XMMRegister tmp, XMMRegister atmp, XMMRegister btmp,
                                        XMMRegister xmm_0, XMMRegister xmm_1) {
  XMMRegister wsrc = src;
  XMMRegister wdst = xmm_0;
  XMMRegister wtmp = (xmm_1 == xnoreg) ? xmm_0: xmm_1;
  int vlen_enc = Assembler::AVX_128bit;
  if (vlen == 8) {
    vlen_enc = Assembler::AVX_256bit;
  }
  for (int i = log2(vlen) - 1; i >=0; i--) {
    if (i == 0 && !is_dst_valid) {
      wdst = dst;
    }
    if (i == 1) {
      vextracti128_high(wtmp, wsrc);
    } else if (i == 2) {
      vextracti64x4_high(wtmp, wsrc);
    } else {
      assert(i == 0, "%d", i);
      vpermilpd(wtmp, wsrc, 1, vlen_enc);
    }
    vminmax_fp(opcode, T_DOUBLE, wdst, wtmp, wsrc, tmp, atmp, btmp, vlen_enc);
    wsrc = wdst;
    vlen_enc = Assembler::AVX_128bit;
  }
  if (is_dst_valid) {
    vminmax_fp(opcode, T_DOUBLE, dst, wdst, dst, tmp, atmp, btmp, Assembler::AVX_128bit);
  }
}

void C2_MacroAssembler::extract(BasicType bt, Register dst, XMMRegister src, int idx) {
  switch (bt) {
    case T_BYTE:  pextrb(dst, src, idx); break;
    case T_SHORT: pextrw(dst, src, idx); break;
    case T_INT:   pextrd(dst, src, idx); break;
    case T_LONG:  pextrq(dst, src, idx); break;

    default:
      assert(false,"Should not reach here.");
      break;
  }
}

XMMRegister C2_MacroAssembler::get_lane(BasicType typ, XMMRegister dst, XMMRegister src, int elemindex) {
  int esize =  type2aelembytes(typ);
  int elem_per_lane = 16/esize;
  int lane = elemindex / elem_per_lane;
  int eindex = elemindex % elem_per_lane;

  if (lane >= 2) {
    assert(UseAVX > 2, "required");
    vextractf32x4(dst, src, lane & 3);
    return dst;
  } else if (lane > 0) {
    assert(UseAVX > 0, "required");
    vextractf128(dst, src, lane);
    return dst;
  } else {
    return src;
  }
}

void C2_MacroAssembler::movsxl(BasicType typ, Register dst) {
  if (typ == T_BYTE) {
    movsbl(dst, dst);
  } else if (typ == T_SHORT) {
    movswl(dst, dst);
  }
}

void C2_MacroAssembler::get_elem(BasicType typ, Register dst, XMMRegister src, int elemindex) {
  int esize =  type2aelembytes(typ);
  int elem_per_lane = 16/esize;
  int eindex = elemindex % elem_per_lane;
  assert(is_integral_type(typ),"required");

  if (eindex == 0) {
    if (typ == T_LONG) {
      movq(dst, src);
    } else {
      movdl(dst, src);
      movsxl(typ, dst);
    }
  } else {
    extract(typ, dst, src, eindex);
    movsxl(typ, dst);
  }
}

void C2_MacroAssembler::get_elem(BasicType typ, XMMRegister dst, XMMRegister src, int elemindex, XMMRegister vtmp) {
  int esize =  type2aelembytes(typ);
  int elem_per_lane = 16/esize;
  int eindex = elemindex % elem_per_lane;
  assert((typ == T_FLOAT || typ == T_DOUBLE),"required");

  if (eindex == 0) {
    movq(dst, src);
  } else {
    if (typ == T_FLOAT) {
      if (UseAVX == 0) {
        movdqu(dst, src);
        shufps(dst, dst, eindex);
      } else {
        vshufps(dst, src, src, eindex, Assembler::AVX_128bit);
      }
    } else {
      if (UseAVX == 0) {
        movdqu(dst, src);
        psrldq(dst, eindex*esize);
      } else {
        vpsrldq(dst, src, eindex*esize, Assembler::AVX_128bit);
      }
      movq(dst, dst);
    }
  }
  // Zero upper bits
  if (typ == T_FLOAT) {
    if (UseAVX == 0) {
      assert(vtmp != xnoreg, "required.");
      movdqu(vtmp, ExternalAddress(StubRoutines::x86::vector_32_bit_mask()), noreg);
      pand(dst, vtmp);
    } else {
      vpand(dst, dst, ExternalAddress(StubRoutines::x86::vector_32_bit_mask()), Assembler::AVX_128bit, noreg);
    }
  }
}

void C2_MacroAssembler::evpcmp(BasicType typ, KRegister kdmask, KRegister ksmask, XMMRegister src1, XMMRegister src2, int comparison, int vector_len) {
  switch(typ) {
    case T_BYTE:
    case T_BOOLEAN:
      evpcmpb(kdmask, ksmask, src1, src2, comparison, /*signed*/ true, vector_len);
      break;
    case T_SHORT:
    case T_CHAR:
      evpcmpw(kdmask, ksmask, src1, src2, comparison, /*signed*/ true, vector_len);
      break;
    case T_INT:
    case T_FLOAT:
      evpcmpd(kdmask, ksmask, src1, src2, comparison, /*signed*/ true, vector_len);
      break;
    case T_LONG:
    case T_DOUBLE:
      evpcmpq(kdmask, ksmask, src1, src2, comparison, /*signed*/ true, vector_len);
      break;
    default:
      assert(false,"Should not reach here.");
      break;
  }
}

void C2_MacroAssembler::evpcmp(BasicType typ, KRegister kdmask, KRegister ksmask, XMMRegister src1, AddressLiteral src2, int comparison, int vector_len, Register rscratch) {
  assert(rscratch != noreg || always_reachable(src2), "missing");

  switch(typ) {
    case T_BOOLEAN:
    case T_BYTE:
      evpcmpb(kdmask, ksmask, src1, src2, comparison, /*signed*/ true, vector_len, rscratch);
      break;
    case T_CHAR:
    case T_SHORT:
      evpcmpw(kdmask, ksmask, src1, src2, comparison, /*signed*/ true, vector_len, rscratch);
      break;
    case T_INT:
    case T_FLOAT:
      evpcmpd(kdmask, ksmask, src1, src2, comparison, /*signed*/ true, vector_len, rscratch);
      break;
    case T_LONG:
    case T_DOUBLE:
      evpcmpq(kdmask, ksmask, src1, src2, comparison, /*signed*/ true, vector_len, rscratch);
      break;
    default:
      assert(false,"Should not reach here.");
      break;
  }
}

void C2_MacroAssembler::evpblend(BasicType typ, XMMRegister dst, KRegister kmask, XMMRegister src1, XMMRegister src2, bool merge, int vector_len) {
  switch(typ) {
    case T_BYTE:
      evpblendmb(dst, kmask, src1, src2, merge, vector_len);
      break;
    case T_SHORT:
      evpblendmw(dst, kmask, src1, src2, merge, vector_len);
      break;
    case T_INT:
    case T_FLOAT:
      evpblendmd(dst, kmask, src1, src2, merge, vector_len);
      break;
    case T_LONG:
    case T_DOUBLE:
      evpblendmq(dst, kmask, src1, src2, merge, vector_len);
      break;
    default:
      assert(false,"Should not reach here.");
      break;
  }
}

void C2_MacroAssembler::vectortest(BasicType bt, XMMRegister src1, XMMRegister src2, XMMRegister vtmp, int vlen_in_bytes) {
  assert(vlen_in_bytes <= 32, "");
  int esize = type2aelembytes(bt);
  if (vlen_in_bytes == 32) {
    assert(vtmp == xnoreg, "required.");
    if (esize >= 4) {
      vtestps(src1, src2, AVX_256bit);
    } else {
      vptest(src1, src2, AVX_256bit);
    }
    return;
  }
  if (vlen_in_bytes < 16) {
    // Duplicate the lower part to fill the whole register,
    // Don't need to do so for src2
    assert(vtmp != xnoreg, "required");
    int shuffle_imm = (vlen_in_bytes == 4) ? 0x00 : 0x04;
    pshufd(vtmp, src1, shuffle_imm);
  } else {
    assert(vtmp == xnoreg, "required");
    vtmp = src1;
  }
  if (esize >= 4 && VM_Version::supports_avx()) {
    vtestps(vtmp, src2, AVX_128bit);
  } else {
    ptest(vtmp, src2);
  }
}

void C2_MacroAssembler::vpadd(BasicType elem_bt, XMMRegister dst, XMMRegister src1, XMMRegister src2, int vlen_enc) {
  assert(UseAVX >= 2, "required");
#ifdef ASSERT
  bool is_bw = ((elem_bt == T_BYTE) || (elem_bt == T_SHORT));
  bool is_bw_supported = VM_Version::supports_avx512bw();
  if (is_bw && !is_bw_supported) {
    assert(vlen_enc != Assembler::AVX_512bit, "required");
    assert((dst->encoding() < 16) && (src1->encoding() < 16) && (src2->encoding() < 16),
           "XMM register should be 0-15");
  }
#endif // ASSERT
  switch (elem_bt) {
    case T_BYTE: vpaddb(dst, src1, src2, vlen_enc); return;
    case T_SHORT: vpaddw(dst, src1, src2, vlen_enc); return;
    case T_INT: vpaddd(dst, src1, src2, vlen_enc); return;
    case T_FLOAT: vaddps(dst, src1, src2, vlen_enc); return;
    case T_LONG: vpaddq(dst, src1, src2, vlen_enc); return;
    case T_DOUBLE: vaddpd(dst, src1, src2, vlen_enc); return;
    default: fatal("Unsupported type %s", type2name(elem_bt)); return;
  }
}

#ifdef _LP64
void C2_MacroAssembler::vpbroadcast(BasicType elem_bt, XMMRegister dst, Register src, int vlen_enc) {
  assert(UseAVX >= 2, "required");
  bool is_bw = ((elem_bt == T_BYTE) || (elem_bt == T_SHORT));
  bool is_vl = vlen_enc != Assembler::AVX_512bit;
  if ((UseAVX > 2) &&
      (!is_bw || VM_Version::supports_avx512bw()) &&
      (!is_vl || VM_Version::supports_avx512vl())) {
    switch (elem_bt) {
      case T_BYTE: evpbroadcastb(dst, src, vlen_enc); return;
      case T_SHORT: evpbroadcastw(dst, src, vlen_enc); return;
      case T_FLOAT: case T_INT: evpbroadcastd(dst, src, vlen_enc); return;
      case T_DOUBLE: case T_LONG: evpbroadcastq(dst, src, vlen_enc); return;
      default: fatal("Unsupported type %s", type2name(elem_bt)); return;
    }
  } else {
    assert(vlen_enc != Assembler::AVX_512bit, "required");
    assert((dst->encoding() < 16),"XMM register should be 0-15");
    switch (elem_bt) {
      case T_BYTE: movdl(dst, src); vpbroadcastb(dst, dst, vlen_enc); return;
      case T_SHORT: movdl(dst, src); vpbroadcastw(dst, dst, vlen_enc); return;
      case T_INT: movdl(dst, src); vpbroadcastd(dst, dst, vlen_enc); return;
      case T_FLOAT: movdl(dst, src); vbroadcastss(dst, dst, vlen_enc); return;
      case T_LONG: movdq(dst, src); vpbroadcastq(dst, dst, vlen_enc); return;
      case T_DOUBLE: movdq(dst, src); vbroadcastsd(dst, dst, vlen_enc); return;
      default: fatal("Unsupported type %s", type2name(elem_bt)); return;
    }
  }
}
#endif

void C2_MacroAssembler::vconvert_b2x(BasicType to_elem_bt, XMMRegister dst, XMMRegister src, int vlen_enc) {
  switch (to_elem_bt) {
    case T_SHORT:
      vpmovsxbw(dst, src, vlen_enc);
      break;
    case T_INT:
      vpmovsxbd(dst, src, vlen_enc);
      break;
    case T_FLOAT:
      vpmovsxbd(dst, src, vlen_enc);
      vcvtdq2ps(dst, dst, vlen_enc);
      break;
    case T_LONG:
      vpmovsxbq(dst, src, vlen_enc);
      break;
    case T_DOUBLE: {
      int mid_vlen_enc = (vlen_enc == Assembler::AVX_512bit) ? Assembler::AVX_256bit : Assembler::AVX_128bit;
      vpmovsxbd(dst, src, mid_vlen_enc);
      vcvtdq2pd(dst, dst, vlen_enc);
      break;
    }
    default:
      fatal("Unsupported type %s", type2name(to_elem_bt));
      break;
  }
}

//-------------------------------------------------------------------------------------------

// IndexOf for constant substrings with size >= 8 chars
// which don't need to be loaded through stack.
void C2_MacroAssembler::string_indexofC8(Register str1, Register str2,
                                         Register cnt1, Register cnt2,
                                         int int_cnt2,  Register result,
                                         XMMRegister vec, Register tmp,
                                         int ae) {
  ShortBranchVerifier sbv(this);
  assert(UseSSE42Intrinsics, "SSE4.2 intrinsics are required");
  assert(ae != StrIntrinsicNode::LU, "Invalid encoding");

  // This method uses the pcmpestri instruction with bound registers
  //   inputs:
  //     xmm - substring
  //     rax - substring length (elements count)
  //     mem - scanned string
  //     rdx - string length (elements count)
  //     0xd - mode: 1100 (substring search) + 01 (unsigned shorts)
  //     0xc - mode: 1100 (substring search) + 00 (unsigned bytes)
  //   outputs:
  //     rcx - matched index in string
  assert(cnt1 == rdx && cnt2 == rax && tmp == rcx, "pcmpestri");
  int mode   = (ae == StrIntrinsicNode::LL) ? 0x0c : 0x0d; // bytes or shorts
  int stride = (ae == StrIntrinsicNode::LL) ? 16 : 8; //UU, UL -> 8
  Address::ScaleFactor scale1 = (ae == StrIntrinsicNode::LL) ? Address::times_1 : Address::times_2;
  Address::ScaleFactor scale2 = (ae == StrIntrinsicNode::UL) ? Address::times_1 : scale1;

  Label RELOAD_SUBSTR, SCAN_TO_SUBSTR, SCAN_SUBSTR,
        RET_FOUND, RET_NOT_FOUND, EXIT, FOUND_SUBSTR,
        MATCH_SUBSTR_HEAD, RELOAD_STR, FOUND_CANDIDATE;

  // Note, inline_string_indexOf() generates checks:
  // if (substr.count > string.count) return -1;
  // if (substr.count == 0) return 0;
  assert(int_cnt2 >= stride, "this code is used only for cnt2 >= 8 chars");

  // Load substring.
  if (ae == StrIntrinsicNode::UL) {
    pmovzxbw(vec, Address(str2, 0));
  } else {
    movdqu(vec, Address(str2, 0));
  }
  movl(cnt2, int_cnt2);
  movptr(result, str1); // string addr

  if (int_cnt2 > stride) {
    jmpb(SCAN_TO_SUBSTR);

    // Reload substr for rescan, this code
    // is executed only for large substrings (> 8 chars)
    bind(RELOAD_SUBSTR);
    if (ae == StrIntrinsicNode::UL) {
      pmovzxbw(vec, Address(str2, 0));
    } else {
      movdqu(vec, Address(str2, 0));
    }
    negptr(cnt2); // Jumped here with negative cnt2, convert to positive

    bind(RELOAD_STR);
    // We came here after the beginning of the substring was
    // matched but the rest of it was not so we need to search
    // again. Start from the next element after the previous match.

    // cnt2 is number of substring reminding elements and
    // cnt1 is number of string reminding elements when cmp failed.
    // Restored cnt1 = cnt1 - cnt2 + int_cnt2
    subl(cnt1, cnt2);
    addl(cnt1, int_cnt2);
    movl(cnt2, int_cnt2); // Now restore cnt2

    decrementl(cnt1);     // Shift to next element
    cmpl(cnt1, cnt2);
    jcc(Assembler::negative, RET_NOT_FOUND);  // Left less then substring

    addptr(result, (1<<scale1));

  } // (int_cnt2 > 8)

  // Scan string for start of substr in 16-byte vectors
  bind(SCAN_TO_SUBSTR);
  pcmpestri(vec, Address(result, 0), mode);
  jccb(Assembler::below, FOUND_CANDIDATE);   // CF == 1
  subl(cnt1, stride);
  jccb(Assembler::lessEqual, RET_NOT_FOUND); // Scanned full string
  cmpl(cnt1, cnt2);
  jccb(Assembler::negative, RET_NOT_FOUND);  // Left less then substring
  addptr(result, 16);
  jmpb(SCAN_TO_SUBSTR);

  // Found a potential substr
  bind(FOUND_CANDIDATE);
  // Matched whole vector if first element matched (tmp(rcx) == 0).
  if (int_cnt2 == stride) {
    jccb(Assembler::overflow, RET_FOUND);    // OF == 1
  } else { // int_cnt2 > 8
    jccb(Assembler::overflow, FOUND_SUBSTR);
  }
  // After pcmpestri tmp(rcx) contains matched element index
  // Compute start addr of substr
  lea(result, Address(result, tmp, scale1));

  // Make sure string is still long enough
  subl(cnt1, tmp);
  cmpl(cnt1, cnt2);
  if (int_cnt2 == stride) {
    jccb(Assembler::greaterEqual, SCAN_TO_SUBSTR);
  } else { // int_cnt2 > 8
    jccb(Assembler::greaterEqual, MATCH_SUBSTR_HEAD);
  }
  // Left less then substring.

  bind(RET_NOT_FOUND);
  movl(result, -1);
  jmp(EXIT);

  if (int_cnt2 > stride) {
    // This code is optimized for the case when whole substring
    // is matched if its head is matched.
    bind(MATCH_SUBSTR_HEAD);
    pcmpestri(vec, Address(result, 0), mode);
    // Reload only string if does not match
    jcc(Assembler::noOverflow, RELOAD_STR); // OF == 0

    Label CONT_SCAN_SUBSTR;
    // Compare the rest of substring (> 8 chars).
    bind(FOUND_SUBSTR);
    // First 8 chars are already matched.
    negptr(cnt2);
    addptr(cnt2, stride);

    bind(SCAN_SUBSTR);
    subl(cnt1, stride);
    cmpl(cnt2, -stride); // Do not read beyond substring
    jccb(Assembler::lessEqual, CONT_SCAN_SUBSTR);
    // Back-up strings to avoid reading beyond substring:
    // cnt1 = cnt1 - cnt2 + 8
    addl(cnt1, cnt2); // cnt2 is negative
    addl(cnt1, stride);
    movl(cnt2, stride); negptr(cnt2);
    bind(CONT_SCAN_SUBSTR);
    if (int_cnt2 < (int)G) {
      int tail_off1 = int_cnt2<<scale1;
      int tail_off2 = int_cnt2<<scale2;
      if (ae == StrIntrinsicNode::UL) {
        pmovzxbw(vec, Address(str2, cnt2, scale2, tail_off2));
      } else {
        movdqu(vec, Address(str2, cnt2, scale2, tail_off2));
      }
      pcmpestri(vec, Address(result, cnt2, scale1, tail_off1), mode);
    } else {
      // calculate index in register to avoid integer overflow (int_cnt2*2)
      movl(tmp, int_cnt2);
      addptr(tmp, cnt2);
      if (ae == StrIntrinsicNode::UL) {
        pmovzxbw(vec, Address(str2, tmp, scale2, 0));
      } else {
        movdqu(vec, Address(str2, tmp, scale2, 0));
      }
      pcmpestri(vec, Address(result, tmp, scale1, 0), mode);
    }
    // Need to reload strings pointers if not matched whole vector
    jcc(Assembler::noOverflow, RELOAD_SUBSTR); // OF == 0
    addptr(cnt2, stride);
    jcc(Assembler::negative, SCAN_SUBSTR);
    // Fall through if found full substring

  } // (int_cnt2 > 8)

  bind(RET_FOUND);
  // Found result if we matched full small substring.
  // Compute substr offset
  subptr(result, str1);
  if (ae == StrIntrinsicNode::UU || ae == StrIntrinsicNode::UL) {
    shrl(result, 1); // index
  }
  bind(EXIT);

} // string_indexofC8

// Small strings are loaded through stack if they cross page boundary.
void C2_MacroAssembler::string_indexof(Register str1, Register str2,
                                       Register cnt1, Register cnt2,
                                       int int_cnt2,  Register result,
                                       XMMRegister vec, Register tmp,
                                       int ae) {
  ShortBranchVerifier sbv(this);
  assert(UseSSE42Intrinsics, "SSE4.2 intrinsics are required");
  assert(ae != StrIntrinsicNode::LU, "Invalid encoding");

  //
  // int_cnt2 is length of small (< 8 chars) constant substring
  // or (-1) for non constant substring in which case its length
  // is in cnt2 register.
  //
  // Note, inline_string_indexOf() generates checks:
  // if (substr.count > string.count) return -1;
  // if (substr.count == 0) return 0;
  //
  int stride = (ae == StrIntrinsicNode::LL) ? 16 : 8; //UU, UL -> 8
  assert(int_cnt2 == -1 || (0 < int_cnt2 && int_cnt2 < stride), "should be != 0");
  // This method uses the pcmpestri instruction with bound registers
  //   inputs:
  //     xmm - substring
  //     rax - substring length (elements count)
  //     mem - scanned string
  //     rdx - string length (elements count)
  //     0xd - mode: 1100 (substring search) + 01 (unsigned shorts)
  //     0xc - mode: 1100 (substring search) + 00 (unsigned bytes)
  //   outputs:
  //     rcx - matched index in string
  assert(cnt1 == rdx && cnt2 == rax && tmp == rcx, "pcmpestri");
  int mode = (ae == StrIntrinsicNode::LL) ? 0x0c : 0x0d; // bytes or shorts
  Address::ScaleFactor scale1 = (ae == StrIntrinsicNode::LL) ? Address::times_1 : Address::times_2;
  Address::ScaleFactor scale2 = (ae == StrIntrinsicNode::UL) ? Address::times_1 : scale1;

  Label RELOAD_SUBSTR, SCAN_TO_SUBSTR, SCAN_SUBSTR, ADJUST_STR,
        RET_FOUND, RET_NOT_FOUND, CLEANUP, FOUND_SUBSTR,
        FOUND_CANDIDATE;

  { //========================================================
    // We don't know where these strings are located
    // and we can't read beyond them. Load them through stack.
    Label BIG_STRINGS, CHECK_STR, COPY_SUBSTR, COPY_STR;

    movptr(tmp, rsp); // save old SP

    if (int_cnt2 > 0) {     // small (< 8 chars) constant substring
      if (int_cnt2 == (1>>scale2)) { // One byte
        assert((ae == StrIntrinsicNode::LL || ae == StrIntrinsicNode::UL), "Only possible for latin1 encoding");
        load_unsigned_byte(result, Address(str2, 0));
        movdl(vec, result); // move 32 bits
      } else if (ae == StrIntrinsicNode::LL && int_cnt2 == 3) {  // Three bytes
        // Not enough header space in 32-bit VM: 12+3 = 15.
        movl(result, Address(str2, -1));
        shrl(result, 8);
        movdl(vec, result); // move 32 bits
      } else if (ae != StrIntrinsicNode::UL && int_cnt2 == (2>>scale2)) {  // One char
        load_unsigned_short(result, Address(str2, 0));
        movdl(vec, result); // move 32 bits
      } else if (ae != StrIntrinsicNode::UL && int_cnt2 == (4>>scale2)) { // Two chars
        movdl(vec, Address(str2, 0)); // move 32 bits
      } else if (ae != StrIntrinsicNode::UL && int_cnt2 == (8>>scale2)) { // Four chars
        movq(vec, Address(str2, 0));  // move 64 bits
      } else { // cnt2 = { 3, 5, 6, 7 } || (ae == StrIntrinsicNode::UL && cnt2 ={2, ..., 7})
        // Array header size is 12 bytes in 32-bit VM
        // + 6 bytes for 3 chars == 18 bytes,
        // enough space to load vec and shift.
        assert(HeapWordSize*TypeArrayKlass::header_size() >= 12,"sanity");
        if (ae == StrIntrinsicNode::UL) {
          int tail_off = int_cnt2-8;
          pmovzxbw(vec, Address(str2, tail_off));
          psrldq(vec, -2*tail_off);
        }
        else {
          int tail_off = int_cnt2*(1<<scale2);
          movdqu(vec, Address(str2, tail_off-16));
          psrldq(vec, 16-tail_off);
        }
      }
    } else { // not constant substring
      cmpl(cnt2, stride);
      jccb(Assembler::aboveEqual, BIG_STRINGS); // Both strings are big enough

      // We can read beyond string if srt+16 does not cross page boundary
      // since heaps are aligned and mapped by pages.
      assert(os::vm_page_size() < (int)G, "default page should be small");
      movl(result, str2); // We need only low 32 bits
      andl(result, ((int)os::vm_page_size()-1));
      cmpl(result, ((int)os::vm_page_size()-16));
      jccb(Assembler::belowEqual, CHECK_STR);

      // Move small strings to stack to allow load 16 bytes into vec.
      subptr(rsp, 16);
      int stk_offset = wordSize-(1<<scale2);
      push(cnt2);

      bind(COPY_SUBSTR);
      if (ae == StrIntrinsicNode::LL || ae == StrIntrinsicNode::UL) {
        load_unsigned_byte(result, Address(str2, cnt2, scale2, -1));
        movb(Address(rsp, cnt2, scale2, stk_offset), result);
      } else if (ae == StrIntrinsicNode::UU) {
        load_unsigned_short(result, Address(str2, cnt2, scale2, -2));
        movw(Address(rsp, cnt2, scale2, stk_offset), result);
      }
      decrement(cnt2);
      jccb(Assembler::notZero, COPY_SUBSTR);

      pop(cnt2);
      movptr(str2, rsp);  // New substring address
    } // non constant

    bind(CHECK_STR);
    cmpl(cnt1, stride);
    jccb(Assembler::aboveEqual, BIG_STRINGS);

    // Check cross page boundary.
    movl(result, str1); // We need only low 32 bits
    andl(result, ((int)os::vm_page_size()-1));
    cmpl(result, ((int)os::vm_page_size()-16));
    jccb(Assembler::belowEqual, BIG_STRINGS);

    subptr(rsp, 16);
    int stk_offset = -(1<<scale1);
    if (int_cnt2 < 0) { // not constant
      push(cnt2);
      stk_offset += wordSize;
    }
    movl(cnt2, cnt1);

    bind(COPY_STR);
    if (ae == StrIntrinsicNode::LL) {
      load_unsigned_byte(result, Address(str1, cnt2, scale1, -1));
      movb(Address(rsp, cnt2, scale1, stk_offset), result);
    } else {
      load_unsigned_short(result, Address(str1, cnt2, scale1, -2));
      movw(Address(rsp, cnt2, scale1, stk_offset), result);
    }
    decrement(cnt2);
    jccb(Assembler::notZero, COPY_STR);

    if (int_cnt2 < 0) { // not constant
      pop(cnt2);
    }
    movptr(str1, rsp);  // New string address

    bind(BIG_STRINGS);
    // Load substring.
    if (int_cnt2 < 0) { // -1
      if (ae == StrIntrinsicNode::UL) {
        pmovzxbw(vec, Address(str2, 0));
      } else {
        movdqu(vec, Address(str2, 0));
      }
      push(cnt2);       // substr count
      push(str2);       // substr addr
      push(str1);       // string addr
    } else {
      // Small (< 8 chars) constant substrings are loaded already.
      movl(cnt2, int_cnt2);
    }
    push(tmp);  // original SP

  } // Finished loading

  //========================================================
  // Start search
  //

  movptr(result, str1); // string addr

  if (int_cnt2  < 0) {  // Only for non constant substring
    jmpb(SCAN_TO_SUBSTR);

    // SP saved at sp+0
    // String saved at sp+1*wordSize
    // Substr saved at sp+2*wordSize
    // Substr count saved at sp+3*wordSize

    // Reload substr for rescan, this code
    // is executed only for large substrings (> 8 chars)
    bind(RELOAD_SUBSTR);
    movptr(str2, Address(rsp, 2*wordSize));
    movl(cnt2, Address(rsp, 3*wordSize));
    if (ae == StrIntrinsicNode::UL) {
      pmovzxbw(vec, Address(str2, 0));
    } else {
      movdqu(vec, Address(str2, 0));
    }
    // We came here after the beginning of the substring was
    // matched but the rest of it was not so we need to search
    // again. Start from the next element after the previous match.
    subptr(str1, result); // Restore counter
    if (ae == StrIntrinsicNode::UU || ae == StrIntrinsicNode::UL) {
      shrl(str1, 1);
    }
    addl(cnt1, str1);
    decrementl(cnt1);   // Shift to next element
    cmpl(cnt1, cnt2);
    jcc(Assembler::negative, RET_NOT_FOUND);  // Left less then substring

    addptr(result, (1<<scale1));
  } // non constant

  // Scan string for start of substr in 16-byte vectors
  bind(SCAN_TO_SUBSTR);
  assert(cnt1 == rdx && cnt2 == rax && tmp == rcx, "pcmpestri");
  pcmpestri(vec, Address(result, 0), mode);
  jccb(Assembler::below, FOUND_CANDIDATE);   // CF == 1
  subl(cnt1, stride);
  jccb(Assembler::lessEqual, RET_NOT_FOUND); // Scanned full string
  cmpl(cnt1, cnt2);
  jccb(Assembler::negative, RET_NOT_FOUND);  // Left less then substring
  addptr(result, 16);

  bind(ADJUST_STR);
  cmpl(cnt1, stride); // Do not read beyond string
  jccb(Assembler::greaterEqual, SCAN_TO_SUBSTR);
  // Back-up string to avoid reading beyond string.
  lea(result, Address(result, cnt1, scale1, -16));
  movl(cnt1, stride);
  jmpb(SCAN_TO_SUBSTR);

  // Found a potential substr
  bind(FOUND_CANDIDATE);
  // After pcmpestri tmp(rcx) contains matched element index

  // Make sure string is still long enough
  subl(cnt1, tmp);
  cmpl(cnt1, cnt2);
  jccb(Assembler::greaterEqual, FOUND_SUBSTR);
  // Left less then substring.

  bind(RET_NOT_FOUND);
  movl(result, -1);
  jmp(CLEANUP);

  bind(FOUND_SUBSTR);
  // Compute start addr of substr
  lea(result, Address(result, tmp, scale1));
  if (int_cnt2 > 0) { // Constant substring
    // Repeat search for small substring (< 8 chars)
    // from new point without reloading substring.
    // Have to check that we don't read beyond string.
    cmpl(tmp, stride-int_cnt2);
    jccb(Assembler::greater, ADJUST_STR);
    // Fall through if matched whole substring.
  } else { // non constant
    assert(int_cnt2 == -1, "should be != 0");

    addl(tmp, cnt2);
    // Found result if we matched whole substring.
    cmpl(tmp, stride);
    jcc(Assembler::lessEqual, RET_FOUND);

    // Repeat search for small substring (<= 8 chars)
    // from new point 'str1' without reloading substring.
    cmpl(cnt2, stride);
    // Have to check that we don't read beyond string.
    jccb(Assembler::lessEqual, ADJUST_STR);

    Label CHECK_NEXT, CONT_SCAN_SUBSTR, RET_FOUND_LONG;
    // Compare the rest of substring (> 8 chars).
    movptr(str1, result);

    cmpl(tmp, cnt2);
    // First 8 chars are already matched.
    jccb(Assembler::equal, CHECK_NEXT);

    bind(SCAN_SUBSTR);
    pcmpestri(vec, Address(str1, 0), mode);
    // Need to reload strings pointers if not matched whole vector
    jcc(Assembler::noOverflow, RELOAD_SUBSTR); // OF == 0

    bind(CHECK_NEXT);
    subl(cnt2, stride);
    jccb(Assembler::lessEqual, RET_FOUND_LONG); // Found full substring
    addptr(str1, 16);
    if (ae == StrIntrinsicNode::UL) {
      addptr(str2, 8);
    } else {
      addptr(str2, 16);
    }
    subl(cnt1, stride);
    cmpl(cnt2, stride); // Do not read beyond substring
    jccb(Assembler::greaterEqual, CONT_SCAN_SUBSTR);
    // Back-up strings to avoid reading beyond substring.

    if (ae == StrIntrinsicNode::UL) {
      lea(str2, Address(str2, cnt2, scale2, -8));
      lea(str1, Address(str1, cnt2, scale1, -16));
    } else {
      lea(str2, Address(str2, cnt2, scale2, -16));
      lea(str1, Address(str1, cnt2, scale1, -16));
    }
    subl(cnt1, cnt2);
    movl(cnt2, stride);
    addl(cnt1, stride);
    bind(CONT_SCAN_SUBSTR);
    if (ae == StrIntrinsicNode::UL) {
      pmovzxbw(vec, Address(str2, 0));
    } else {
      movdqu(vec, Address(str2, 0));
    }
    jmp(SCAN_SUBSTR);

    bind(RET_FOUND_LONG);
    movptr(str1, Address(rsp, wordSize));
  } // non constant

  bind(RET_FOUND);
  // Compute substr offset
  subptr(result, str1);
  if (ae == StrIntrinsicNode::UU || ae == StrIntrinsicNode::UL) {
    shrl(result, 1); // index
  }
  bind(CLEANUP);
  pop(rsp); // restore SP

} // string_indexof

void C2_MacroAssembler::string_indexof_char(Register str1, Register cnt1, Register ch, Register result,
                                            XMMRegister vec1, XMMRegister vec2, XMMRegister vec3, Register tmp) {
  ShortBranchVerifier sbv(this);
  assert(UseSSE42Intrinsics, "SSE4.2 intrinsics are required");

  int stride = 8;

  Label FOUND_CHAR, SCAN_TO_CHAR, SCAN_TO_CHAR_LOOP,
        SCAN_TO_8_CHAR, SCAN_TO_8_CHAR_LOOP, SCAN_TO_16_CHAR_LOOP,
        RET_NOT_FOUND, SCAN_TO_8_CHAR_INIT,
        FOUND_SEQ_CHAR, DONE_LABEL;

  movptr(result, str1);
  if (UseAVX >= 2) {
    cmpl(cnt1, stride);
    jcc(Assembler::less, SCAN_TO_CHAR);
    cmpl(cnt1, 2*stride);
    jcc(Assembler::less, SCAN_TO_8_CHAR_INIT);
    movdl(vec1, ch);
    vpbroadcastw(vec1, vec1, Assembler::AVX_256bit);
    vpxor(vec2, vec2);
    movl(tmp, cnt1);
    andl(tmp, 0xFFFFFFF0);  //vector count (in chars)
    andl(cnt1,0x0000000F);  //tail count (in chars)

    bind(SCAN_TO_16_CHAR_LOOP);
    vmovdqu(vec3, Address(result, 0));
    vpcmpeqw(vec3, vec3, vec1, 1);
    vptest(vec2, vec3);
    jcc(Assembler::carryClear, FOUND_CHAR);
    addptr(result, 32);
    subl(tmp, 2*stride);
    jcc(Assembler::notZero, SCAN_TO_16_CHAR_LOOP);
    jmp(SCAN_TO_8_CHAR);
    bind(SCAN_TO_8_CHAR_INIT);
    movdl(vec1, ch);
    pshuflw(vec1, vec1, 0x00);
    pshufd(vec1, vec1, 0);
    pxor(vec2, vec2);
  }
  bind(SCAN_TO_8_CHAR);
  cmpl(cnt1, stride);
  jcc(Assembler::less, SCAN_TO_CHAR);
  if (UseAVX < 2) {
    movdl(vec1, ch);
    pshuflw(vec1, vec1, 0x00);
    pshufd(vec1, vec1, 0);
    pxor(vec2, vec2);
  }
  movl(tmp, cnt1);
  andl(tmp, 0xFFFFFFF8);  //vector count (in chars)
  andl(cnt1,0x00000007);  //tail count (in chars)

  bind(SCAN_TO_8_CHAR_LOOP);
  movdqu(vec3, Address(result, 0));
  pcmpeqw(vec3, vec1);
  ptest(vec2, vec3);
  jcc(Assembler::carryClear, FOUND_CHAR);
  addptr(result, 16);
  subl(tmp, stride);
  jcc(Assembler::notZero, SCAN_TO_8_CHAR_LOOP);
  bind(SCAN_TO_CHAR);
  testl(cnt1, cnt1);
  jcc(Assembler::zero, RET_NOT_FOUND);
  bind(SCAN_TO_CHAR_LOOP);
  load_unsigned_short(tmp, Address(result, 0));
  cmpl(ch, tmp);
  jccb(Assembler::equal, FOUND_SEQ_CHAR);
  addptr(result, 2);
  subl(cnt1, 1);
  jccb(Assembler::zero, RET_NOT_FOUND);
  jmp(SCAN_TO_CHAR_LOOP);

  bind(RET_NOT_FOUND);
  movl(result, -1);
  jmpb(DONE_LABEL);

  bind(FOUND_CHAR);
  if (UseAVX >= 2) {
    vpmovmskb(tmp, vec3);
  } else {
    pmovmskb(tmp, vec3);
  }
  bsfl(ch, tmp);
  addptr(result, ch);

  bind(FOUND_SEQ_CHAR);
  subptr(result, str1);
  shrl(result, 1);

  bind(DONE_LABEL);
} // string_indexof_char

void C2_MacroAssembler::stringL_indexof_char(Register str1, Register cnt1, Register ch, Register result,
                                            XMMRegister vec1, XMMRegister vec2, XMMRegister vec3, Register tmp) {
  ShortBranchVerifier sbv(this);
  assert(UseSSE42Intrinsics, "SSE4.2 intrinsics are required");

  int stride = 16;

  Label FOUND_CHAR, SCAN_TO_CHAR_INIT, SCAN_TO_CHAR_LOOP,
        SCAN_TO_16_CHAR, SCAN_TO_16_CHAR_LOOP, SCAN_TO_32_CHAR_LOOP,
        RET_NOT_FOUND, SCAN_TO_16_CHAR_INIT,
        FOUND_SEQ_CHAR, DONE_LABEL;

  movptr(result, str1);
  if (UseAVX >= 2) {
    cmpl(cnt1, stride);
    jcc(Assembler::less, SCAN_TO_CHAR_INIT);
    cmpl(cnt1, stride*2);
    jcc(Assembler::less, SCAN_TO_16_CHAR_INIT);
    movdl(vec1, ch);
    vpbroadcastb(vec1, vec1, Assembler::AVX_256bit);
    vpxor(vec2, vec2);
    movl(tmp, cnt1);
    andl(tmp, 0xFFFFFFE0);  //vector count (in chars)
    andl(cnt1,0x0000001F);  //tail count (in chars)

    bind(SCAN_TO_32_CHAR_LOOP);
    vmovdqu(vec3, Address(result, 0));
    vpcmpeqb(vec3, vec3, vec1, Assembler::AVX_256bit);
    vptest(vec2, vec3);
    jcc(Assembler::carryClear, FOUND_CHAR);
    addptr(result, 32);
    subl(tmp, stride*2);
    jcc(Assembler::notZero, SCAN_TO_32_CHAR_LOOP);
    jmp(SCAN_TO_16_CHAR);

    bind(SCAN_TO_16_CHAR_INIT);
    movdl(vec1, ch);
    pxor(vec2, vec2);
    pshufb(vec1, vec2);
  }

  bind(SCAN_TO_16_CHAR);
  cmpl(cnt1, stride);
  jcc(Assembler::less, SCAN_TO_CHAR_INIT);//less than 16 entries left
  if (UseAVX < 2) {
    movdl(vec1, ch);
    pxor(vec2, vec2);
    pshufb(vec1, vec2);
  }
  movl(tmp, cnt1);
  andl(tmp, 0xFFFFFFF0);  //vector count (in bytes)
  andl(cnt1,0x0000000F);  //tail count (in bytes)

  bind(SCAN_TO_16_CHAR_LOOP);
  movdqu(vec3, Address(result, 0));
  pcmpeqb(vec3, vec1);
  ptest(vec2, vec3);
  jcc(Assembler::carryClear, FOUND_CHAR);
  addptr(result, 16);
  subl(tmp, stride);
  jcc(Assembler::notZero, SCAN_TO_16_CHAR_LOOP);//last 16 items...

  bind(SCAN_TO_CHAR_INIT);
  testl(cnt1, cnt1);
  jcc(Assembler::zero, RET_NOT_FOUND);
  bind(SCAN_TO_CHAR_LOOP);
  load_unsigned_byte(tmp, Address(result, 0));
  cmpl(ch, tmp);
  jccb(Assembler::equal, FOUND_SEQ_CHAR);
  addptr(result, 1);
  subl(cnt1, 1);
  jccb(Assembler::zero, RET_NOT_FOUND);
  jmp(SCAN_TO_CHAR_LOOP);

  bind(RET_NOT_FOUND);
  movl(result, -1);
  jmpb(DONE_LABEL);

  bind(FOUND_CHAR);
  if (UseAVX >= 2) {
    vpmovmskb(tmp, vec3);
  } else {
    pmovmskb(tmp, vec3);
  }
  bsfl(ch, tmp);
  addptr(result, ch);

  bind(FOUND_SEQ_CHAR);
  subptr(result, str1);

  bind(DONE_LABEL);
} // stringL_indexof_char

int C2_MacroAssembler::arrays_hashcode_elsize(BasicType eltype) {
  switch (eltype) {
  case T_BOOLEAN: return sizeof(jboolean);
  case T_BYTE:  return sizeof(jbyte);
  case T_SHORT: return sizeof(jshort);
  case T_CHAR:  return sizeof(jchar);
  case T_INT:   return sizeof(jint);
  default:
    ShouldNotReachHere();
    return -1;
  }
}

void C2_MacroAssembler::arrays_hashcode_elload(Register dst, Address src, BasicType eltype) {
  switch (eltype) {
  // T_BOOLEAN used as surrogate for unsigned byte
  case T_BOOLEAN: movzbl(dst, src);   break;
  case T_BYTE:    movsbl(dst, src);   break;
  case T_SHORT:   movswl(dst, src);   break;
  case T_CHAR:    movzwl(dst, src);   break;
  case T_INT:     movl(dst, src);     break;
  default:
    ShouldNotReachHere();
  }
}

void C2_MacroAssembler::arrays_hashcode_elvload(XMMRegister dst, Address src, BasicType eltype) {
  load_vector(dst, src, arrays_hashcode_elsize(eltype) * 8);
}

void C2_MacroAssembler::arrays_hashcode_elvload(XMMRegister dst, AddressLiteral src, BasicType eltype) {
  load_vector(dst, src, arrays_hashcode_elsize(eltype) * 8);
}

void C2_MacroAssembler::arrays_hashcode_elvcast(XMMRegister dst, BasicType eltype) {
  const int vlen = Assembler::AVX_256bit;
  switch (eltype) {
  case T_BOOLEAN: vector_unsigned_cast(dst, dst, vlen, T_BYTE, T_INT);  break;
  case T_BYTE:      vector_signed_cast(dst, dst, vlen, T_BYTE, T_INT);  break;
  case T_SHORT:     vector_signed_cast(dst, dst, vlen, T_SHORT, T_INT); break;
  case T_CHAR:    vector_unsigned_cast(dst, dst, vlen, T_SHORT, T_INT); break;
  case T_INT:
    // do nothing
    break;
  default:
    ShouldNotReachHere();
  }
}

void C2_MacroAssembler::arrays_hashcode(Register ary1, Register cnt1, Register result,
                                        Register index, Register tmp2, Register tmp3, XMMRegister vnext,
                                        XMMRegister vcoef0, XMMRegister vcoef1, XMMRegister vcoef2, XMMRegister vcoef3,
                                        XMMRegister vresult0, XMMRegister vresult1, XMMRegister vresult2, XMMRegister vresult3,
                                        XMMRegister vtmp0, XMMRegister vtmp1, XMMRegister vtmp2, XMMRegister vtmp3,
                                        BasicType eltype) {
  ShortBranchVerifier sbv(this);
  assert(UseAVX >= 2, "AVX2 intrinsics are required");
  assert_different_registers(ary1, cnt1, result, index, tmp2, tmp3);
  assert_different_registers(vnext, vcoef0, vcoef1, vcoef2, vcoef3, vresult0, vresult1, vresult2, vresult3, vtmp0, vtmp1, vtmp2, vtmp3);

  Label SHORT_UNROLLED_BEGIN, SHORT_UNROLLED_LOOP_BEGIN,
        SHORT_UNROLLED_LOOP_EXIT,
        UNROLLED_SCALAR_LOOP_BEGIN, UNROLLED_SCALAR_SKIP, UNROLLED_SCALAR_RESUME,
        UNROLLED_VECTOR_LOOP_BEGIN,
        END;
  switch (eltype) {
  case T_BOOLEAN: BLOCK_COMMENT("arrays_hashcode(unsigned byte) {"); break;
  case T_CHAR:    BLOCK_COMMENT("arrays_hashcode(char) {");          break;
  case T_BYTE:    BLOCK_COMMENT("arrays_hashcode(byte) {");          break;
  case T_SHORT:   BLOCK_COMMENT("arrays_hashcode(short) {");         break;
  case T_INT:     BLOCK_COMMENT("arrays_hashcode(int) {");           break;
  default:        BLOCK_COMMENT("arrays_hashcode {");                break;
  }

  // For "renaming" for readibility of the code
  const XMMRegister vcoef[] = { vcoef0, vcoef1, vcoef2, vcoef3 },
                    vresult[] = { vresult0, vresult1, vresult2, vresult3 },
                    vtmp[] = { vtmp0, vtmp1, vtmp2, vtmp3 };

  const int elsize = arrays_hashcode_elsize(eltype);

  /*
    if (cnt1 >= 2) {
      if (cnt1 >= 32) {
        UNROLLED VECTOR LOOP
      }
      UNROLLED SCALAR LOOP
    }
    SINGLE SCALAR
   */

  cmpl(cnt1, 32);
  jcc(Assembler::less, SHORT_UNROLLED_BEGIN);

  // cnt1 >= 32 && generate_vectorized_loop
  xorl(index, index);

  // vresult = IntVector.zero(I256);
  for (int idx = 0; idx < 4; idx++) {
    vpxor(vresult[idx], vresult[idx]);
  }
  // vnext = IntVector.broadcast(I256, power_of_31_backwards[0]);
  Register bound = tmp2;
  Register next = tmp3;
  lea(tmp2, ExternalAddress(StubRoutines::x86::arrays_hashcode_powers_of_31() + (0 * sizeof(jint))));
  movl(next, Address(tmp2, 0));
  movdl(vnext, next);
  vpbroadcastd(vnext, vnext, Assembler::AVX_256bit);

  // index = 0;
  // bound = cnt1 & ~(32 - 1);
  movl(bound, cnt1);
  andl(bound, ~(32 - 1));
  // for (; index < bound; index += 32) {
  bind(UNROLLED_VECTOR_LOOP_BEGIN);
  // result *= next;
  imull(result, next);
  // loop fission to upfront the cost of fetching from memory, OOO execution
  // can then hopefully do a better job of prefetching
  for (int idx = 0; idx < 4; idx++) {
    arrays_hashcode_elvload(vtmp[idx], Address(ary1, index, Address::times(elsize), 8 * idx * elsize), eltype);
  }
  // vresult = vresult * vnext + ary1[index+8*idx:index+8*idx+7];
  for (int idx = 0; idx < 4; idx++) {
    vpmulld(vresult[idx], vresult[idx], vnext, Assembler::AVX_256bit);
    arrays_hashcode_elvcast(vtmp[idx], eltype);
    vpaddd(vresult[idx], vresult[idx], vtmp[idx], Assembler::AVX_256bit);
  }
  // index += 32;
  addl(index, 32);
  // index < bound;
  cmpl(index, bound);
  jcc(Assembler::less, UNROLLED_VECTOR_LOOP_BEGIN);
  // }

  lea(ary1, Address(ary1, bound, Address::times(elsize)));
  subl(cnt1, bound);
  // release bound

  // vresult *= IntVector.fromArray(I256, power_of_31_backwards, 1);
  for (int idx = 0; idx < 4; idx++) {
    lea(tmp2, ExternalAddress(StubRoutines::x86::arrays_hashcode_powers_of_31() + ((8 * idx + 1) * sizeof(jint))));
    arrays_hashcode_elvload(vcoef[idx], Address(tmp2, 0), T_INT);
    vpmulld(vresult[idx], vresult[idx], vcoef[idx], Assembler::AVX_256bit);
  }
  // result += vresult.reduceLanes(ADD);
  for (int idx = 0; idx < 4; idx++) {
    reduceI(Op_AddReductionVI, 256/(sizeof(jint) * 8), result, result, vresult[idx], vtmp[(idx * 2 + 0) % 4], vtmp[(idx * 2 + 1) % 4]);
  }

  // } else if (cnt1 < 32) {

  bind(SHORT_UNROLLED_BEGIN);
  // int i = 1;
  movl(index, 1);
  cmpl(index, cnt1);
  jcc(Assembler::greaterEqual, SHORT_UNROLLED_LOOP_EXIT);

  // for (; i < cnt1 ; i += 2) {
  bind(SHORT_UNROLLED_LOOP_BEGIN);
  movl(tmp3, 961);
  imull(result, tmp3);
  arrays_hashcode_elload(tmp2, Address(ary1, index, Address::times(elsize), -elsize), eltype);
  movl(tmp3, tmp2);
  shll(tmp3, 5);
  subl(tmp3, tmp2);
  addl(result, tmp3);
  arrays_hashcode_elload(tmp3, Address(ary1, index, Address::times(elsize)), eltype);
  addl(result, tmp3);
  addl(index, 2);
  cmpl(index, cnt1);
  jccb(Assembler::less, SHORT_UNROLLED_LOOP_BEGIN);

  // }
  // if (i >= cnt1) {
  bind(SHORT_UNROLLED_LOOP_EXIT);
  jccb(Assembler::greater, END);
  movl(tmp2, result);
  shll(result, 5);
  subl(result, tmp2);
  arrays_hashcode_elload(tmp3, Address(ary1, index, Address::times(elsize), -elsize), eltype);
  addl(result, tmp3);
  // }
  bind(END);

  BLOCK_COMMENT("} // arrays_hashcode");

} // arrays_hashcode

// helper function for string_compare
void C2_MacroAssembler::load_next_elements(Register elem1, Register elem2, Register str1, Register str2,
                                           Address::ScaleFactor scale, Address::ScaleFactor scale1,
                                           Address::ScaleFactor scale2, Register index, int ae) {
  if (ae == StrIntrinsicNode::LL) {
    load_unsigned_byte(elem1, Address(str1, index, scale, 0));
    load_unsigned_byte(elem2, Address(str2, index, scale, 0));
  } else if (ae == StrIntrinsicNode::UU) {
    load_unsigned_short(elem1, Address(str1, index, scale, 0));
    load_unsigned_short(elem2, Address(str2, index, scale, 0));
  } else {
    load_unsigned_byte(elem1, Address(str1, index, scale1, 0));
    load_unsigned_short(elem2, Address(str2, index, scale2, 0));
  }
}

// Compare strings, used for char[] and byte[].
void C2_MacroAssembler::string_compare(Register str1, Register str2,
                                       Register cnt1, Register cnt2, Register result,
                                       XMMRegister vec1, int ae, KRegister mask) {
  ShortBranchVerifier sbv(this);
  Label LENGTH_DIFF_LABEL, POP_LABEL, DONE_LABEL, WHILE_HEAD_LABEL;
  Label COMPARE_WIDE_VECTORS_LOOP_FAILED;  // used only _LP64 && AVX3
  int stride, stride2, adr_stride, adr_stride1, adr_stride2;
  int stride2x2 = 0x40;
  Address::ScaleFactor scale = Address::no_scale;
  Address::ScaleFactor scale1 = Address::no_scale;
  Address::ScaleFactor scale2 = Address::no_scale;

  if (ae != StrIntrinsicNode::LL) {
    stride2x2 = 0x20;
  }

  if (ae == StrIntrinsicNode::LU || ae == StrIntrinsicNode::UL) {
    shrl(cnt2, 1);
  }
  // Compute the minimum of the string lengths and the
  // difference of the string lengths (stack).
  // Do the conditional move stuff
  movl(result, cnt1);
  subl(cnt1, cnt2);
  push(cnt1);
  cmov32(Assembler::lessEqual, cnt2, result);    // cnt2 = min(cnt1, cnt2)

  // Is the minimum length zero?
  testl(cnt2, cnt2);
  jcc(Assembler::zero, LENGTH_DIFF_LABEL);
  if (ae == StrIntrinsicNode::LL) {
    // Load first bytes
    load_unsigned_byte(result, Address(str1, 0));  // result = str1[0]
    load_unsigned_byte(cnt1, Address(str2, 0));    // cnt1   = str2[0]
  } else if (ae == StrIntrinsicNode::UU) {
    // Load first characters
    load_unsigned_short(result, Address(str1, 0));
    load_unsigned_short(cnt1, Address(str2, 0));
  } else {
    load_unsigned_byte(result, Address(str1, 0));
    load_unsigned_short(cnt1, Address(str2, 0));
  }
  subl(result, cnt1);
  jcc(Assembler::notZero,  POP_LABEL);

  if (ae == StrIntrinsicNode::UU) {
    // Divide length by 2 to get number of chars
    shrl(cnt2, 1);
  }
  cmpl(cnt2, 1);
  jcc(Assembler::equal, LENGTH_DIFF_LABEL);

  // Check if the strings start at the same location and setup scale and stride
  if (ae == StrIntrinsicNode::LL || ae == StrIntrinsicNode::UU) {
    cmpptr(str1, str2);
    jcc(Assembler::equal, LENGTH_DIFF_LABEL);
    if (ae == StrIntrinsicNode::LL) {
      scale = Address::times_1;
      stride = 16;
    } else {
      scale = Address::times_2;
      stride = 8;
    }
  } else {
    scale1 = Address::times_1;
    scale2 = Address::times_2;
    // scale not used
    stride = 8;
  }

  if (UseAVX >= 2 && UseSSE42Intrinsics) {
    Label COMPARE_WIDE_VECTORS, VECTOR_NOT_EQUAL, COMPARE_WIDE_TAIL, COMPARE_SMALL_STR;
    Label COMPARE_WIDE_VECTORS_LOOP, COMPARE_16_CHARS, COMPARE_INDEX_CHAR;
    Label COMPARE_WIDE_VECTORS_LOOP_AVX2;
    Label COMPARE_TAIL_LONG;
    Label COMPARE_WIDE_VECTORS_LOOP_AVX3;  // used only _LP64 && AVX3

    int pcmpmask = 0x19;
    if (ae == StrIntrinsicNode::LL) {
      pcmpmask &= ~0x01;
    }

    // Setup to compare 16-chars (32-bytes) vectors,
    // start from first character again because it has aligned address.
    if (ae == StrIntrinsicNode::LL) {
      stride2 = 32;
    } else {
      stride2 = 16;
    }
    if (ae == StrIntrinsicNode::LL || ae == StrIntrinsicNode::UU) {
      adr_stride = stride << scale;
    } else {
      adr_stride1 = 8;  //stride << scale1;
      adr_stride2 = 16; //stride << scale2;
    }

    assert(result == rax && cnt2 == rdx && cnt1 == rcx, "pcmpestri");
    // rax and rdx are used by pcmpestri as elements counters
    movl(result, cnt2);
    andl(cnt2, ~(stride2-1));   // cnt2 holds the vector count
    jcc(Assembler::zero, COMPARE_TAIL_LONG);

    // fast path : compare first 2 8-char vectors.
    bind(COMPARE_16_CHARS);
    if (ae == StrIntrinsicNode::LL || ae == StrIntrinsicNode::UU) {
      movdqu(vec1, Address(str1, 0));
    } else {
      pmovzxbw(vec1, Address(str1, 0));
    }
    pcmpestri(vec1, Address(str2, 0), pcmpmask);
    jccb(Assembler::below, COMPARE_INDEX_CHAR);

    if (ae == StrIntrinsicNode::LL || ae == StrIntrinsicNode::UU) {
      movdqu(vec1, Address(str1, adr_stride));
      pcmpestri(vec1, Address(str2, adr_stride), pcmpmask);
    } else {
      pmovzxbw(vec1, Address(str1, adr_stride1));
      pcmpestri(vec1, Address(str2, adr_stride2), pcmpmask);
    }
    jccb(Assembler::aboveEqual, COMPARE_WIDE_VECTORS);
    addl(cnt1, stride);

    // Compare the characters at index in cnt1
    bind(COMPARE_INDEX_CHAR); // cnt1 has the offset of the mismatching character
    load_next_elements(result, cnt2, str1, str2, scale, scale1, scale2, cnt1, ae);
    subl(result, cnt2);
    jmp(POP_LABEL);

    // Setup the registers to start vector comparison loop
    bind(COMPARE_WIDE_VECTORS);
    if (ae == StrIntrinsicNode::LL || ae == StrIntrinsicNode::UU) {
      lea(str1, Address(str1, result, scale));
      lea(str2, Address(str2, result, scale));
    } else {
      lea(str1, Address(str1, result, scale1));
      lea(str2, Address(str2, result, scale2));
    }
    subl(result, stride2);
    subl(cnt2, stride2);
    jcc(Assembler::zero, COMPARE_WIDE_TAIL);
    negptr(result);

    //  In a loop, compare 16-chars (32-bytes) at once using (vpxor+vptest)
    bind(COMPARE_WIDE_VECTORS_LOOP);

#ifdef _LP64
    if ((AVX3Threshold == 0) && VM_Version::supports_avx512vlbw()) { // trying 64 bytes fast loop
      cmpl(cnt2, stride2x2);
      jccb(Assembler::below, COMPARE_WIDE_VECTORS_LOOP_AVX2);
      testl(cnt2, stride2x2-1);   // cnt2 holds the vector count
      jccb(Assembler::notZero, COMPARE_WIDE_VECTORS_LOOP_AVX2);   // means we cannot subtract by 0x40

      bind(COMPARE_WIDE_VECTORS_LOOP_AVX3); // the hottest loop
      if (ae == StrIntrinsicNode::LL || ae == StrIntrinsicNode::UU) {
        evmovdquq(vec1, Address(str1, result, scale), Assembler::AVX_512bit);
        evpcmpeqb(mask, vec1, Address(str2, result, scale), Assembler::AVX_512bit); // k7 == 11..11, if operands equal, otherwise k7 has some 0
      } else {
        vpmovzxbw(vec1, Address(str1, result, scale1), Assembler::AVX_512bit);
        evpcmpeqb(mask, vec1, Address(str2, result, scale2), Assembler::AVX_512bit); // k7 == 11..11, if operands equal, otherwise k7 has some 0
      }
      kortestql(mask, mask);
      jcc(Assembler::aboveEqual, COMPARE_WIDE_VECTORS_LOOP_FAILED);     // miscompare
      addptr(result, stride2x2);  // update since we already compared at this addr
      subl(cnt2, stride2x2);      // and sub the size too
      jccb(Assembler::notZero, COMPARE_WIDE_VECTORS_LOOP_AVX3);

      vpxor(vec1, vec1);
      jmpb(COMPARE_WIDE_TAIL);
    }//if (VM_Version::supports_avx512vlbw())
#endif // _LP64


    bind(COMPARE_WIDE_VECTORS_LOOP_AVX2);
    if (ae == StrIntrinsicNode::LL || ae == StrIntrinsicNode::UU) {
      vmovdqu(vec1, Address(str1, result, scale));
      vpxor(vec1, Address(str2, result, scale));
    } else {
      vpmovzxbw(vec1, Address(str1, result, scale1), Assembler::AVX_256bit);
      vpxor(vec1, Address(str2, result, scale2));
    }
    vptest(vec1, vec1);
    jcc(Assembler::notZero, VECTOR_NOT_EQUAL);
    addptr(result, stride2);
    subl(cnt2, stride2);
    jcc(Assembler::notZero, COMPARE_WIDE_VECTORS_LOOP);
    // clean upper bits of YMM registers
    vpxor(vec1, vec1);

    // compare wide vectors tail
    bind(COMPARE_WIDE_TAIL);
    testptr(result, result);
    jcc(Assembler::zero, LENGTH_DIFF_LABEL);

    movl(result, stride2);
    movl(cnt2, result);
    negptr(result);
    jmp(COMPARE_WIDE_VECTORS_LOOP_AVX2);

    // Identifies the mismatching (higher or lower)16-bytes in the 32-byte vectors.
    bind(VECTOR_NOT_EQUAL);
    // clean upper bits of YMM registers
    vpxor(vec1, vec1);
    if (ae == StrIntrinsicNode::LL || ae == StrIntrinsicNode::UU) {
      lea(str1, Address(str1, result, scale));
      lea(str2, Address(str2, result, scale));
    } else {
      lea(str1, Address(str1, result, scale1));
      lea(str2, Address(str2, result, scale2));
    }
    jmp(COMPARE_16_CHARS);

    // Compare tail chars, length between 1 to 15 chars
    bind(COMPARE_TAIL_LONG);
    movl(cnt2, result);
    cmpl(cnt2, stride);
    jcc(Assembler::less, COMPARE_SMALL_STR);

    if (ae == StrIntrinsicNode::LL || ae == StrIntrinsicNode::UU) {
      movdqu(vec1, Address(str1, 0));
    } else {
      pmovzxbw(vec1, Address(str1, 0));
    }
    pcmpestri(vec1, Address(str2, 0), pcmpmask);
    jcc(Assembler::below, COMPARE_INDEX_CHAR);
    subptr(cnt2, stride);
    jcc(Assembler::zero, LENGTH_DIFF_LABEL);
    if (ae == StrIntrinsicNode::LL || ae == StrIntrinsicNode::UU) {
      lea(str1, Address(str1, result, scale));
      lea(str2, Address(str2, result, scale));
    } else {
      lea(str1, Address(str1, result, scale1));
      lea(str2, Address(str2, result, scale2));
    }
    negptr(cnt2);
    jmpb(WHILE_HEAD_LABEL);

    bind(COMPARE_SMALL_STR);
  } else if (UseSSE42Intrinsics) {
    Label COMPARE_WIDE_VECTORS, VECTOR_NOT_EQUAL, COMPARE_TAIL;
    int pcmpmask = 0x19;
    // Setup to compare 8-char (16-byte) vectors,
    // start from first character again because it has aligned address.
    movl(result, cnt2);
    andl(cnt2, ~(stride - 1));   // cnt2 holds the vector count
    if (ae == StrIntrinsicNode::LL) {
      pcmpmask &= ~0x01;
    }
    jcc(Assembler::zero, COMPARE_TAIL);
    if (ae == StrIntrinsicNode::LL || ae == StrIntrinsicNode::UU) {
      lea(str1, Address(str1, result, scale));
      lea(str2, Address(str2, result, scale));
    } else {
      lea(str1, Address(str1, result, scale1));
      lea(str2, Address(str2, result, scale2));
    }
    negptr(result);

    // pcmpestri
    //   inputs:
    //     vec1- substring
    //     rax - negative string length (elements count)
    //     mem - scanned string
    //     rdx - string length (elements count)
    //     pcmpmask - cmp mode: 11000 (string compare with negated result)
    //               + 00 (unsigned bytes) or  + 01 (unsigned shorts)
    //   outputs:
    //     rcx - first mismatched element index
    assert(result == rax && cnt2 == rdx && cnt1 == rcx, "pcmpestri");

    bind(COMPARE_WIDE_VECTORS);
    if (ae == StrIntrinsicNode::LL || ae == StrIntrinsicNode::UU) {
      movdqu(vec1, Address(str1, result, scale));
      pcmpestri(vec1, Address(str2, result, scale), pcmpmask);
    } else {
      pmovzxbw(vec1, Address(str1, result, scale1));
      pcmpestri(vec1, Address(str2, result, scale2), pcmpmask);
    }
    // After pcmpestri cnt1(rcx) contains mismatched element index

    jccb(Assembler::below, VECTOR_NOT_EQUAL);  // CF==1
    addptr(result, stride);
    subptr(cnt2, stride);
    jccb(Assembler::notZero, COMPARE_WIDE_VECTORS);

    // compare wide vectors tail
    testptr(result, result);
    jcc(Assembler::zero, LENGTH_DIFF_LABEL);

    movl(cnt2, stride);
    movl(result, stride);
    negptr(result);
    if (ae == StrIntrinsicNode::LL || ae == StrIntrinsicNode::UU) {
      movdqu(vec1, Address(str1, result, scale));
      pcmpestri(vec1, Address(str2, result, scale), pcmpmask);
    } else {
      pmovzxbw(vec1, Address(str1, result, scale1));
      pcmpestri(vec1, Address(str2, result, scale2), pcmpmask);
    }
    jccb(Assembler::aboveEqual, LENGTH_DIFF_LABEL);

    // Mismatched characters in the vectors
    bind(VECTOR_NOT_EQUAL);
    addptr(cnt1, result);
    load_next_elements(result, cnt2, str1, str2, scale, scale1, scale2, cnt1, ae);
    subl(result, cnt2);
    jmpb(POP_LABEL);

    bind(COMPARE_TAIL); // limit is zero
    movl(cnt2, result);
    // Fallthru to tail compare
  }
  // Shift str2 and str1 to the end of the arrays, negate min
  if (ae == StrIntrinsicNode::LL || ae == StrIntrinsicNode::UU) {
    lea(str1, Address(str1, cnt2, scale));
    lea(str2, Address(str2, cnt2, scale));
  } else {
    lea(str1, Address(str1, cnt2, scale1));
    lea(str2, Address(str2, cnt2, scale2));
  }
  decrementl(cnt2);  // first character was compared already
  negptr(cnt2);

  // Compare the rest of the elements
  bind(WHILE_HEAD_LABEL);
  load_next_elements(result, cnt1, str1, str2, scale, scale1, scale2, cnt2, ae);
  subl(result, cnt1);
  jccb(Assembler::notZero, POP_LABEL);
  increment(cnt2);
  jccb(Assembler::notZero, WHILE_HEAD_LABEL);

  // Strings are equal up to min length.  Return the length difference.
  bind(LENGTH_DIFF_LABEL);
  pop(result);
  if (ae == StrIntrinsicNode::UU) {
    // Divide diff by 2 to get number of chars
    sarl(result, 1);
  }
  jmpb(DONE_LABEL);

#ifdef _LP64
  if (VM_Version::supports_avx512vlbw()) {

    bind(COMPARE_WIDE_VECTORS_LOOP_FAILED);

    kmovql(cnt1, mask);
    notq(cnt1);
    bsfq(cnt2, cnt1);
    if (ae != StrIntrinsicNode::LL) {
      // Divide diff by 2 to get number of chars
      sarl(cnt2, 1);
    }
    addq(result, cnt2);
    if (ae == StrIntrinsicNode::LL) {
      load_unsigned_byte(cnt1, Address(str2, result));
      load_unsigned_byte(result, Address(str1, result));
    } else if (ae == StrIntrinsicNode::UU) {
      load_unsigned_short(cnt1, Address(str2, result, scale));
      load_unsigned_short(result, Address(str1, result, scale));
    } else {
      load_unsigned_short(cnt1, Address(str2, result, scale2));
      load_unsigned_byte(result, Address(str1, result, scale1));
    }
    subl(result, cnt1);
    jmpb(POP_LABEL);
  }//if (VM_Version::supports_avx512vlbw())
#endif // _LP64

  // Discard the stored length difference
  bind(POP_LABEL);
  pop(cnt1);

  // That's it
  bind(DONE_LABEL);
  if(ae == StrIntrinsicNode::UL) {
    negl(result);
  }

}

// Search for Non-ASCII character (Negative byte value) in a byte array,
// return the index of the first such character, otherwise the length
// of the array segment searched.
//   ..\jdk\src\java.base\share\classes\java\lang\StringCoding.java
//   @IntrinsicCandidate
//   public static int countPositives(byte[] ba, int off, int len) {
//     for (int i = off; i < off + len; i++) {
//       if (ba[i] < 0) {
//         return i - off;
//       }
//     }
//     return len;
//   }
void C2_MacroAssembler::count_positives(Register ary1, Register len,
  Register result, Register tmp1,
  XMMRegister vec1, XMMRegister vec2, KRegister mask1, KRegister mask2) {
  // rsi: byte array
  // rcx: len
  // rax: result
  ShortBranchVerifier sbv(this);
  assert_different_registers(ary1, len, result, tmp1);
  assert_different_registers(vec1, vec2);
  Label ADJUST, TAIL_ADJUST, DONE, TAIL_START, CHAR_ADJUST, COMPARE_CHAR, COMPARE_VECTORS, COMPARE_BYTE;

  movl(result, len); // copy
  // len == 0
  testl(len, len);
  jcc(Assembler::zero, DONE);

  if ((AVX3Threshold == 0) && (UseAVX > 2) && // AVX512
    VM_Version::supports_avx512vlbw() &&
    VM_Version::supports_bmi2()) {

    Label test_64_loop, test_tail, BREAK_LOOP;
    Register tmp3_aliased = len;

    movl(tmp1, len);
    vpxor(vec2, vec2, vec2, Assembler::AVX_512bit);

    andl(tmp1, 64 - 1);   // tail count (in chars) 0x3F
    andl(len, ~(64 - 1));    // vector count (in chars)
    jccb(Assembler::zero, test_tail);

    lea(ary1, Address(ary1, len, Address::times_1));
    negptr(len);

    bind(test_64_loop);
    // Check whether our 64 elements of size byte contain negatives
    evpcmpgtb(mask1, vec2, Address(ary1, len, Address::times_1), Assembler::AVX_512bit);
    kortestql(mask1, mask1);
    jcc(Assembler::notZero, BREAK_LOOP);

    addptr(len, 64);
    jccb(Assembler::notZero, test_64_loop);

    bind(test_tail);
    // bail out when there is nothing to be done
    testl(tmp1, -1);
    jcc(Assembler::zero, DONE);

    // ~(~0 << len) applied up to two times (for 32-bit scenario)
#ifdef _LP64
    mov64(tmp3_aliased, 0xFFFFFFFFFFFFFFFF);
    shlxq(tmp3_aliased, tmp3_aliased, tmp1);
    notq(tmp3_aliased);
    kmovql(mask2, tmp3_aliased);
#else
    Label k_init;
    jmp(k_init);

    // We could not read 64-bits from a general purpose register thus we move
    // data required to compose 64 1's to the instruction stream
    // We emit 64 byte wide series of elements from 0..63 which later on would
    // be used as a compare targets with tail count contained in tmp1 register.
    // Result would be a k register having tmp1 consecutive number or 1
    // counting from least significant bit.
    address tmp = pc();
    emit_int64(0x0706050403020100);
    emit_int64(0x0F0E0D0C0B0A0908);
    emit_int64(0x1716151413121110);
    emit_int64(0x1F1E1D1C1B1A1918);
    emit_int64(0x2726252423222120);
    emit_int64(0x2F2E2D2C2B2A2928);
    emit_int64(0x3736353433323130);
    emit_int64(0x3F3E3D3C3B3A3938);

    bind(k_init);
    lea(len, InternalAddress(tmp));
    // create mask to test for negative byte inside a vector
    evpbroadcastb(vec1, tmp1, Assembler::AVX_512bit);
    evpcmpgtb(mask2, vec1, Address(len, 0), Assembler::AVX_512bit);

#endif
    evpcmpgtb(mask1, mask2, vec2, Address(ary1, 0), Assembler::AVX_512bit);
    ktestq(mask1, mask2);
    jcc(Assembler::zero, DONE);

    bind(BREAK_LOOP);
    // At least one byte in the last 64 bytes is negative.
    // Set up to look at the last 64 bytes as if they were a tail
    lea(ary1, Address(ary1, len, Address::times_1));
    addptr(result, len);
    // Ignore the very last byte: if all others are positive,
    // it must be negative, so we can skip right to the 2+1 byte
    // end comparison at this point
    orl(result, 63);
    movl(len, 63);
    // Fallthru to tail compare
  } else {

    if (UseAVX >= 2 && UseSSE >= 2) {
      // With AVX2, use 32-byte vector compare
      Label COMPARE_WIDE_VECTORS, BREAK_LOOP;

      // Compare 32-byte vectors
      testl(len, 0xffffffe0);   // vector count (in bytes)
      jccb(Assembler::zero, TAIL_START);

      andl(len, 0xffffffe0);
      lea(ary1, Address(ary1, len, Address::times_1));
      negptr(len);

      movl(tmp1, 0x80808080);   // create mask to test for Unicode chars in vector
      movdl(vec2, tmp1);
      vpbroadcastd(vec2, vec2, Assembler::AVX_256bit);

      bind(COMPARE_WIDE_VECTORS);
      vmovdqu(vec1, Address(ary1, len, Address::times_1));
      vptest(vec1, vec2);
      jccb(Assembler::notZero, BREAK_LOOP);
      addptr(len, 32);
      jccb(Assembler::notZero, COMPARE_WIDE_VECTORS);

      testl(result, 0x0000001f);   // any bytes remaining?
      jcc(Assembler::zero, DONE);

      // Quick test using the already prepared vector mask
      movl(len, result);
      andl(len, 0x0000001f);
      vmovdqu(vec1, Address(ary1, len, Address::times_1, -32));
      vptest(vec1, vec2);
      jcc(Assembler::zero, DONE);
      // There are zeros, jump to the tail to determine exactly where
      jmpb(TAIL_START);

      bind(BREAK_LOOP);
      // At least one byte in the last 32-byte vector is negative.
      // Set up to look at the last 32 bytes as if they were a tail
      lea(ary1, Address(ary1, len, Address::times_1));
      addptr(result, len);
      // Ignore the very last byte: if all others are positive,
      // it must be negative, so we can skip right to the 2+1 byte
      // end comparison at this point
      orl(result, 31);
      movl(len, 31);
      // Fallthru to tail compare
    } else if (UseSSE42Intrinsics) {
      // With SSE4.2, use double quad vector compare
      Label COMPARE_WIDE_VECTORS, BREAK_LOOP;

      // Compare 16-byte vectors
      testl(len, 0xfffffff0);   // vector count (in bytes)
      jcc(Assembler::zero, TAIL_START);

      andl(len, 0xfffffff0);
      lea(ary1, Address(ary1, len, Address::times_1));
      negptr(len);

      movl(tmp1, 0x80808080);
      movdl(vec2, tmp1);
      pshufd(vec2, vec2, 0);

      bind(COMPARE_WIDE_VECTORS);
      movdqu(vec1, Address(ary1, len, Address::times_1));
      ptest(vec1, vec2);
      jccb(Assembler::notZero, BREAK_LOOP);
      addptr(len, 16);
      jccb(Assembler::notZero, COMPARE_WIDE_VECTORS);

      testl(result, 0x0000000f); // len is zero, any bytes remaining?
      jcc(Assembler::zero, DONE);

      // Quick test using the already prepared vector mask
      movl(len, result);
      andl(len, 0x0000000f);   // tail count (in bytes)
      movdqu(vec1, Address(ary1, len, Address::times_1, -16));
      ptest(vec1, vec2);
      jcc(Assembler::zero, DONE);
      jmpb(TAIL_START);

      bind(BREAK_LOOP);
      // At least one byte in the last 16-byte vector is negative.
      // Set up and look at the last 16 bytes as if they were a tail
      lea(ary1, Address(ary1, len, Address::times_1));
      addptr(result, len);
      // Ignore the very last byte: if all others are positive,
      // it must be negative, so we can skip right to the 2+1 byte
      // end comparison at this point
      orl(result, 15);
      movl(len, 15);
      // Fallthru to tail compare
    }
  }

  bind(TAIL_START);
  // Compare 4-byte vectors
  andl(len, 0xfffffffc); // vector count (in bytes)
  jccb(Assembler::zero, COMPARE_CHAR);

  lea(ary1, Address(ary1, len, Address::times_1));
  negptr(len);

  bind(COMPARE_VECTORS);
  movl(tmp1, Address(ary1, len, Address::times_1));
  andl(tmp1, 0x80808080);
  jccb(Assembler::notZero, TAIL_ADJUST);
  addptr(len, 4);
  jccb(Assembler::notZero, COMPARE_VECTORS);

  // Compare trailing char (final 2-3 bytes), if any
  bind(COMPARE_CHAR);

  testl(result, 0x2);   // tail  char
  jccb(Assembler::zero, COMPARE_BYTE);
  load_unsigned_short(tmp1, Address(ary1, 0));
  andl(tmp1, 0x00008080);
  jccb(Assembler::notZero, CHAR_ADJUST);
  lea(ary1, Address(ary1, 2));

  bind(COMPARE_BYTE);
  testl(result, 0x1);   // tail  byte
  jccb(Assembler::zero, DONE);
  load_unsigned_byte(tmp1, Address(ary1, 0));
  testl(tmp1, 0x00000080);
  jccb(Assembler::zero, DONE);
  subptr(result, 1);
  jmpb(DONE);

  bind(TAIL_ADJUST);
  // there are negative bits in the last 4 byte block.
  // Adjust result and check the next three bytes
  addptr(result, len);
  orl(result, 3);
  lea(ary1, Address(ary1, len, Address::times_1));
  jmpb(COMPARE_CHAR);

  bind(CHAR_ADJUST);
  // We are looking at a char + optional byte tail, and found that one
  // of the bytes in the char is negative. Adjust the result, check the
  // first byte and readjust if needed.
  andl(result, 0xfffffffc);
  testl(tmp1, 0x00000080); // little-endian, so lowest byte comes first
  jccb(Assembler::notZero, DONE);
  addptr(result, 1);

  // That's it
  bind(DONE);
  if (UseAVX >= 2 && UseSSE >= 2) {
    // clean upper bits of YMM registers
    vpxor(vec1, vec1);
    vpxor(vec2, vec2);
  }
}

// Compare char[] or byte[] arrays aligned to 4 bytes or substrings.
void C2_MacroAssembler::arrays_equals(bool is_array_equ, Register ary1, Register ary2,
                                      Register limit, Register result, Register chr,
                                      XMMRegister vec1, XMMRegister vec2, bool is_char, KRegister mask) {
  ShortBranchVerifier sbv(this);
  Label TRUE_LABEL, FALSE_LABEL, DONE, COMPARE_VECTORS, COMPARE_CHAR, COMPARE_BYTE;

  int length_offset  = arrayOopDesc::length_offset_in_bytes();
  int base_offset    = arrayOopDesc::base_offset_in_bytes(is_char ? T_CHAR : T_BYTE);

  if (is_array_equ) {
    // Check the input args
    cmpoop(ary1, ary2);
    jcc(Assembler::equal, TRUE_LABEL);

    // Need additional checks for arrays_equals.
    testptr(ary1, ary1);
    jcc(Assembler::zero, FALSE_LABEL);
    testptr(ary2, ary2);
    jcc(Assembler::zero, FALSE_LABEL);

    // Check the lengths
    movl(limit, Address(ary1, length_offset));
    cmpl(limit, Address(ary2, length_offset));
    jcc(Assembler::notEqual, FALSE_LABEL);
  }

  // count == 0
  testl(limit, limit);
  jcc(Assembler::zero, TRUE_LABEL);

  if (is_array_equ) {
    // Load array address
    lea(ary1, Address(ary1, base_offset));
    lea(ary2, Address(ary2, base_offset));
  }

  if (is_array_equ && is_char) {
    // arrays_equals when used for char[].
    shll(limit, 1);      // byte count != 0
  }
  movl(result, limit); // copy

  if (UseAVX >= 2) {
    // With AVX2, use 32-byte vector compare
    Label COMPARE_WIDE_VECTORS, COMPARE_TAIL;

    // Compare 32-byte vectors
    andl(result, 0x0000001f);  //   tail count (in bytes)
    andl(limit, 0xffffffe0);   // vector count (in bytes)
    jcc(Assembler::zero, COMPARE_TAIL);

    lea(ary1, Address(ary1, limit, Address::times_1));
    lea(ary2, Address(ary2, limit, Address::times_1));
    negptr(limit);

#ifdef _LP64
    if ((AVX3Threshold == 0) && VM_Version::supports_avx512vlbw()) { // trying 64 bytes fast loop
      Label COMPARE_WIDE_VECTORS_LOOP_AVX2, COMPARE_WIDE_VECTORS_LOOP_AVX3;

      cmpl(limit, -64);
      jcc(Assembler::greater, COMPARE_WIDE_VECTORS_LOOP_AVX2);

      bind(COMPARE_WIDE_VECTORS_LOOP_AVX3); // the hottest loop

      evmovdquq(vec1, Address(ary1, limit, Address::times_1), Assembler::AVX_512bit);
      evpcmpeqb(mask, vec1, Address(ary2, limit, Address::times_1), Assembler::AVX_512bit);
      kortestql(mask, mask);
      jcc(Assembler::aboveEqual, FALSE_LABEL);     // miscompare
      addptr(limit, 64);  // update since we already compared at this addr
      cmpl(limit, -64);
      jccb(Assembler::lessEqual, COMPARE_WIDE_VECTORS_LOOP_AVX3);

      // At this point we may still need to compare -limit+result bytes.
      // We could execute the next two instruction and just continue via non-wide path:
      //  cmpl(limit, 0);
      //  jcc(Assembler::equal, COMPARE_TAIL);  // true
      // But since we stopped at the points ary{1,2}+limit which are
      // not farther than 64 bytes from the ends of arrays ary{1,2}+result
      // (|limit| <= 32 and result < 32),
      // we may just compare the last 64 bytes.
      //
      addptr(result, -64);   // it is safe, bc we just came from this area
      evmovdquq(vec1, Address(ary1, result, Address::times_1), Assembler::AVX_512bit);
      evpcmpeqb(mask, vec1, Address(ary2, result, Address::times_1), Assembler::AVX_512bit);
      kortestql(mask, mask);
      jcc(Assembler::aboveEqual, FALSE_LABEL);     // miscompare

      jmp(TRUE_LABEL);

      bind(COMPARE_WIDE_VECTORS_LOOP_AVX2);

    }//if (VM_Version::supports_avx512vlbw())
#endif //_LP64
    bind(COMPARE_WIDE_VECTORS);
    vmovdqu(vec1, Address(ary1, limit, Address::times_1));
    vmovdqu(vec2, Address(ary2, limit, Address::times_1));
    vpxor(vec1, vec2);

    vptest(vec1, vec1);
    jcc(Assembler::notZero, FALSE_LABEL);
    addptr(limit, 32);
    jcc(Assembler::notZero, COMPARE_WIDE_VECTORS);

    testl(result, result);
    jcc(Assembler::zero, TRUE_LABEL);

    vmovdqu(vec1, Address(ary1, result, Address::times_1, -32));
    vmovdqu(vec2, Address(ary2, result, Address::times_1, -32));
    vpxor(vec1, vec2);

    vptest(vec1, vec1);
    jccb(Assembler::notZero, FALSE_LABEL);
    jmpb(TRUE_LABEL);

    bind(COMPARE_TAIL); // limit is zero
    movl(limit, result);
    // Fallthru to tail compare
  } else if (UseSSE42Intrinsics) {
    // With SSE4.2, use double quad vector compare
    Label COMPARE_WIDE_VECTORS, COMPARE_TAIL;

    // Compare 16-byte vectors
    andl(result, 0x0000000f);  //   tail count (in bytes)
    andl(limit, 0xfffffff0);   // vector count (in bytes)
    jcc(Assembler::zero, COMPARE_TAIL);

    lea(ary1, Address(ary1, limit, Address::times_1));
    lea(ary2, Address(ary2, limit, Address::times_1));
    negptr(limit);

    bind(COMPARE_WIDE_VECTORS);
    movdqu(vec1, Address(ary1, limit, Address::times_1));
    movdqu(vec2, Address(ary2, limit, Address::times_1));
    pxor(vec1, vec2);

    ptest(vec1, vec1);
    jcc(Assembler::notZero, FALSE_LABEL);
    addptr(limit, 16);
    jcc(Assembler::notZero, COMPARE_WIDE_VECTORS);

    testl(result, result);
    jcc(Assembler::zero, TRUE_LABEL);

    movdqu(vec1, Address(ary1, result, Address::times_1, -16));
    movdqu(vec2, Address(ary2, result, Address::times_1, -16));
    pxor(vec1, vec2);

    ptest(vec1, vec1);
    jccb(Assembler::notZero, FALSE_LABEL);
    jmpb(TRUE_LABEL);

    bind(COMPARE_TAIL); // limit is zero
    movl(limit, result);
    // Fallthru to tail compare
  }

  // Compare 4-byte vectors
  andl(limit, 0xfffffffc); // vector count (in bytes)
  jccb(Assembler::zero, COMPARE_CHAR);

  lea(ary1, Address(ary1, limit, Address::times_1));
  lea(ary2, Address(ary2, limit, Address::times_1));
  negptr(limit);

  bind(COMPARE_VECTORS);
  movl(chr, Address(ary1, limit, Address::times_1));
  cmpl(chr, Address(ary2, limit, Address::times_1));
  jccb(Assembler::notEqual, FALSE_LABEL);
  addptr(limit, 4);
  jcc(Assembler::notZero, COMPARE_VECTORS);

  // Compare trailing char (final 2 bytes), if any
  bind(COMPARE_CHAR);
  testl(result, 0x2);   // tail  char
  jccb(Assembler::zero, COMPARE_BYTE);
  load_unsigned_short(chr, Address(ary1, 0));
  load_unsigned_short(limit, Address(ary2, 0));
  cmpl(chr, limit);
  jccb(Assembler::notEqual, FALSE_LABEL);

  if (is_array_equ && is_char) {
    bind(COMPARE_BYTE);
  } else {
    lea(ary1, Address(ary1, 2));
    lea(ary2, Address(ary2, 2));

    bind(COMPARE_BYTE);
    testl(result, 0x1);   // tail  byte
    jccb(Assembler::zero, TRUE_LABEL);
    load_unsigned_byte(chr, Address(ary1, 0));
    load_unsigned_byte(limit, Address(ary2, 0));
    cmpl(chr, limit);
    jccb(Assembler::notEqual, FALSE_LABEL);
  }
  bind(TRUE_LABEL);
  movl(result, 1);   // return true
  jmpb(DONE);

  bind(FALSE_LABEL);
  xorl(result, result); // return false

  // That's it
  bind(DONE);
  if (UseAVX >= 2) {
    // clean upper bits of YMM registers
    vpxor(vec1, vec1);
    vpxor(vec2, vec2);
  }
}

void C2_MacroAssembler::evmasked_op(int ideal_opc, BasicType eType, KRegister mask, XMMRegister dst,
                                    XMMRegister src1, int imm8, bool merge, int vlen_enc) {
  switch(ideal_opc) {
    case Op_LShiftVS:
      Assembler::evpsllw(dst, mask, src1, imm8, merge, vlen_enc); break;
    case Op_LShiftVI:
      Assembler::evpslld(dst, mask, src1, imm8, merge, vlen_enc); break;
    case Op_LShiftVL:
      Assembler::evpsllq(dst, mask, src1, imm8, merge, vlen_enc); break;
    case Op_RShiftVS:
      Assembler::evpsraw(dst, mask, src1, imm8, merge, vlen_enc); break;
    case Op_RShiftVI:
      Assembler::evpsrad(dst, mask, src1, imm8, merge, vlen_enc); break;
    case Op_RShiftVL:
      Assembler::evpsraq(dst, mask, src1, imm8, merge, vlen_enc); break;
    case Op_URShiftVS:
      Assembler::evpsrlw(dst, mask, src1, imm8, merge, vlen_enc); break;
    case Op_URShiftVI:
      Assembler::evpsrld(dst, mask, src1, imm8, merge, vlen_enc); break;
    case Op_URShiftVL:
      Assembler::evpsrlq(dst, mask, src1, imm8, merge, vlen_enc); break;
    case Op_RotateRightV:
      evrord(eType, dst, mask, src1, imm8, merge, vlen_enc); break;
    case Op_RotateLeftV:
      evrold(eType, dst, mask, src1, imm8, merge, vlen_enc); break;
    default:
      fatal("Unsupported masked operation"); break;
  }
}

void C2_MacroAssembler::evmasked_op(int ideal_opc, BasicType eType, KRegister mask, XMMRegister dst,
                                    XMMRegister src1, XMMRegister src2, bool merge, int vlen_enc,
                                    bool is_varshift) {
  switch (ideal_opc) {
    case Op_AddVB:
      evpaddb(dst, mask, src1, src2, merge, vlen_enc); break;
    case Op_AddVS:
      evpaddw(dst, mask, src1, src2, merge, vlen_enc); break;
    case Op_AddVI:
      evpaddd(dst, mask, src1, src2, merge, vlen_enc); break;
    case Op_AddVL:
      evpaddq(dst, mask, src1, src2, merge, vlen_enc); break;
    case Op_AddVF:
      evaddps(dst, mask, src1, src2, merge, vlen_enc); break;
    case Op_AddVD:
      evaddpd(dst, mask, src1, src2, merge, vlen_enc); break;
    case Op_SubVB:
      evpsubb(dst, mask, src1, src2, merge, vlen_enc); break;
    case Op_SubVS:
      evpsubw(dst, mask, src1, src2, merge, vlen_enc); break;
    case Op_SubVI:
      evpsubd(dst, mask, src1, src2, merge, vlen_enc); break;
    case Op_SubVL:
      evpsubq(dst, mask, src1, src2, merge, vlen_enc); break;
    case Op_SubVF:
      evsubps(dst, mask, src1, src2, merge, vlen_enc); break;
    case Op_SubVD:
      evsubpd(dst, mask, src1, src2, merge, vlen_enc); break;
    case Op_MulVS:
      evpmullw(dst, mask, src1, src2, merge, vlen_enc); break;
    case Op_MulVI:
      evpmulld(dst, mask, src1, src2, merge, vlen_enc); break;
    case Op_MulVL:
      evpmullq(dst, mask, src1, src2, merge, vlen_enc); break;
    case Op_MulVF:
      evmulps(dst, mask, src1, src2, merge, vlen_enc); break;
    case Op_MulVD:
      evmulpd(dst, mask, src1, src2, merge, vlen_enc); break;
    case Op_DivVF:
      evdivps(dst, mask, src1, src2, merge, vlen_enc); break;
    case Op_DivVD:
      evdivpd(dst, mask, src1, src2, merge, vlen_enc); break;
    case Op_SqrtVF:
      evsqrtps(dst, mask, src1, src2, merge, vlen_enc); break;
    case Op_SqrtVD:
      evsqrtpd(dst, mask, src1, src2, merge, vlen_enc); break;
    case Op_AbsVB:
      evpabsb(dst, mask, src2, merge, vlen_enc); break;
    case Op_AbsVS:
      evpabsw(dst, mask, src2, merge, vlen_enc); break;
    case Op_AbsVI:
      evpabsd(dst, mask, src2, merge, vlen_enc); break;
    case Op_AbsVL:
      evpabsq(dst, mask, src2, merge, vlen_enc); break;
    case Op_FmaVF:
      evpfma213ps(dst, mask, src1, src2, merge, vlen_enc); break;
    case Op_FmaVD:
      evpfma213pd(dst, mask, src1, src2, merge, vlen_enc); break;
    case Op_VectorRearrange:
      evperm(eType, dst, mask, src2, src1, merge, vlen_enc); break;
    case Op_LShiftVS:
      evpsllw(dst, mask, src1, src2, merge, vlen_enc, is_varshift); break;
    case Op_LShiftVI:
      evpslld(dst, mask, src1, src2, merge, vlen_enc, is_varshift); break;
    case Op_LShiftVL:
      evpsllq(dst, mask, src1, src2, merge, vlen_enc, is_varshift); break;
    case Op_RShiftVS:
      evpsraw(dst, mask, src1, src2, merge, vlen_enc, is_varshift); break;
    case Op_RShiftVI:
      evpsrad(dst, mask, src1, src2, merge, vlen_enc, is_varshift); break;
    case Op_RShiftVL:
      evpsraq(dst, mask, src1, src2, merge, vlen_enc, is_varshift); break;
    case Op_URShiftVS:
      evpsrlw(dst, mask, src1, src2, merge, vlen_enc, is_varshift); break;
    case Op_URShiftVI:
      evpsrld(dst, mask, src1, src2, merge, vlen_enc, is_varshift); break;
    case Op_URShiftVL:
      evpsrlq(dst, mask, src1, src2, merge, vlen_enc, is_varshift); break;
    case Op_RotateLeftV:
      evrold(eType, dst, mask, src1, src2, merge, vlen_enc); break;
    case Op_RotateRightV:
      evrord(eType, dst, mask, src1, src2, merge, vlen_enc); break;
    case Op_MaxV:
      evpmaxs(eType, dst, mask, src1, src2, merge, vlen_enc); break;
    case Op_MinV:
      evpmins(eType, dst, mask, src1, src2, merge, vlen_enc); break;
    case Op_XorV:
      evxor(eType, dst, mask, src1, src2, merge, vlen_enc); break;
    case Op_OrV:
      evor(eType, dst, mask, src1, src2, merge, vlen_enc); break;
    case Op_AndV:
      evand(eType, dst, mask, src1, src2, merge, vlen_enc); break;
    default:
      fatal("Unsupported masked operation"); break;
  }
}

void C2_MacroAssembler::evmasked_op(int ideal_opc, BasicType eType, KRegister mask, XMMRegister dst,
                                    XMMRegister src1, Address src2, bool merge, int vlen_enc) {
  switch (ideal_opc) {
    case Op_AddVB:
      evpaddb(dst, mask, src1, src2, merge, vlen_enc); break;
    case Op_AddVS:
      evpaddw(dst, mask, src1, src2, merge, vlen_enc); break;
    case Op_AddVI:
      evpaddd(dst, mask, src1, src2, merge, vlen_enc); break;
    case Op_AddVL:
      evpaddq(dst, mask, src1, src2, merge, vlen_enc); break;
    case Op_AddVF:
      evaddps(dst, mask, src1, src2, merge, vlen_enc); break;
    case Op_AddVD:
      evaddpd(dst, mask, src1, src2, merge, vlen_enc); break;
    case Op_SubVB:
      evpsubb(dst, mask, src1, src2, merge, vlen_enc); break;
    case Op_SubVS:
      evpsubw(dst, mask, src1, src2, merge, vlen_enc); break;
    case Op_SubVI:
      evpsubd(dst, mask, src1, src2, merge, vlen_enc); break;
    case Op_SubVL:
      evpsubq(dst, mask, src1, src2, merge, vlen_enc); break;
    case Op_SubVF:
      evsubps(dst, mask, src1, src2, merge, vlen_enc); break;
    case Op_SubVD:
      evsubpd(dst, mask, src1, src2, merge, vlen_enc); break;
    case Op_MulVS:
      evpmullw(dst, mask, src1, src2, merge, vlen_enc); break;
    case Op_MulVI:
      evpmulld(dst, mask, src1, src2, merge, vlen_enc); break;
    case Op_MulVL:
      evpmullq(dst, mask, src1, src2, merge, vlen_enc); break;
    case Op_MulVF:
      evmulps(dst, mask, src1, src2, merge, vlen_enc); break;
    case Op_MulVD:
      evmulpd(dst, mask, src1, src2, merge, vlen_enc); break;
    case Op_DivVF:
      evdivps(dst, mask, src1, src2, merge, vlen_enc); break;
    case Op_DivVD:
      evdivpd(dst, mask, src1, src2, merge, vlen_enc); break;
    case Op_FmaVF:
      evpfma213ps(dst, mask, src1, src2, merge, vlen_enc); break;
    case Op_FmaVD:
      evpfma213pd(dst, mask, src1, src2, merge, vlen_enc); break;
    case Op_MaxV:
      evpmaxs(eType, dst, mask, src1, src2, merge, vlen_enc); break;
    case Op_MinV:
      evpmins(eType, dst, mask, src1, src2, merge, vlen_enc); break;
    case Op_XorV:
      evxor(eType, dst, mask, src1, src2, merge, vlen_enc); break;
    case Op_OrV:
      evor(eType, dst, mask, src1, src2, merge, vlen_enc); break;
    case Op_AndV:
      evand(eType, dst, mask, src1, src2, merge, vlen_enc); break;
    default:
      fatal("Unsupported masked operation"); break;
  }
}

void C2_MacroAssembler::masked_op(int ideal_opc, int mask_len, KRegister dst,
                                  KRegister src1, KRegister src2) {
  BasicType etype = T_ILLEGAL;
  switch(mask_len) {
    case 2:
    case 4:
    case 8:  etype = T_BYTE; break;
    case 16: etype = T_SHORT; break;
    case 32: etype = T_INT; break;
    case 64: etype = T_LONG; break;
    default: fatal("Unsupported type"); break;
  }
  assert(etype != T_ILLEGAL, "");
  switch(ideal_opc) {
    case Op_AndVMask:
      kand(etype, dst, src1, src2); break;
    case Op_OrVMask:
      kor(etype, dst, src1, src2); break;
    case Op_XorVMask:
      kxor(etype, dst, src1, src2); break;
    default:
      fatal("Unsupported masked operation"); break;
  }
}

/*
 * Following routine handles special floating point values(NaN/Inf/-Inf/Max/Min) for casting operation.
 * If src is NaN, the result is 0.
 * If the src is negative infinity or any value less than or equal to the value of Integer.MIN_VALUE,
 * the result is equal to the value of Integer.MIN_VALUE.
 * If the src is positive infinity or any value greater than or equal to the value of Integer.MAX_VALUE,
 * the result is equal to the value of Integer.MAX_VALUE.
 */
void C2_MacroAssembler::vector_cast_float_to_int_special_cases_avx(XMMRegister dst, XMMRegister src, XMMRegister xtmp1,
                                                                   XMMRegister xtmp2, XMMRegister xtmp3, XMMRegister xtmp4,
                                                                   Register rscratch, AddressLiteral float_sign_flip,
                                                                   int vec_enc) {
  assert(rscratch != noreg || always_reachable(float_sign_flip), "missing");
  Label done;
  vmovdqu(xtmp1, float_sign_flip, vec_enc, rscratch);
  vpcmpeqd(xtmp2, dst, xtmp1, vec_enc);
  vptest(xtmp2, xtmp2, vec_enc);
  jccb(Assembler::equal, done);

  vpcmpeqd(xtmp4, xtmp4, xtmp4, vec_enc);
  vpxor(xtmp1, xtmp1, xtmp4, vec_enc);

  vpxor(xtmp4, xtmp4, xtmp4, vec_enc);
  vcmpps(xtmp3, src, src, Assembler::UNORD_Q, vec_enc);
  vblendvps(dst, dst, xtmp4, xtmp3, vec_enc);

  // Recompute the mask for remaining special value.
  vpxor(xtmp2, xtmp2, xtmp3, vec_enc);
  // Extract SRC values corresponding to TRUE mask lanes.
  vpand(xtmp4, xtmp2, src, vec_enc);
  // Flip mask bits so that MSB bit of MASK lanes corresponding to +ve special
  // values are set.
  vpxor(xtmp3, xtmp2, xtmp4, vec_enc);

  vblendvps(dst, dst, xtmp1, xtmp3, vec_enc);
  bind(done);
}

void C2_MacroAssembler::vector_cast_float_to_int_special_cases_evex(XMMRegister dst, XMMRegister src, XMMRegister xtmp1,
                                                                    XMMRegister xtmp2, KRegister ktmp1, KRegister ktmp2,
                                                                    Register rscratch, AddressLiteral float_sign_flip,
                                                                    int vec_enc) {
  assert(rscratch != noreg || always_reachable(float_sign_flip), "missing");
  Label done;
  evmovdqul(xtmp1, k0, float_sign_flip, false, vec_enc, rscratch);
  Assembler::evpcmpeqd(ktmp1, k0, xtmp1, dst, vec_enc);
  kortestwl(ktmp1, ktmp1);
  jccb(Assembler::equal, done);

  vpxor(xtmp2, xtmp2, xtmp2, vec_enc);
  evcmpps(ktmp2, k0, src, src, Assembler::UNORD_Q, vec_enc);
  evmovdqul(dst, ktmp2, xtmp2, true, vec_enc);

  kxorwl(ktmp1, ktmp1, ktmp2);
  evcmpps(ktmp1, ktmp1, src, xtmp2, Assembler::NLT_UQ, vec_enc);
  vpternlogd(xtmp2, 0x11, xtmp1, xtmp1, vec_enc);
  evmovdqul(dst, ktmp1, xtmp2, true, vec_enc);
  bind(done);
}

void C2_MacroAssembler::vector_cast_float_to_long_special_cases_evex(XMMRegister dst, XMMRegister src, XMMRegister xtmp1,
                                                                     XMMRegister xtmp2, KRegister ktmp1, KRegister ktmp2,
                                                                     Register rscratch, AddressLiteral double_sign_flip,
                                                                     int vec_enc) {
  assert(rscratch != noreg || always_reachable(double_sign_flip), "missing");

  Label done;
  evmovdquq(xtmp1, k0, double_sign_flip, false, vec_enc, rscratch);
  Assembler::evpcmpeqq(ktmp1, k0, xtmp1, dst, vec_enc);
  kortestwl(ktmp1, ktmp1);
  jccb(Assembler::equal, done);

  vpxor(xtmp2, xtmp2, xtmp2, vec_enc);
  evcmpps(ktmp2, k0, src, src, Assembler::UNORD_Q, vec_enc);
  evmovdquq(dst, ktmp2, xtmp2, true, vec_enc);

  kxorwl(ktmp1, ktmp1, ktmp2);
  evcmpps(ktmp1, ktmp1, src, xtmp2, Assembler::NLT_UQ, vec_enc);
  vpternlogq(xtmp2, 0x11, xtmp1, xtmp1, vec_enc);
  evmovdquq(dst, ktmp1, xtmp2, true, vec_enc);
  bind(done);
}

void C2_MacroAssembler::vector_cast_double_to_int_special_cases_evex(XMMRegister dst, XMMRegister src, XMMRegister xtmp1,
                                                                     XMMRegister xtmp2, KRegister ktmp1, KRegister ktmp2,
                                                                     Register rscratch, AddressLiteral float_sign_flip,
                                                                     int vec_enc) {
  assert(rscratch != noreg || always_reachable(float_sign_flip), "missing");
  Label done;
  evmovdquq(xtmp1, k0, float_sign_flip, false, vec_enc, rscratch);
  Assembler::evpcmpeqd(ktmp1, k0, xtmp1, dst, vec_enc);
  kortestwl(ktmp1, ktmp1);
  jccb(Assembler::equal, done);

  vpxor(xtmp2, xtmp2, xtmp2, vec_enc);
  evcmppd(ktmp2, k0, src, src, Assembler::UNORD_Q, vec_enc);
  evmovdqul(dst, ktmp2, xtmp2, true, vec_enc);

  kxorwl(ktmp1, ktmp1, ktmp2);
  evcmppd(ktmp1, ktmp1, src, xtmp2, Assembler::NLT_UQ, vec_enc);
  vpternlogq(xtmp2, 0x11, xtmp1, xtmp1, vec_enc);
  evmovdqul(dst, ktmp1, xtmp2, true, vec_enc);
  bind(done);
}

/*
 * Following routine handles special floating point values(NaN/Inf/-Inf/Max/Min) for casting operation.
 * If src is NaN, the result is 0.
 * If the src is negative infinity or any value less than or equal to the value of Long.MIN_VALUE,
 * the result is equal to the value of Long.MIN_VALUE.
 * If the src is positive infinity or any value greater than or equal to the value of Long.MAX_VALUE,
 * the result is equal to the value of Long.MAX_VALUE.
 */
void C2_MacroAssembler::vector_cast_double_to_long_special_cases_evex(XMMRegister dst, XMMRegister src, XMMRegister xtmp1,
                                                                      XMMRegister xtmp2, KRegister ktmp1, KRegister ktmp2,
                                                                      Register rscratch, AddressLiteral double_sign_flip,
                                                                      int vec_enc) {
  assert(rscratch != noreg || always_reachable(double_sign_flip), "missing");

  Label done;
  evmovdqul(xtmp1, k0, double_sign_flip, false, vec_enc, rscratch);
  evpcmpeqq(ktmp1, xtmp1, dst, vec_enc);
  kortestwl(ktmp1, ktmp1);
  jccb(Assembler::equal, done);

  vpxor(xtmp2, xtmp2, xtmp2, vec_enc);
  evcmppd(ktmp2, k0, src, src, Assembler::UNORD_Q, vec_enc);
  evmovdquq(dst, ktmp2, xtmp2, true, vec_enc);

  kxorwl(ktmp1, ktmp1, ktmp2);
  evcmppd(ktmp1, ktmp1, src, xtmp2, Assembler::NLT_UQ, vec_enc);
  vpternlogq(xtmp2, 0x11, xtmp1, xtmp1, vec_enc);
  evmovdquq(dst, ktmp1, xtmp2, true, vec_enc);
  bind(done);
}

void C2_MacroAssembler::vector_crosslane_doubleword_pack_avx(XMMRegister dst, XMMRegister src, XMMRegister zero,
                                                             XMMRegister xtmp, int index, int vec_enc) {
   assert(vec_enc < Assembler::AVX_512bit, "");
   if (vec_enc == Assembler::AVX_256bit) {
     vextractf128_high(xtmp, src);
     vshufps(dst, src, xtmp, index, vec_enc);
   } else {
     vshufps(dst, src, zero, index, vec_enc);
   }
}

void C2_MacroAssembler::vector_cast_double_to_int_special_cases_avx(XMMRegister dst, XMMRegister src, XMMRegister xtmp1, XMMRegister xtmp2,
                                                                    XMMRegister xtmp3, XMMRegister xtmp4, XMMRegister xtmp5, Register rscratch,
                                                                    AddressLiteral float_sign_flip, int src_vec_enc) {
  assert(rscratch != noreg || always_reachable(float_sign_flip), "missing");

  Label done;
  // Compare the destination lanes with float_sign_flip
  // value to get mask for all special values.
  movdqu(xtmp1, float_sign_flip, rscratch);
  vpcmpeqd(xtmp2, dst, xtmp1, Assembler::AVX_128bit);
  ptest(xtmp2, xtmp2);
  jccb(Assembler::equal, done);

  // Flip float_sign_flip to get max integer value.
  vpcmpeqd(xtmp4, xtmp4, xtmp4, Assembler::AVX_128bit);
  pxor(xtmp1, xtmp4);

  // Set detination lanes corresponding to unordered source lanes as zero.
  vpxor(xtmp4, xtmp4, xtmp4, src_vec_enc);
  vcmppd(xtmp3, src, src, Assembler::UNORD_Q, src_vec_enc);

  // Shuffle mask vector and pack lower doubles word from each quadword lane.
  vector_crosslane_doubleword_pack_avx(xtmp3, xtmp3, xtmp4, xtmp5, 0x88, src_vec_enc);
  vblendvps(dst, dst, xtmp4, xtmp3, Assembler::AVX_128bit);

  // Recompute the mask for remaining special value.
  pxor(xtmp2, xtmp3);
  // Extract mask corresponding to non-negative source lanes.
  vcmppd(xtmp3, src, xtmp4, Assembler::NLT_UQ, src_vec_enc);

  // Shuffle mask vector and pack lower doubles word from each quadword lane.
  vector_crosslane_doubleword_pack_avx(xtmp3, xtmp3, xtmp4, xtmp5, 0x88, src_vec_enc);
  pand(xtmp3, xtmp2);

  // Replace destination lanes holding special value(0x80000000) with max int
  // if corresponding source lane holds a +ve value.
  vblendvps(dst, dst, xtmp1, xtmp3, Assembler::AVX_128bit);
  bind(done);
}


void C2_MacroAssembler::vector_cast_int_to_subword(BasicType to_elem_bt, XMMRegister dst, XMMRegister zero,
                                                   XMMRegister xtmp, Register rscratch, int vec_enc) {
  switch(to_elem_bt) {
    case T_SHORT:
      assert(rscratch != noreg || always_reachable(ExternalAddress(StubRoutines::x86::vector_int_to_short_mask())), "missing");
      vpand(dst, dst, ExternalAddress(StubRoutines::x86::vector_int_to_short_mask()), vec_enc, rscratch);
      vpackusdw(dst, dst, zero, vec_enc);
      if (vec_enc == Assembler::AVX_256bit) {
        vector_crosslane_doubleword_pack_avx(dst, dst, zero, xtmp, 0x44, vec_enc);
      }
      break;
    case  T_BYTE:
      assert(rscratch != noreg || always_reachable(ExternalAddress(StubRoutines::x86::vector_int_to_byte_mask())), "missing");
      vpand(dst, dst, ExternalAddress(StubRoutines::x86::vector_int_to_byte_mask()), vec_enc, rscratch);
      vpackusdw(dst, dst, zero, vec_enc);
      if (vec_enc == Assembler::AVX_256bit) {
        vector_crosslane_doubleword_pack_avx(dst, dst, zero, xtmp, 0x44, vec_enc);
      }
      vpackuswb(dst, dst, zero, vec_enc);
      break;
    default: assert(false, "%s", type2name(to_elem_bt));
  }
}

/*
 * Algorithm for vector D2L and F2I conversions:-
 * a) Perform vector D2L/F2I cast.
 * b) Choose fast path if none of the result vector lane contains 0x80000000 value.
 *    It signifies that source value could be any of the special floating point
 *    values(NaN,-Inf,Inf,Max,-Min).
 * c) Set destination to zero if source is NaN value.
 * d) Replace 0x80000000 with MaxInt if source lane contains a +ve value.
 */

void C2_MacroAssembler::vector_castF2X_avx(BasicType to_elem_bt, XMMRegister dst, XMMRegister src, XMMRegister xtmp1,
                                           XMMRegister xtmp2, XMMRegister xtmp3, XMMRegister xtmp4,
                                           AddressLiteral float_sign_flip, Register rscratch, int vec_enc) {
  int to_elem_sz = type2aelembytes(to_elem_bt);
  assert(to_elem_sz <= 4, "");
  vcvttps2dq(dst, src, vec_enc);
  vector_cast_float_to_int_special_cases_avx(dst, src, xtmp1, xtmp2, xtmp3, xtmp4, rscratch, float_sign_flip, vec_enc);
  if (to_elem_sz < 4) {
    vpxor(xtmp4, xtmp4, xtmp4, vec_enc);
    vector_cast_int_to_subword(to_elem_bt, dst, xtmp4, xtmp3, rscratch, vec_enc);
  }
}

void C2_MacroAssembler::vector_castF2X_evex(BasicType to_elem_bt, XMMRegister dst, XMMRegister src, XMMRegister xtmp1,
                                            XMMRegister xtmp2, KRegister ktmp1, KRegister ktmp2, AddressLiteral float_sign_flip,
                                            Register rscratch, int vec_enc) {
  int to_elem_sz = type2aelembytes(to_elem_bt);
  assert(to_elem_sz <= 4, "");
  vcvttps2dq(dst, src, vec_enc);
  vector_cast_float_to_int_special_cases_evex(dst, src, xtmp1, xtmp2, ktmp1, ktmp2, rscratch, float_sign_flip, vec_enc);
  switch(to_elem_bt) {
    case T_INT:
      break;
    case T_SHORT:
      evpmovdw(dst, dst, vec_enc);
      break;
    case T_BYTE:
      evpmovdb(dst, dst, vec_enc);
      break;
    default: assert(false, "%s", type2name(to_elem_bt));
  }
}

void C2_MacroAssembler::vector_castF2L_evex(XMMRegister dst, XMMRegister src, XMMRegister xtmp1, XMMRegister xtmp2,
                                            KRegister ktmp1, KRegister ktmp2, AddressLiteral double_sign_flip,
                                            Register rscratch, int vec_enc) {
  evcvttps2qq(dst, src, vec_enc);
  vector_cast_float_to_long_special_cases_evex(dst, src, xtmp1, xtmp2, ktmp1, ktmp2, rscratch, double_sign_flip, vec_enc);
}

// Handling for downcasting from double to integer or sub-word types on AVX2.
void C2_MacroAssembler::vector_castD2X_avx(BasicType to_elem_bt, XMMRegister dst, XMMRegister src, XMMRegister xtmp1,
                                           XMMRegister xtmp2, XMMRegister xtmp3, XMMRegister xtmp4, XMMRegister xtmp5,
                                           AddressLiteral float_sign_flip, Register rscratch, int vec_enc) {
  int to_elem_sz = type2aelembytes(to_elem_bt);
  assert(to_elem_sz < 8, "");
  vcvttpd2dq(dst, src, vec_enc);
  vector_cast_double_to_int_special_cases_avx(dst, src, xtmp1, xtmp2, xtmp3, xtmp4, xtmp5, rscratch,
                                              float_sign_flip, vec_enc);
  if (to_elem_sz < 4) {
    // xtmp4 holds all zero lanes.
    vector_cast_int_to_subword(to_elem_bt, dst, xtmp4, xtmp5, rscratch, Assembler::AVX_128bit);
  }
}

void C2_MacroAssembler::vector_castD2X_evex(BasicType to_elem_bt, XMMRegister dst, XMMRegister src,
                                            XMMRegister xtmp1, XMMRegister xtmp2, KRegister ktmp1,
                                            KRegister ktmp2, AddressLiteral sign_flip,
                                            Register rscratch, int vec_enc) {
  if (VM_Version::supports_avx512dq()) {
    evcvttpd2qq(dst, src, vec_enc);
    vector_cast_double_to_long_special_cases_evex(dst, src, xtmp1, xtmp2, ktmp1, ktmp2, rscratch, sign_flip, vec_enc);
    switch(to_elem_bt) {
      case T_LONG:
        break;
      case T_INT:
        evpmovsqd(dst, dst, vec_enc);
        break;
      case T_SHORT:
        evpmovsqd(dst, dst, vec_enc);
        evpmovdw(dst, dst, vec_enc);
        break;
      case T_BYTE:
        evpmovsqd(dst, dst, vec_enc);
        evpmovdb(dst, dst, vec_enc);
        break;
      default: assert(false, "%s", type2name(to_elem_bt));
    }
  } else {
    assert(type2aelembytes(to_elem_bt) <= 4, "");
    vcvttpd2dq(dst, src, vec_enc);
    vector_cast_double_to_int_special_cases_evex(dst, src, xtmp1, xtmp2, ktmp1, ktmp2, rscratch, sign_flip, vec_enc);
    switch(to_elem_bt) {
      case T_INT:
        break;
      case T_SHORT:
        evpmovdw(dst, dst, vec_enc);
        break;
      case T_BYTE:
        evpmovdb(dst, dst, vec_enc);
        break;
      default: assert(false, "%s", type2name(to_elem_bt));
    }
  }
}

#ifdef _LP64
void C2_MacroAssembler::vector_round_double_evex(XMMRegister dst, XMMRegister src,
                                                 AddressLiteral double_sign_flip, AddressLiteral new_mxcsr, int vec_enc,
                                                 Register tmp, XMMRegister xtmp1, XMMRegister xtmp2, KRegister ktmp1, KRegister ktmp2) {
  // Perform floor(val+0.5) operation under the influence of MXCSR.RC mode roundTowards -inf.
  // and re-instantiate original MXCSR.RC mode after that.
  ldmxcsr(new_mxcsr, tmp /*rscratch*/);

  mov64(tmp, julong_cast(0.5L));
  evpbroadcastq(xtmp1, tmp, vec_enc);
  vaddpd(xtmp1, src , xtmp1, vec_enc);
  evcvtpd2qq(dst, xtmp1, vec_enc);
  vector_cast_double_to_long_special_cases_evex(dst, src, xtmp1, xtmp2, ktmp1, ktmp2, tmp /*rscratch*/,
                                                double_sign_flip, vec_enc);;

  ldmxcsr(ExternalAddress(StubRoutines::x86::addr_mxcsr_std()), tmp /*rscratch*/);
}

void C2_MacroAssembler::vector_round_float_evex(XMMRegister dst, XMMRegister src,
                                                AddressLiteral float_sign_flip, AddressLiteral new_mxcsr, int vec_enc,
                                                Register tmp, XMMRegister xtmp1, XMMRegister xtmp2, KRegister ktmp1, KRegister ktmp2) {
  // Perform floor(val+0.5) operation under the influence of MXCSR.RC mode roundTowards -inf.
  // and re-instantiate original MXCSR.RC mode after that.
  ldmxcsr(new_mxcsr, tmp /*rscratch*/);

  movl(tmp, jint_cast(0.5));
  movq(xtmp1, tmp);
  vbroadcastss(xtmp1, xtmp1, vec_enc);
  vaddps(xtmp1, src , xtmp1, vec_enc);
  vcvtps2dq(dst, xtmp1, vec_enc);
  vector_cast_float_to_int_special_cases_evex(dst, src, xtmp1, xtmp2, ktmp1, ktmp2, tmp /*rscratch*/,
                                              float_sign_flip, vec_enc);

  ldmxcsr(ExternalAddress(StubRoutines::x86::addr_mxcsr_std()), tmp /*rscratch*/);
}

void C2_MacroAssembler::vector_round_float_avx(XMMRegister dst, XMMRegister src,
                                               AddressLiteral float_sign_flip, AddressLiteral new_mxcsr, int vec_enc,
                                               Register tmp, XMMRegister xtmp1, XMMRegister xtmp2, XMMRegister xtmp3, XMMRegister xtmp4) {
  // Perform floor(val+0.5) operation under the influence of MXCSR.RC mode roundTowards -inf.
  // and re-instantiate original MXCSR.RC mode after that.
  ldmxcsr(new_mxcsr, tmp /*rscratch*/);

  movl(tmp, jint_cast(0.5));
  movq(xtmp1, tmp);
  vbroadcastss(xtmp1, xtmp1, vec_enc);
  vaddps(xtmp1, src , xtmp1, vec_enc);
  vcvtps2dq(dst, xtmp1, vec_enc);
  vector_cast_float_to_int_special_cases_avx(dst, src, xtmp1, xtmp2, xtmp3, xtmp4, tmp /*rscratch*/, float_sign_flip, vec_enc);

  ldmxcsr(ExternalAddress(StubRoutines::x86::addr_mxcsr_std()), tmp /*rscratch*/);
}
#endif // _LP64

void C2_MacroAssembler::vector_unsigned_cast(XMMRegister dst, XMMRegister src, int vlen_enc,
                                             BasicType from_elem_bt, BasicType to_elem_bt) {
  switch (from_elem_bt) {
    case T_BYTE:
      switch (to_elem_bt) {
        case T_SHORT: vpmovzxbw(dst, src, vlen_enc); break;
        case T_INT:   vpmovzxbd(dst, src, vlen_enc); break;
        case T_LONG:  vpmovzxbq(dst, src, vlen_enc); break;
        default: ShouldNotReachHere();
      }
      break;
    case T_SHORT:
      switch (to_elem_bt) {
        case T_INT:  vpmovzxwd(dst, src, vlen_enc); break;
        case T_LONG: vpmovzxwq(dst, src, vlen_enc); break;
        default: ShouldNotReachHere();
      }
      break;
    case T_INT:
      assert(to_elem_bt == T_LONG, "");
      vpmovzxdq(dst, src, vlen_enc);
      break;
    default:
      ShouldNotReachHere();
  }
}

void C2_MacroAssembler::vector_signed_cast(XMMRegister dst, XMMRegister src, int vlen_enc,
                                           BasicType from_elem_bt, BasicType to_elem_bt) {
  switch (from_elem_bt) {
    case T_BYTE:
      switch (to_elem_bt) {
        case T_SHORT: vpmovsxbw(dst, src, vlen_enc); break;
        case T_INT:   vpmovsxbd(dst, src, vlen_enc); break;
        case T_LONG:  vpmovsxbq(dst, src, vlen_enc); break;
        default: ShouldNotReachHere();
      }
      break;
    case T_SHORT:
      switch (to_elem_bt) {
        case T_INT:  vpmovsxwd(dst, src, vlen_enc); break;
        case T_LONG: vpmovsxwq(dst, src, vlen_enc); break;
        default: ShouldNotReachHere();
      }
      break;
    case T_INT:
      assert(to_elem_bt == T_LONG, "");
      vpmovsxdq(dst, src, vlen_enc);
      break;
    default:
      ShouldNotReachHere();
  }
}

void C2_MacroAssembler::vector_mask_cast(XMMRegister dst, XMMRegister src,
                                         BasicType dst_bt, BasicType src_bt, int vlen) {
  int vlen_enc = vector_length_encoding(MAX2(type2aelembytes(src_bt), type2aelembytes(dst_bt)) * vlen);
  assert(vlen_enc != AVX_512bit, "");

  int dst_bt_size = type2aelembytes(dst_bt);
  int src_bt_size = type2aelembytes(src_bt);
  if (dst_bt_size > src_bt_size) {
    switch (dst_bt_size / src_bt_size) {
      case 2: vpmovsxbw(dst, src, vlen_enc); break;
      case 4: vpmovsxbd(dst, src, vlen_enc); break;
      case 8: vpmovsxbq(dst, src, vlen_enc); break;
      default: ShouldNotReachHere();
    }
  } else {
    assert(dst_bt_size < src_bt_size, "");
    switch (src_bt_size / dst_bt_size) {
      case 2: {
        if (vlen_enc == AVX_128bit) {
          vpacksswb(dst, src, src, vlen_enc);
        } else {
          vpacksswb(dst, src, src, vlen_enc);
          vpermq(dst, dst, 0x08, vlen_enc);
        }
        break;
      }
      case 4: {
        if (vlen_enc == AVX_128bit) {
          vpackssdw(dst, src, src, vlen_enc);
          vpacksswb(dst, dst, dst, vlen_enc);
        } else {
          vpackssdw(dst, src, src, vlen_enc);
          vpermq(dst, dst, 0x08, vlen_enc);
          vpacksswb(dst, dst, dst, AVX_128bit);
        }
        break;
      }
      case 8: {
        if (vlen_enc == AVX_128bit) {
          vpshufd(dst, src, 0x08, vlen_enc);
          vpackssdw(dst, dst, dst, vlen_enc);
          vpacksswb(dst, dst, dst, vlen_enc);
        } else {
          vpshufd(dst, src, 0x08, vlen_enc);
          vpermq(dst, dst, 0x08, vlen_enc);
          vpackssdw(dst, dst, dst, AVX_128bit);
          vpacksswb(dst, dst, dst, AVX_128bit);
        }
        break;
      }
      default: ShouldNotReachHere();
    }
  }
}

void C2_MacroAssembler::evpternlog(XMMRegister dst, int func, KRegister mask, XMMRegister src2, XMMRegister src3,
                                   bool merge, BasicType bt, int vlen_enc) {
  if (bt == T_INT) {
    evpternlogd(dst, func, mask, src2, src3, merge, vlen_enc);
  } else {
    assert(bt == T_LONG, "");
    evpternlogq(dst, func, mask, src2, src3, merge, vlen_enc);
  }
}

void C2_MacroAssembler::evpternlog(XMMRegister dst, int func, KRegister mask, XMMRegister src2, Address src3,
                                   bool merge, BasicType bt, int vlen_enc) {
  if (bt == T_INT) {
    evpternlogd(dst, func, mask, src2, src3, merge, vlen_enc);
  } else {
    assert(bt == T_LONG, "");
    evpternlogq(dst, func, mask, src2, src3, merge, vlen_enc);
  }
}

#ifdef _LP64
void C2_MacroAssembler::vector_long_to_maskvec(XMMRegister dst, Register src, Register rtmp1,
                                               Register rtmp2, XMMRegister xtmp, int mask_len,
                                               int vec_enc) {
  int index = 0;
  int vindex = 0;
  mov64(rtmp1, 0x0101010101010101L);
  pdepq(rtmp1, src, rtmp1);
  if (mask_len > 8) {
    movq(rtmp2, src);
    vpxor(xtmp, xtmp, xtmp, vec_enc);
    movq(xtmp, rtmp1);
  }
  movq(dst, rtmp1);

  mask_len -= 8;
  while (mask_len > 0) {
    assert ((mask_len & 0x7) == 0, "mask must be multiple of 8");
    index++;
    if ((index % 2) == 0) {
      pxor(xtmp, xtmp);
    }
    mov64(rtmp1, 0x0101010101010101L);
    shrq(rtmp2, 8);
    pdepq(rtmp1, rtmp2, rtmp1);
    pinsrq(xtmp, rtmp1, index % 2);
    vindex = index / 2;
    if (vindex) {
      // Write entire 16 byte vector when both 64 bit
      // lanes are update to save redundant instructions.
      if (index % 2) {
        vinsertf128(dst, dst, xtmp, vindex);
      }
    } else {
      vmovdqu(dst, xtmp);
    }
    mask_len -= 8;
  }
}

void C2_MacroAssembler::vector_mask_operation_helper(int opc, Register dst, Register tmp, int masklen) {
  switch(opc) {
    case Op_VectorMaskTrueCount:
      popcntq(dst, tmp);
      break;
    case Op_VectorMaskLastTrue:
      if (VM_Version::supports_lzcnt()) {
        lzcntq(tmp, tmp);
        movl(dst, 63);
        subl(dst, tmp);
      } else {
        movl(dst, -1);
        bsrq(tmp, tmp);
        cmov32(Assembler::notZero, dst, tmp);
      }
      break;
    case Op_VectorMaskFirstTrue:
      if (VM_Version::supports_bmi1()) {
        if (masklen < 32) {
          orl(tmp, 1 << masklen);
          tzcntl(dst, tmp);
        } else if (masklen == 32) {
          tzcntl(dst, tmp);
        } else {
          assert(masklen == 64, "");
          tzcntq(dst, tmp);
        }
      } else {
        if (masklen < 32) {
          orl(tmp, 1 << masklen);
          bsfl(dst, tmp);
        } else {
          assert(masklen == 32 || masklen == 64, "");
          movl(dst, masklen);
          if (masklen == 32)  {
            bsfl(tmp, tmp);
          } else {
            bsfq(tmp, tmp);
          }
          cmov32(Assembler::notZero, dst, tmp);
        }
      }
      break;
    case Op_VectorMaskToLong:
      assert(dst == tmp, "Dst and tmp should be the same for toLong operations");
      break;
    default: assert(false, "Unhandled mask operation");
  }
}

void C2_MacroAssembler::vector_mask_operation(int opc, Register dst, KRegister mask, Register tmp,
                                              int masklen, int masksize, int vec_enc) {
  assert(VM_Version::supports_popcnt(), "");

  if(VM_Version::supports_avx512bw()) {
    kmovql(tmp, mask);
  } else {
    assert(masklen <= 16, "");
    kmovwl(tmp, mask);
  }

  // Mask generated out of partial vector comparisons/replicate/mask manipulation
  // operations needs to be clipped.
  if (masksize < 16 && opc != Op_VectorMaskFirstTrue) {
    andq(tmp, (1 << masklen) - 1);
  }

  vector_mask_operation_helper(opc, dst, tmp, masklen);
}

void C2_MacroAssembler::vector_mask_operation(int opc, Register dst, XMMRegister mask, XMMRegister xtmp,
                                              Register tmp, int masklen, BasicType bt, int vec_enc) {
  assert(vec_enc == AVX_128bit && VM_Version::supports_avx() ||
         vec_enc == AVX_256bit && (VM_Version::supports_avx2() || type2aelembytes(bt) >= 4), "");
  assert(VM_Version::supports_popcnt(), "");

  bool need_clip = false;
  switch(bt) {
    case T_BOOLEAN:
      // While masks of other types contain 0, -1; boolean masks contain lane values of 0, 1
      vpxor(xtmp, xtmp, xtmp, vec_enc);
      vpsubb(xtmp, xtmp, mask, vec_enc);
      vpmovmskb(tmp, xtmp, vec_enc);
      need_clip = masklen < 16;
      break;
    case T_BYTE:
      vpmovmskb(tmp, mask, vec_enc);
      need_clip = masklen < 16;
      break;
    case T_SHORT:
      vpacksswb(xtmp, mask, mask, vec_enc);
      if (masklen >= 16) {
        vpermpd(xtmp, xtmp, 8, vec_enc);
      }
      vpmovmskb(tmp, xtmp, Assembler::AVX_128bit);
      need_clip = masklen < 16;
      break;
    case T_INT:
    case T_FLOAT:
      vmovmskps(tmp, mask, vec_enc);
      need_clip = masklen < 4;
      break;
    case T_LONG:
    case T_DOUBLE:
      vmovmskpd(tmp, mask, vec_enc);
      need_clip = masklen < 2;
      break;
    default: assert(false, "Unhandled type, %s", type2name(bt));
  }

  // Mask generated out of partial vector comparisons/replicate/mask manipulation
  // operations needs to be clipped.
  if (need_clip && opc != Op_VectorMaskFirstTrue) {
    // need_clip implies masklen < 32
    andq(tmp, (1 << masklen) - 1);
  }

  vector_mask_operation_helper(opc, dst, tmp, masklen);
}

void C2_MacroAssembler::vector_mask_compress(KRegister dst, KRegister src, Register rtmp1,
                                             Register rtmp2, int mask_len) {
  kmov(rtmp1, src);
  andq(rtmp1, (0xFFFFFFFFFFFFFFFFUL >> (64 - mask_len)));
  mov64(rtmp2, -1L);
  pextq(rtmp2, rtmp2, rtmp1);
  kmov(dst, rtmp2);
}

void C2_MacroAssembler::vector_compress_expand(int opcode, XMMRegister dst, XMMRegister src, KRegister mask,
                                               bool merge, BasicType bt, int vec_enc) {
  if (opcode == Op_CompressV) {
    switch(bt) {
    case T_BYTE:
      evpcompressb(dst, mask, src, merge, vec_enc);
      break;
    case T_CHAR:
    case T_SHORT:
      evpcompressw(dst, mask, src, merge, vec_enc);
      break;
    case T_INT:
      evpcompressd(dst, mask, src, merge, vec_enc);
      break;
    case T_FLOAT:
      evcompressps(dst, mask, src, merge, vec_enc);
      break;
    case T_LONG:
      evpcompressq(dst, mask, src, merge, vec_enc);
      break;
    case T_DOUBLE:
      evcompresspd(dst, mask, src, merge, vec_enc);
      break;
    default:
      fatal("Unsupported type %s", type2name(bt));
      break;
    }
  } else {
    assert(opcode == Op_ExpandV, "");
    switch(bt) {
    case T_BYTE:
      evpexpandb(dst, mask, src, merge, vec_enc);
      break;
    case T_CHAR:
    case T_SHORT:
      evpexpandw(dst, mask, src, merge, vec_enc);
      break;
    case T_INT:
      evpexpandd(dst, mask, src, merge, vec_enc);
      break;
    case T_FLOAT:
      evexpandps(dst, mask, src, merge, vec_enc);
      break;
    case T_LONG:
      evpexpandq(dst, mask, src, merge, vec_enc);
      break;
    case T_DOUBLE:
      evexpandpd(dst, mask, src, merge, vec_enc);
      break;
    default:
      fatal("Unsupported type %s", type2name(bt));
      break;
    }
  }
}
#endif

void C2_MacroAssembler::vector_signum_evex(int opcode, XMMRegister dst, XMMRegister src, XMMRegister zero, XMMRegister one,
                                           KRegister ktmp1, int vec_enc) {
  if (opcode == Op_SignumVD) {
    vsubpd(dst, zero, one, vec_enc);
    // if src < 0 ? -1 : 1
    evcmppd(ktmp1, k0, src, zero, Assembler::LT_OQ, vec_enc);
    evblendmpd(dst, ktmp1, one, dst, true, vec_enc);
    // if src == NaN, -0.0 or 0.0 return src.
    evcmppd(ktmp1, k0, src, zero, Assembler::EQ_UQ, vec_enc);
    evblendmpd(dst, ktmp1, dst, src, true, vec_enc);
  } else {
    assert(opcode == Op_SignumVF, "");
    vsubps(dst, zero, one, vec_enc);
    // if src < 0 ? -1 : 1
    evcmpps(ktmp1, k0, src, zero, Assembler::LT_OQ, vec_enc);
    evblendmps(dst, ktmp1, one, dst, true, vec_enc);
    // if src == NaN, -0.0 or 0.0 return src.
    evcmpps(ktmp1, k0, src, zero, Assembler::EQ_UQ, vec_enc);
    evblendmps(dst, ktmp1, dst, src, true, vec_enc);
  }
}

void C2_MacroAssembler::vector_signum_avx(int opcode, XMMRegister dst, XMMRegister src, XMMRegister zero, XMMRegister one,
                                          XMMRegister xtmp1, int vec_enc) {
  if (opcode == Op_SignumVD) {
    vsubpd(dst, zero, one, vec_enc);
    // if src < 0 ? -1 : 1
    vblendvpd(dst, one, dst, src, vec_enc);
    // if src == NaN, -0.0 or 0.0 return src.
    vcmppd(xtmp1, src, zero, Assembler::EQ_UQ, vec_enc);
    vblendvpd(dst, dst, src, xtmp1, vec_enc);
  } else {
    assert(opcode == Op_SignumVF, "");
    vsubps(dst, zero, one, vec_enc);
    // if src < 0 ? -1 : 1
    vblendvps(dst, one, dst, src, vec_enc);
    // if src == NaN, -0.0 or 0.0 return src.
    vcmpps(xtmp1, src, zero, Assembler::EQ_UQ, vec_enc);
    vblendvps(dst, dst, src, xtmp1, vec_enc);
  }
}

void C2_MacroAssembler::vector_maskall_operation(KRegister dst, Register src, int mask_len) {
  if (VM_Version::supports_avx512bw()) {
    if (mask_len > 32) {
      kmovql(dst, src);
    } else {
      kmovdl(dst, src);
      if (mask_len != 32) {
        kshiftrdl(dst, dst, 32 - mask_len);
      }
    }
  } else {
    assert(mask_len <= 16, "");
    kmovwl(dst, src);
    if (mask_len != 16) {
      kshiftrwl(dst, dst, 16 - mask_len);
    }
  }
}

void C2_MacroAssembler::vbroadcast(BasicType bt, XMMRegister dst, int imm32, Register rtmp, int vec_enc) {
  int lane_size = type2aelembytes(bt);
  bool is_LP64 = LP64_ONLY(true) NOT_LP64(false);
  if ((is_LP64 || lane_size < 8) &&
      ((is_non_subword_integral_type(bt) && VM_Version::supports_avx512vl()) ||
       (is_subword_type(bt) && VM_Version::supports_avx512vlbw()))) {
    movptr(rtmp, imm32);
    switch(lane_size) {
      case 1 : evpbroadcastb(dst, rtmp, vec_enc); break;
      case 2 : evpbroadcastw(dst, rtmp, vec_enc); break;
      case 4 : evpbroadcastd(dst, rtmp, vec_enc); break;
      case 8 : evpbroadcastq(dst, rtmp, vec_enc); break;
      fatal("Unsupported lane size %d", lane_size);
      break;
    }
  } else {
    movptr(rtmp, imm32);
    LP64_ONLY(movq(dst, rtmp)) NOT_LP64(movdl(dst, rtmp));
    switch(lane_size) {
      case 1 : vpbroadcastb(dst, dst, vec_enc); break;
      case 2 : vpbroadcastw(dst, dst, vec_enc); break;
      case 4 : vpbroadcastd(dst, dst, vec_enc); break;
      case 8 : vpbroadcastq(dst, dst, vec_enc); break;
      fatal("Unsupported lane size %d", lane_size);
      break;
    }
  }
}

//
// Following is lookup table based popcount computation algorithm:-
//       Index   Bit set count
//     [ 0000 ->   0,
//       0001 ->   1,
//       0010 ->   1,
//       0011 ->   2,
//       0100 ->   1,
//       0101 ->   2,
//       0110 ->   2,
//       0111 ->   3,
//       1000 ->   1,
//       1001 ->   2,
//       1010 ->   3,
//       1011 ->   3,
//       1100 ->   2,
//       1101 ->   3,
//       1111 ->   4 ]
//  a. Count the number of 1s in 4 LSB bits of each byte. These bits are used as
//     shuffle indices for lookup table access.
//  b. Right shift each byte of vector lane by 4 positions.
//  c. Count the number of 1s in 4 MSB bits each byte. These bits are used as
//     shuffle indices for lookup table access.
//  d. Add the bitset count of upper and lower 4 bits of each byte.
//  e. Unpack double words to quad words and compute sum of absolute difference of bitset
//     count of all the bytes of a quadword.
//  f. Perform step e. for upper 128bit vector lane.
//  g. Pack the bitset count of quadwords back to double word.
//  h. Unpacking and packing operations are not needed for 64bit vector lane.

void C2_MacroAssembler::vector_popcount_byte(XMMRegister dst, XMMRegister src, XMMRegister xtmp1,
                                             XMMRegister xtmp2, Register rtmp, int vec_enc) {
  assert((vec_enc == Assembler::AVX_512bit && VM_Version::supports_avx512bw()) || VM_Version::supports_avx2(), "");
  vbroadcast(T_INT, xtmp1, 0x0F0F0F0F, rtmp, vec_enc);
  vpsrlw(dst, src, 4, vec_enc);
  vpand(dst, dst, xtmp1, vec_enc);
  vpand(xtmp1, src, xtmp1, vec_enc);
  vmovdqu(xtmp2, ExternalAddress(StubRoutines::x86::vector_popcount_lut()), vec_enc, noreg);
  vpshufb(xtmp1, xtmp2, xtmp1, vec_enc);
  vpshufb(dst, xtmp2, dst, vec_enc);
  vpaddb(dst, dst, xtmp1, vec_enc);
}

void C2_MacroAssembler::vector_popcount_int(XMMRegister dst, XMMRegister src, XMMRegister xtmp1,
                                            XMMRegister xtmp2, Register rtmp, int vec_enc) {
  vector_popcount_byte(xtmp1, src, dst, xtmp2, rtmp, vec_enc);
  // Following code is as per steps e,f,g and h of above algorithm.
  vpxor(xtmp2, xtmp2, xtmp2, vec_enc);
  vpunpckhdq(dst, xtmp1, xtmp2, vec_enc);
  vpsadbw(dst, dst, xtmp2, vec_enc);
  vpunpckldq(xtmp1, xtmp1, xtmp2, vec_enc);
  vpsadbw(xtmp1, xtmp1, xtmp2, vec_enc);
  vpackuswb(dst, xtmp1, dst, vec_enc);
}

void C2_MacroAssembler::vector_popcount_short(XMMRegister dst, XMMRegister src, XMMRegister xtmp1,
                                              XMMRegister xtmp2, Register rtmp, int vec_enc) {
  vector_popcount_byte(xtmp1, src, dst, xtmp2, rtmp, vec_enc);
  // Add the popcount of upper and lower bytes of word.
  vbroadcast(T_INT, xtmp2, 0x00FF00FF, rtmp, vec_enc);
  vpsrlw(dst, xtmp1, 8, vec_enc);
  vpand(xtmp1, xtmp1, xtmp2, vec_enc);
  vpaddw(dst, dst, xtmp1, vec_enc);
}

void C2_MacroAssembler::vector_popcount_long(XMMRegister dst, XMMRegister src, XMMRegister xtmp1,
                                             XMMRegister xtmp2, Register rtmp, int vec_enc) {
  vector_popcount_byte(xtmp1, src, dst, xtmp2, rtmp, vec_enc);
  vpxor(xtmp2, xtmp2, xtmp2, vec_enc);
  vpsadbw(dst, xtmp1, xtmp2, vec_enc);
}

void C2_MacroAssembler::vector_popcount_integral(BasicType bt, XMMRegister dst, XMMRegister src, XMMRegister xtmp1,
                                                 XMMRegister xtmp2, Register rtmp, int vec_enc) {
  switch(bt) {
    case T_LONG:
      vector_popcount_long(dst, src, xtmp1, xtmp2, rtmp, vec_enc);
      break;
    case T_INT:
      vector_popcount_int(dst, src, xtmp1, xtmp2, rtmp, vec_enc);
      break;
    case T_CHAR:
    case T_SHORT:
      vector_popcount_short(dst, src, xtmp1, xtmp2, rtmp, vec_enc);
      break;
    case T_BYTE:
    case T_BOOLEAN:
      vector_popcount_byte(dst, src, xtmp1, xtmp2, rtmp, vec_enc);
      break;
    default:
      fatal("Unsupported type %s", type2name(bt));
      break;
  }
}

void C2_MacroAssembler::vector_popcount_integral_evex(BasicType bt, XMMRegister dst, XMMRegister src,
                                                      KRegister mask, bool merge, int vec_enc) {
  assert(VM_Version::supports_avx512vl() || vec_enc == Assembler::AVX_512bit, "");
  switch(bt) {
    case T_LONG:
      assert(VM_Version::supports_avx512_vpopcntdq(), "");
      evpopcntq(dst, mask, src, merge, vec_enc);
      break;
    case T_INT:
      assert(VM_Version::supports_avx512_vpopcntdq(), "");
      evpopcntd(dst, mask, src, merge, vec_enc);
      break;
    case T_CHAR:
    case T_SHORT:
      assert(VM_Version::supports_avx512_bitalg(), "");
      evpopcntw(dst, mask, src, merge, vec_enc);
      break;
    case T_BYTE:
    case T_BOOLEAN:
      assert(VM_Version::supports_avx512_bitalg(), "");
      evpopcntb(dst, mask, src, merge, vec_enc);
      break;
    default:
      fatal("Unsupported type %s", type2name(bt));
      break;
  }
}

#ifndef _LP64
void C2_MacroAssembler::vector_maskall_operation32(KRegister dst, Register src, KRegister tmp, int mask_len) {
  assert(VM_Version::supports_avx512bw(), "");
  kmovdl(tmp, src);
  kunpckdql(dst, tmp, tmp);
}
#endif

// Bit reversal algorithm first reverses the bits of each byte followed by
// a byte level reversal for multi-byte primitive types (short/int/long).
// Algorithm performs a lookup table access to get reverse bit sequence
// corresponding to a 4 bit value. Thus a reverse bit sequence for a byte
// is obtained by swapping the reverse bit sequences of upper and lower
// nibble of a byte.
void C2_MacroAssembler::vector_reverse_bit(BasicType bt, XMMRegister dst, XMMRegister src, XMMRegister xtmp1,
                                           XMMRegister xtmp2, Register rtmp, int vec_enc) {
  if (VM_Version::supports_avx512vlbw()) {

    // Get the reverse bit sequence of lower nibble of each byte.
    vmovdqu(xtmp1, ExternalAddress(StubRoutines::x86::vector_reverse_bit_lut()), vec_enc, noreg);
    vbroadcast(T_INT, xtmp2, 0x0F0F0F0F, rtmp, vec_enc);
    evpandq(dst, xtmp2, src, vec_enc);
    vpshufb(dst, xtmp1, dst, vec_enc);
    vpsllq(dst, dst, 4, vec_enc);

    // Get the reverse bit sequence of upper nibble of each byte.
    vpandn(xtmp2, xtmp2, src, vec_enc);
    vpsrlq(xtmp2, xtmp2, 4, vec_enc);
    vpshufb(xtmp2, xtmp1, xtmp2, vec_enc);

    // Perform logical OR operation b/w left shifted reverse bit sequence of lower nibble and
    // right shifted reverse bit sequence of upper nibble to obtain the reverse bit sequence of each byte.
    evporq(xtmp2, dst, xtmp2, vec_enc);
    vector_reverse_byte(bt, dst, xtmp2, vec_enc);

  } else if(vec_enc == Assembler::AVX_512bit) {
    // Shift based bit reversal.
    assert(bt == T_LONG || bt == T_INT, "");

    // Swap lower and upper nibble of each byte.
    vector_swap_nbits(4, 0x0F0F0F0F, xtmp1, src, xtmp2, rtmp, vec_enc);

    // Swap two least and most significant bits of each nibble.
    vector_swap_nbits(2, 0x33333333, dst, xtmp1, xtmp2, rtmp, vec_enc);

    // Swap adjacent pair of bits.
    evmovdqul(xtmp1, k0, dst, true, vec_enc);
    vector_swap_nbits(1, 0x55555555, dst, xtmp1, xtmp2, rtmp, vec_enc);

    evmovdqul(xtmp1, k0, dst, true, vec_enc);
    vector_reverse_byte64(bt, dst, xtmp1, xtmp1, xtmp2, rtmp, vec_enc);
  } else {
    vmovdqu(xtmp1, ExternalAddress(StubRoutines::x86::vector_reverse_bit_lut()), vec_enc, rtmp);
    vbroadcast(T_INT, xtmp2, 0x0F0F0F0F, rtmp, vec_enc);

    // Get the reverse bit sequence of lower nibble of each byte.
    vpand(dst, xtmp2, src, vec_enc);
    vpshufb(dst, xtmp1, dst, vec_enc);
    vpsllq(dst, dst, 4, vec_enc);

    // Get the reverse bit sequence of upper nibble of each byte.
    vpandn(xtmp2, xtmp2, src, vec_enc);
    vpsrlq(xtmp2, xtmp2, 4, vec_enc);
    vpshufb(xtmp2, xtmp1, xtmp2, vec_enc);

    // Perform logical OR operation b/w left shifted reverse bit sequence of lower nibble and
    // right shifted reverse bit sequence of upper nibble to obtain the reverse bit sequence of each byte.
    vpor(xtmp2, dst, xtmp2, vec_enc);
    vector_reverse_byte(bt, dst, xtmp2, vec_enc);
  }
}

void C2_MacroAssembler::vector_reverse_bit_gfni(BasicType bt, XMMRegister dst, XMMRegister src, AddressLiteral mask, int vec_enc,
                                                XMMRegister xtmp, Register rscratch) {
  assert(VM_Version::supports_gfni(), "");
  assert(rscratch != noreg || always_reachable(mask), "missing");

  // Galois field instruction based bit reversal based on following algorithm.
  // http://0x80.pl/articles/avx512-galois-field-for-bit-shuffling.html
  vpbroadcastq(xtmp, mask, vec_enc, rscratch);
  vgf2p8affineqb(xtmp, src, xtmp, 0, vec_enc);
  vector_reverse_byte(bt, dst, xtmp, vec_enc);
}

void C2_MacroAssembler::vector_swap_nbits(int nbits, int bitmask, XMMRegister dst, XMMRegister src,
                                          XMMRegister xtmp1, Register rtmp, int vec_enc) {
  vbroadcast(T_INT, xtmp1, bitmask, rtmp, vec_enc);
  evpandq(dst, xtmp1, src, vec_enc);
  vpsllq(dst, dst, nbits, vec_enc);
  vpandn(xtmp1, xtmp1, src, vec_enc);
  vpsrlq(xtmp1, xtmp1, nbits, vec_enc);
  evporq(dst, dst, xtmp1, vec_enc);
}

void C2_MacroAssembler::vector_reverse_byte64(BasicType bt, XMMRegister dst, XMMRegister src, XMMRegister xtmp1,
                                              XMMRegister xtmp2, Register rtmp, int vec_enc) {
  // Shift based bit reversal.
  assert(VM_Version::supports_evex(), "");
  switch(bt) {
    case T_LONG:
      // Swap upper and lower double word of each quad word.
      evprorq(xtmp1, k0, src, 32, true, vec_enc);
      evprord(xtmp1, k0, xtmp1, 16, true, vec_enc);
      vector_swap_nbits(8, 0x00FF00FF, dst, xtmp1, xtmp2, rtmp, vec_enc);
      break;
    case T_INT:
      // Swap upper and lower word of each double word.
      evprord(xtmp1, k0, src, 16, true, vec_enc);
      vector_swap_nbits(8, 0x00FF00FF, dst, xtmp1, xtmp2, rtmp, vec_enc);
      break;
    case T_CHAR:
    case T_SHORT:
      // Swap upper and lower byte of each word.
      vector_swap_nbits(8, 0x00FF00FF, dst, src, xtmp2, rtmp, vec_enc);
      break;
    case T_BYTE:
      evmovdquq(dst, k0, src, true, vec_enc);
      break;
    default:
      fatal("Unsupported type %s", type2name(bt));
      break;
  }
}

void C2_MacroAssembler::vector_reverse_byte(BasicType bt, XMMRegister dst, XMMRegister src, int vec_enc) {
  if (bt == T_BYTE) {
    if (VM_Version::supports_avx512vl() || vec_enc == Assembler::AVX_512bit) {
      evmovdquq(dst, k0, src, true, vec_enc);
    } else {
      vmovdqu(dst, src);
    }
    return;
  }
  // Perform byte reversal by shuffling the bytes of a multi-byte primitive type using
  // pre-computed shuffle indices.
  switch(bt) {
    case T_LONG:
      vmovdqu(dst, ExternalAddress(StubRoutines::x86::vector_reverse_byte_perm_mask_long()), vec_enc, noreg);
      break;
    case T_INT:
      vmovdqu(dst, ExternalAddress(StubRoutines::x86::vector_reverse_byte_perm_mask_int()), vec_enc, noreg);
      break;
    case T_CHAR:
    case T_SHORT:
      vmovdqu(dst, ExternalAddress(StubRoutines::x86::vector_reverse_byte_perm_mask_short()), vec_enc, noreg);
      break;
    default:
      fatal("Unsupported type %s", type2name(bt));
      break;
  }
  vpshufb(dst, src, dst, vec_enc);
}

void C2_MacroAssembler::vector_count_leading_zeros_evex(BasicType bt, XMMRegister dst, XMMRegister src,
                                                        XMMRegister xtmp1, XMMRegister xtmp2, XMMRegister xtmp3,
                                                        KRegister ktmp, Register rtmp, bool merge, int vec_enc) {
  assert(is_integral_type(bt), "");
  assert(VM_Version::supports_avx512vl() || vec_enc == Assembler::AVX_512bit, "");
  assert(VM_Version::supports_avx512cd(), "");
  switch(bt) {
    case T_LONG:
      evplzcntq(dst, ktmp, src, merge, vec_enc);
      break;
    case T_INT:
      evplzcntd(dst, ktmp, src, merge, vec_enc);
      break;
    case T_SHORT:
      vpternlogd(xtmp1, 0xff, xtmp1, xtmp1, vec_enc);
      vpunpcklwd(xtmp2, xtmp1, src, vec_enc);
      evplzcntd(xtmp2, ktmp, xtmp2, merge, vec_enc);
      vpunpckhwd(dst, xtmp1, src, vec_enc);
      evplzcntd(dst, ktmp, dst, merge, vec_enc);
      vpackusdw(dst, xtmp2, dst, vec_enc);
      break;
    case T_BYTE:
      // T1 = Compute leading zero counts of 4 LSB bits of each byte by
      // accessing the lookup table.
      // T2 = Compute leading zero counts of 4 MSB bits of each byte by
      // accessing the lookup table.
      // Add T1 to T2 if 4 MSB bits of byte are all zeros.
      assert(VM_Version::supports_avx512bw(), "");
      evmovdquq(xtmp1, ExternalAddress(StubRoutines::x86::vector_count_leading_zeros_lut()), vec_enc, rtmp);
      vbroadcast(T_INT, dst, 0x0F0F0F0F, rtmp, vec_enc);
      vpand(xtmp2, dst, src, vec_enc);
      vpshufb(xtmp2, xtmp1, xtmp2, vec_enc);
      vpsrlw(xtmp3, src, 4, vec_enc);
      vpand(xtmp3, dst, xtmp3, vec_enc);
      vpshufb(dst, xtmp1, xtmp3, vec_enc);
      vpxor(xtmp1, xtmp1, xtmp1, vec_enc);
      evpcmpeqb(ktmp, xtmp1, xtmp3, vec_enc);
      evpaddb(dst, ktmp, dst, xtmp2, true, vec_enc);
      break;
    default:
      fatal("Unsupported type %s", type2name(bt));
      break;
  }
}

void C2_MacroAssembler::vector_count_leading_zeros_byte_avx(XMMRegister dst, XMMRegister src, XMMRegister xtmp1,
                                                            XMMRegister xtmp2, XMMRegister xtmp3, Register rtmp, int vec_enc) {
  vmovdqu(xtmp1, ExternalAddress(StubRoutines::x86::vector_count_leading_zeros_lut()), rtmp);
  vbroadcast(T_INT, xtmp2, 0x0F0F0F0F, rtmp, vec_enc);
  // T1 = Compute leading zero counts of 4 LSB bits of each byte by
  // accessing the lookup table.
  vpand(dst, xtmp2, src, vec_enc);
  vpshufb(dst, xtmp1, dst, vec_enc);
  // T2 = Compute leading zero counts of 4 MSB bits of each byte by
  // accessing the lookup table.
  vpsrlw(xtmp3, src, 4, vec_enc);
  vpand(xtmp3, xtmp2, xtmp3, vec_enc);
  vpshufb(xtmp2, xtmp1, xtmp3, vec_enc);
  // Add T1 to T2 if 4 MSB bits of byte are all zeros.
  vpxor(xtmp1, xtmp1, xtmp1, vec_enc);
  vpcmpeqb(xtmp3, xtmp1, xtmp3, vec_enc);
  vpaddb(dst, dst, xtmp2, vec_enc);
  vpblendvb(dst, xtmp2, dst, xtmp3, vec_enc);
}

void C2_MacroAssembler::vector_count_leading_zeros_short_avx(XMMRegister dst, XMMRegister src, XMMRegister xtmp1,
                                                             XMMRegister xtmp2, XMMRegister xtmp3, Register rtmp, int vec_enc) {
  vector_count_leading_zeros_byte_avx(dst, src, xtmp1, xtmp2, xtmp3, rtmp, vec_enc);
  // Add zero counts of lower byte and upper byte of a word if
  // upper byte holds a zero value.
  vpsrlw(xtmp3, src, 8, vec_enc);
  // xtmp1 is set to all zeros by vector_count_leading_zeros_byte_avx.
  vpcmpeqw(xtmp3, xtmp1, xtmp3, vec_enc);
  vpsllw(xtmp2, dst, 8, vec_enc);
  vpaddw(xtmp2, xtmp2, dst, vec_enc);
  vpblendvb(dst, dst, xtmp2, xtmp3, vec_enc);
  vpsrlw(dst, dst, 8, vec_enc);
}

void C2_MacroAssembler::vector_count_leading_zeros_int_avx(XMMRegister dst, XMMRegister src, XMMRegister xtmp1,
                                                           XMMRegister xtmp2, XMMRegister xtmp3, int vec_enc) {
  // Since IEEE 754 floating point format represents mantissa in 1.0 format
  // hence biased exponent can be used to compute leading zero count as per
  // following formula:-
  // LZCNT = 32 - (biased_exp - 127)
  // Special handling has been introduced for Zero, Max_Int and -ve source values.

  // Broadcast 0xFF
  vpcmpeqd(xtmp1, xtmp1, xtmp1, vec_enc);
  vpsrld(xtmp1, xtmp1, 24, vec_enc);

  // Extract biased exponent.
  vcvtdq2ps(dst, src, vec_enc);
  vpsrld(dst, dst, 23, vec_enc);
  vpand(dst, dst, xtmp1, vec_enc);

  // Broadcast 127.
  vpsrld(xtmp1, xtmp1, 1, vec_enc);
  // Exponent = biased_exp - 127
  vpsubd(dst, dst, xtmp1, vec_enc);

  // Exponent = Exponent  + 1
  vpsrld(xtmp3, xtmp1, 6, vec_enc);
  vpaddd(dst, dst, xtmp3, vec_enc);

  // Replace -ve exponent with zero, exponent is -ve when src
  // lane contains a zero value.
  vpxor(xtmp2, xtmp2, xtmp2, vec_enc);
  vblendvps(dst, dst, xtmp2, dst, vec_enc);

  // Rematerialize broadcast 32.
  vpslld(xtmp1, xtmp3, 5, vec_enc);
  // Exponent is 32 if corresponding source lane contains max_int value.
  vpcmpeqd(xtmp2, dst, xtmp1, vec_enc);
  // LZCNT = 32 - exponent
  vpsubd(dst, xtmp1, dst, vec_enc);

  // Replace LZCNT with a value 1 if corresponding source lane
  // contains max_int value.
  vpblendvb(dst, dst, xtmp3, xtmp2, vec_enc);

  // Replace biased_exp with 0 if source lane value is less than zero.
  vpxor(xtmp2, xtmp2, xtmp2, vec_enc);
  vblendvps(dst, dst, xtmp2, src, vec_enc);
}

void C2_MacroAssembler::vector_count_leading_zeros_long_avx(XMMRegister dst, XMMRegister src, XMMRegister xtmp1,
                                                            XMMRegister xtmp2, XMMRegister xtmp3, Register rtmp, int vec_enc) {
  vector_count_leading_zeros_short_avx(dst, src, xtmp1, xtmp2, xtmp3, rtmp, vec_enc);
  // Add zero counts of lower word and upper word of a double word if
  // upper word holds a zero value.
  vpsrld(xtmp3, src, 16, vec_enc);
  // xtmp1 is set to all zeros by vector_count_leading_zeros_byte_avx.
  vpcmpeqd(xtmp3, xtmp1, xtmp3, vec_enc);
  vpslld(xtmp2, dst, 16, vec_enc);
  vpaddd(xtmp2, xtmp2, dst, vec_enc);
  vpblendvb(dst, dst, xtmp2, xtmp3, vec_enc);
  vpsrld(dst, dst, 16, vec_enc);
  // Add zero counts of lower doubleword and upper doubleword of a
  // quadword if upper doubleword holds a zero value.
  vpsrlq(xtmp3, src, 32, vec_enc);
  vpcmpeqq(xtmp3, xtmp1, xtmp3, vec_enc);
  vpsllq(xtmp2, dst, 32, vec_enc);
  vpaddq(xtmp2, xtmp2, dst, vec_enc);
  vpblendvb(dst, dst, xtmp2, xtmp3, vec_enc);
  vpsrlq(dst, dst, 32, vec_enc);
}

void C2_MacroAssembler::vector_count_leading_zeros_avx(BasicType bt, XMMRegister dst, XMMRegister src,
                                                       XMMRegister xtmp1, XMMRegister xtmp2, XMMRegister xtmp3,
                                                       Register rtmp, int vec_enc) {
  assert(is_integral_type(bt), "unexpected type");
  assert(vec_enc < Assembler::AVX_512bit, "");
  switch(bt) {
    case T_LONG:
      vector_count_leading_zeros_long_avx(dst, src, xtmp1, xtmp2, xtmp3, rtmp, vec_enc);
      break;
    case T_INT:
      vector_count_leading_zeros_int_avx(dst, src, xtmp1, xtmp2, xtmp3, vec_enc);
      break;
    case T_SHORT:
      vector_count_leading_zeros_short_avx(dst, src, xtmp1, xtmp2, xtmp3, rtmp, vec_enc);
      break;
    case T_BYTE:
      vector_count_leading_zeros_byte_avx(dst, src, xtmp1, xtmp2, xtmp3, rtmp, vec_enc);
      break;
    default:
      fatal("Unsupported type %s", type2name(bt));
      break;
  }
}

void C2_MacroAssembler::vpsub(BasicType bt, XMMRegister dst, XMMRegister src1, XMMRegister src2, int vec_enc) {
  switch(bt) {
    case T_BYTE:
      vpsubb(dst, src1, src2, vec_enc);
      break;
    case T_SHORT:
      vpsubw(dst, src1, src2, vec_enc);
      break;
    case T_INT:
      vpsubd(dst, src1, src2, vec_enc);
      break;
    case T_LONG:
      vpsubq(dst, src1, src2, vec_enc);
      break;
    default:
      fatal("Unsupported type %s", type2name(bt));
      break;
  }
}

// Trailing zero count computation is based on leading zero count operation as per
// following equation. All AVX3 targets support AVX512CD feature which offers
// direct vector instruction to compute leading zero count.
//      CTZ = PRIM_TYPE_WIDHT - CLZ((x - 1) & ~x)
void C2_MacroAssembler::vector_count_trailing_zeros_evex(BasicType bt, XMMRegister dst, XMMRegister src,
                                                         XMMRegister xtmp1, XMMRegister xtmp2, XMMRegister xtmp3,
                                                         XMMRegister xtmp4, KRegister ktmp, Register rtmp, int vec_enc) {
  assert(is_integral_type(bt), "");
  // xtmp = -1
  vpternlogd(xtmp4, 0xff, xtmp4, xtmp4, vec_enc);
  // xtmp = xtmp + src
  vpadd(bt, xtmp4, xtmp4, src, vec_enc);
  // xtmp = xtmp & ~src
  vpternlogd(xtmp4, 0x40, xtmp4, src, vec_enc);
  vector_count_leading_zeros_evex(bt, dst, xtmp4, xtmp1, xtmp2, xtmp3, ktmp, rtmp, true, vec_enc);
  vbroadcast(bt, xtmp4, 8 * type2aelembytes(bt), rtmp, vec_enc);
  vpsub(bt, dst, xtmp4, dst, vec_enc);
}

// Trailing zero count computation for AVX2 targets is based on popcount operation as per following equation
//      CTZ = PRIM_TYPE_WIDHT - POPC(x | -x)
void C2_MacroAssembler::vector_count_trailing_zeros_avx(BasicType bt, XMMRegister dst, XMMRegister src, XMMRegister xtmp1,
                                                        XMMRegister xtmp2, XMMRegister xtmp3, Register rtmp, int vec_enc) {
  assert(is_integral_type(bt), "");
  // xtmp = 0
  vpxor(xtmp3 , xtmp3, xtmp3, vec_enc);
  // xtmp = 0 - src
  vpsub(bt, xtmp3, xtmp3, src, vec_enc);
  // xtmp = xtmp | src
  vpor(xtmp3, xtmp3, src, vec_enc);
  vector_popcount_integral(bt, dst, xtmp3, xtmp1, xtmp2, rtmp, vec_enc);
  vbroadcast(bt, xtmp1, 8 * type2aelembytes(bt), rtmp, vec_enc);
  vpsub(bt, dst, xtmp1, dst, vec_enc);
}

void C2_MacroAssembler::udivI(Register rax, Register divisor, Register rdx) {
  Label done;
  Label neg_divisor_fastpath;
  cmpl(divisor, 0);
  jccb(Assembler::less, neg_divisor_fastpath);
  xorl(rdx, rdx);
  divl(divisor);
  jmpb(done);
  bind(neg_divisor_fastpath);
  // Fastpath for divisor < 0:
  // quotient = (dividend & ~(dividend - divisor)) >>> (Integer.SIZE - 1)
  // See Hacker's Delight (2nd ed), section 9.3 which is implemented in java.lang.Long.divideUnsigned()
  movl(rdx, rax);
  subl(rdx, divisor);
  if (VM_Version::supports_bmi1()) {
    andnl(rax, rdx, rax);
  } else {
    notl(rdx);
    andl(rax, rdx);
  }
  shrl(rax, 31);
  bind(done);
}

void C2_MacroAssembler::umodI(Register rax, Register divisor, Register rdx) {
  Label done;
  Label neg_divisor_fastpath;
  cmpl(divisor, 0);
  jccb(Assembler::less, neg_divisor_fastpath);
  xorl(rdx, rdx);
  divl(divisor);
  jmpb(done);
  bind(neg_divisor_fastpath);
  // Fastpath when divisor < 0:
  // remainder = dividend - (((dividend & ~(dividend - divisor)) >> (Integer.SIZE - 1)) & divisor)
  // See Hacker's Delight (2nd ed), section 9.3 which is implemented in java.lang.Long.remainderUnsigned()
  movl(rdx, rax);
  subl(rax, divisor);
  if (VM_Version::supports_bmi1()) {
    andnl(rax, rax, rdx);
  } else {
    notl(rax);
    andl(rax, rdx);
  }
  sarl(rax, 31);
  andl(rax, divisor);
  subl(rdx, rax);
  bind(done);
}

void C2_MacroAssembler::udivmodI(Register rax, Register divisor, Register rdx, Register tmp) {
  Label done;
  Label neg_divisor_fastpath;

  cmpl(divisor, 0);
  jccb(Assembler::less, neg_divisor_fastpath);
  xorl(rdx, rdx);
  divl(divisor);
  jmpb(done);
  bind(neg_divisor_fastpath);
  // Fastpath for divisor < 0:
  // quotient = (dividend & ~(dividend - divisor)) >>> (Integer.SIZE - 1)
  // remainder = dividend - (((dividend & ~(dividend - divisor)) >> (Integer.SIZE - 1)) & divisor)
  // See Hacker's Delight (2nd ed), section 9.3 which is implemented in
  // java.lang.Long.divideUnsigned() and java.lang.Long.remainderUnsigned()
  movl(rdx, rax);
  subl(rax, divisor);
  if (VM_Version::supports_bmi1()) {
    andnl(rax, rax, rdx);
  } else {
    notl(rax);
    andl(rax, rdx);
  }
  movl(tmp, rax);
  shrl(rax, 31); // quotient
  sarl(tmp, 31);
  andl(tmp, divisor);
  subl(rdx, tmp); // remainder
  bind(done);
}

#ifdef _LP64
void C2_MacroAssembler::reverseI(Register dst, Register src, XMMRegister xtmp1,
                                 XMMRegister xtmp2, Register rtmp) {
  if(VM_Version::supports_gfni()) {
    // Galois field instruction based bit reversal based on following algorithm.
    // http://0x80.pl/articles/avx512-galois-field-for-bit-shuffling.html
    mov64(rtmp, 0x8040201008040201L);
    movq(xtmp1, src);
    movq(xtmp2, rtmp);
    gf2p8affineqb(xtmp1, xtmp2, 0);
    movq(dst, xtmp1);
  } else {
    // Swap even and odd numbered bits.
    movl(rtmp, src);
    andl(rtmp, 0x55555555);
    shll(rtmp, 1);
    movl(dst, src);
    andl(dst, 0xAAAAAAAA);
    shrl(dst, 1);
    orl(dst, rtmp);

    // Swap LSB and MSB 2 bits of each nibble.
    movl(rtmp, dst);
    andl(rtmp, 0x33333333);
    shll(rtmp, 2);
    andl(dst, 0xCCCCCCCC);
    shrl(dst, 2);
    orl(dst, rtmp);

    // Swap LSB and MSB 4 bits of each byte.
    movl(rtmp, dst);
    andl(rtmp, 0x0F0F0F0F);
    shll(rtmp, 4);
    andl(dst, 0xF0F0F0F0);
    shrl(dst, 4);
    orl(dst, rtmp);
  }
  bswapl(dst);
}

void C2_MacroAssembler::reverseL(Register dst, Register src, XMMRegister xtmp1,
                                 XMMRegister xtmp2, Register rtmp1, Register rtmp2) {
  if(VM_Version::supports_gfni()) {
    // Galois field instruction based bit reversal based on following algorithm.
    // http://0x80.pl/articles/avx512-galois-field-for-bit-shuffling.html
    mov64(rtmp1, 0x8040201008040201L);
    movq(xtmp1, src);
    movq(xtmp2, rtmp1);
    gf2p8affineqb(xtmp1, xtmp2, 0);
    movq(dst, xtmp1);
  } else {
    // Swap even and odd numbered bits.
    movq(rtmp1, src);
    mov64(rtmp2, 0x5555555555555555L);
    andq(rtmp1, rtmp2);
    shlq(rtmp1, 1);
    movq(dst, src);
    notq(rtmp2);
    andq(dst, rtmp2);
    shrq(dst, 1);
    orq(dst, rtmp1);

    // Swap LSB and MSB 2 bits of each nibble.
    movq(rtmp1, dst);
    mov64(rtmp2, 0x3333333333333333L);
    andq(rtmp1, rtmp2);
    shlq(rtmp1, 2);
    notq(rtmp2);
    andq(dst, rtmp2);
    shrq(dst, 2);
    orq(dst, rtmp1);

    // Swap LSB and MSB 4 bits of each byte.
    movq(rtmp1, dst);
    mov64(rtmp2, 0x0F0F0F0F0F0F0F0FL);
    andq(rtmp1, rtmp2);
    shlq(rtmp1, 4);
    notq(rtmp2);
    andq(dst, rtmp2);
    shrq(dst, 4);
    orq(dst, rtmp1);
  }
  bswapq(dst);
}

void C2_MacroAssembler::udivL(Register rax, Register divisor, Register rdx) {
  Label done;
  Label neg_divisor_fastpath;
  cmpq(divisor, 0);
  jccb(Assembler::less, neg_divisor_fastpath);
  xorl(rdx, rdx);
  divq(divisor);
  jmpb(done);
  bind(neg_divisor_fastpath);
  // Fastpath for divisor < 0:
  // quotient = (dividend & ~(dividend - divisor)) >>> (Long.SIZE - 1)
  // See Hacker's Delight (2nd ed), section 9.3 which is implemented in java.lang.Long.divideUnsigned()
  movq(rdx, rax);
  subq(rdx, divisor);
  if (VM_Version::supports_bmi1()) {
    andnq(rax, rdx, rax);
  } else {
    notq(rdx);
    andq(rax, rdx);
  }
  shrq(rax, 63);
  bind(done);
}

void C2_MacroAssembler::umodL(Register rax, Register divisor, Register rdx) {
  Label done;
  Label neg_divisor_fastpath;
  cmpq(divisor, 0);
  jccb(Assembler::less, neg_divisor_fastpath);
  xorq(rdx, rdx);
  divq(divisor);
  jmp(done);
  bind(neg_divisor_fastpath);
  // Fastpath when divisor < 0:
  // remainder = dividend - (((dividend & ~(dividend - divisor)) >> (Long.SIZE - 1)) & divisor)
  // See Hacker's Delight (2nd ed), section 9.3 which is implemented in java.lang.Long.remainderUnsigned()
  movq(rdx, rax);
  subq(rax, divisor);
  if (VM_Version::supports_bmi1()) {
    andnq(rax, rax, rdx);
  } else {
    notq(rax);
    andq(rax, rdx);
  }
  sarq(rax, 63);
  andq(rax, divisor);
  subq(rdx, rax);
  bind(done);
}

void C2_MacroAssembler::udivmodL(Register rax, Register divisor, Register rdx, Register tmp) {
  Label done;
  Label neg_divisor_fastpath;
  cmpq(divisor, 0);
  jccb(Assembler::less, neg_divisor_fastpath);
  xorq(rdx, rdx);
  divq(divisor);
  jmp(done);
  bind(neg_divisor_fastpath);
  // Fastpath for divisor < 0:
  // quotient = (dividend & ~(dividend - divisor)) >>> (Long.SIZE - 1)
  // remainder = dividend - (((dividend & ~(dividend - divisor)) >> (Long.SIZE - 1)) & divisor)
  // See Hacker's Delight (2nd ed), section 9.3 which is implemented in
  // java.lang.Long.divideUnsigned() and java.lang.Long.remainderUnsigned()
  movq(rdx, rax);
  subq(rax, divisor);
  if (VM_Version::supports_bmi1()) {
    andnq(rax, rax, rdx);
  } else {
    notq(rax);
    andq(rax, rdx);
  }
  movq(tmp, rax);
  shrq(rax, 63); // quotient
  sarq(tmp, 63);
  andq(tmp, divisor);
  subq(rdx, tmp); // remainder
  bind(done);
}
#endif

void C2_MacroAssembler::rearrange_bytes(XMMRegister dst, XMMRegister shuffle, XMMRegister src, XMMRegister xtmp1,
                                        XMMRegister xtmp2, XMMRegister xtmp3, Register rtmp, KRegister ktmp,
                                        int vlen_enc) {
  assert(VM_Version::supports_avx512bw(), "");
  // Byte shuffles are inlane operations and indices are determined using
  // lower 4 bit of each shuffle lane, thus all shuffle indices are
  // normalized to index range 0-15. This makes sure that all the multiples
  // of an index value are placed at same relative position in 128 bit
  // lane i.e. elements corresponding to shuffle indices 16, 32 and 64
  // will be 16th element in their respective 128 bit lanes.
  movl(rtmp, 16);
  evpbroadcastb(xtmp1, rtmp, vlen_enc);

  // Compute a mask for shuffle vector by comparing indices with expression INDEX < 16,
  // Broadcast first 128 bit lane across entire vector, shuffle the vector lanes using
  // original shuffle indices and move the shuffled lanes corresponding to true
  // mask to destination vector.
  evpcmpb(ktmp, k0, shuffle, xtmp1, Assembler::lt, true, vlen_enc);
  evshufi64x2(xtmp2, src, src, 0x0, vlen_enc);
  evpshufb(dst, ktmp, xtmp2, shuffle, false, vlen_enc);

  // Perform above steps with lane comparison expression as INDEX >= 16 && INDEX < 32
  // and broadcasting second 128 bit lane.
  evpcmpb(ktmp, k0, shuffle,  xtmp1, Assembler::nlt, true, vlen_enc);
  vpsllq(xtmp2, xtmp1, 0x1, vlen_enc);
  evpcmpb(ktmp, ktmp, shuffle, xtmp2, Assembler::lt, true, vlen_enc);
  evshufi64x2(xtmp3, src, src, 0x55, vlen_enc);
  evpshufb(dst, ktmp, xtmp3, shuffle, true, vlen_enc);

  // Perform above steps with lane comparison expression as INDEX >= 32 && INDEX < 48
  // and broadcasting third 128 bit lane.
  evpcmpb(ktmp, k0, shuffle,  xtmp2, Assembler::nlt, true, vlen_enc);
  vpaddb(xtmp1, xtmp1, xtmp2, vlen_enc);
  evpcmpb(ktmp, ktmp, shuffle,  xtmp1, Assembler::lt, true, vlen_enc);
  evshufi64x2(xtmp3, src, src, 0xAA, vlen_enc);
  evpshufb(dst, ktmp, xtmp3, shuffle, true, vlen_enc);

  // Perform above steps with lane comparison expression as INDEX >= 48 && INDEX < 64
  // and broadcasting third 128 bit lane.
  evpcmpb(ktmp, k0, shuffle,  xtmp1, Assembler::nlt, true, vlen_enc);
  vpsllq(xtmp2, xtmp2, 0x1, vlen_enc);
  evpcmpb(ktmp, ktmp, shuffle,  xtmp2, Assembler::lt, true, vlen_enc);
  evshufi64x2(xtmp3, src, src, 0xFF, vlen_enc);
  evpshufb(dst, ktmp, xtmp3, shuffle, true, vlen_enc);
}

void C2_MacroAssembler::vector_rearrange_int_float(BasicType bt, XMMRegister dst,
                                                   XMMRegister shuffle, XMMRegister src, int vlen_enc) {
  if (vlen_enc == AVX_128bit) {
    vpermilps(dst, src, shuffle, vlen_enc);
  } else if (bt == T_INT) {
    vpermd(dst, shuffle, src, vlen_enc);
  } else {
    assert(bt == T_FLOAT, "");
    vpermps(dst, shuffle, src, vlen_enc);
  }
}<|MERGE_RESOLUTION|>--- conflicted
+++ resolved
@@ -45,7 +45,7 @@
 #endif
 
 // C2 compiled method's prolog code.
-void C2_MacroAssembler::verified_entry(int framesize, int stack_bang_size, bool fp_mode_24b, bool is_stub, int max_monitors) {
+void C2_MacroAssembler::verified_entry(int framesize, int stack_bang_size, bool fp_mode_24b, bool is_stub) {
 
   // WARNING: Initial instruction MUST be 5 bytes or longer so that
   // NativeJump::patch_verified_entry will be able to patch out the entry
@@ -124,20 +124,6 @@
     jcc(Assembler::equal, L);
     STOP("Stack is not properly aligned!");
     bind(L);
-  }
-#endif
-
-#ifdef _LP64
-  if (UseFastLocking && max_monitors > 0) {
-    C2CheckLockStackStub* stub = new (Compile::current()->comp_arena()) C2CheckLockStackStub();
-    Compile::current()->output()->add_stub(stub);
-    assert(!is_stub, "only methods have monitors");
-    Register thread = r15_thread;
-    movptr(rax, Address(thread, JavaThread::lock_stack_current_offset()));
-    addptr(rax, max_monitors * oopSize);
-    cmpptr(rax, Address(thread, JavaThread::lock_stack_limit_offset()));
-    jcc(Assembler::greaterEqual, stub->entry());
-    bind(stub->continuation());
   }
 #endif
 
@@ -615,41 +601,6 @@
   testptr(tmpReg, markWord::monitor_value); // inflated vs stack-locked|neutral
   jcc(Assembler::notZero, IsInflated);
 
-<<<<<<< HEAD
-  if (!UseHeavyMonitors) {
-    if (UseFastLocking) {
-#ifdef _LP64
-      fast_lock_impl(objReg, tmpReg, thread, scrReg, NO_COUNT, false);
-      jmp(COUNT);
-#else
-      // We can not emit the lock-stack-check in verified_entry() because we don't have enough
-      // registers (for thread ptr). Therefore we have to emit the lock-stack-check in
-      // fast_lock_impl(). However, that check can take a slow-path with ZF=1, therefore
-      // we need to handle it specially and force ZF=0 before taking the actual slow-path.
-      Label slow;
-      fast_lock_impl(objReg, tmpReg, thread, scrReg, slow);
-      jmp(COUNT);
-      bind(slow);
-      testptr(objReg, objReg); // ZF=0 to indicate failure
-      jmp(NO_COUNT);
-#endif
-    } else {
-      // Attempt stack-locking ...
-      orptr (tmpReg, markWord::unlocked_value);
-      movptr(Address(boxReg, 0), tmpReg);          // Anticipate successful CAS
-      lock();
-      cmpxchgptr(boxReg, Address(objReg, oopDesc::mark_offset_in_bytes()));      // Updates tmpReg
-      jcc(Assembler::equal, COUNT);           // Success
-
-      // Recursive locking.
-      // The object is stack-locked: markword contains stack pointer to BasicLock.
-      // Locked by current thread if difference with current SP is less than one page.
-      subptr(tmpReg, rsp);
-      // Next instruction set ZFlag == 1 (Success) if difference is less then one page.
-      andptr(tmpReg, (int32_t) (NOT_LP64(0xFFFFF003) LP64_ONLY(7 - (int)os::vm_page_size())) );
-      movptr(Address(boxReg, 0), tmpReg);
-    }
-=======
   if (LockingMode == LM_MONITOR) {
     // Clear ZF so that we take the slow path at the DONE label. objReg is known to be not 0.
     testptr(objReg, objReg);
@@ -668,7 +619,6 @@
     // Next instruction set ZFlag == 1 (Success) if difference is less then one page.
     andptr(tmpReg, (int32_t) (NOT_LP64(0xFFFFF003) LP64_ONLY(7 - (int)os::vm_page_size())) );
     movptr(Address(boxReg, 0), tmpReg);
->>>>>>> cc9f7ad9
   } else {
     assert(LockingMode == LM_LIGHTWEIGHT, "");
     fast_lock_impl(objReg, tmpReg, thread, scrReg, NO_COUNT);
@@ -815,41 +765,14 @@
   }
 #endif
 
-<<<<<<< HEAD
-  if (!UseHeavyMonitors && !UseFastLocking) {
-=======
   if (LockingMode == LM_LEGACY) {
->>>>>>> cc9f7ad9
     cmpptr(Address(boxReg, 0), NULL_WORD);                            // Examine the displaced header
     jcc   (Assembler::zero, COUNT);                                   // 0 indicates recursive stack-lock
   }
   movptr(tmpReg, Address(objReg, oopDesc::mark_offset_in_bytes()));   // Examine the object's markword
   if (LockingMode != LM_MONITOR) {
     testptr(tmpReg, markWord::monitor_value);                         // Inflated?
-<<<<<<< HEAD
-#if INCLUDE_RTM_OPT
-    if (UseFastLocking && use_rtm) {
-      jcc(Assembler::zero, Stacked);
-    } else
-#endif
-    jccb(Assembler::zero, Stacked);
-    if (UseFastLocking) {
-      // If the owner is ANONYMOUS, we need to fix it.
-      testb(Address(tmpReg, OM_OFFSET_NO_MONITOR_VALUE_TAG(owner)), (int32_t) (intptr_t) ANONYMOUS_OWNER);
-#ifdef _LP64
-      C2HandleAnonOMOwnerStub* stub = new (Compile::current()->comp_arena()) C2HandleAnonOMOwnerStub(tmpReg);
-      Compile::current()->output()->add_stub(stub);
-      jcc(Assembler::notEqual, stub->entry());
-      bind(stub->continuation());
-#else
-      // We can't easily implement this optimization on 32 bit because we don't have a thread register.
-      // Call the slow-path instead.
-      jcc(Assembler::notEqual, NO_COUNT);
-#endif
-    }
-=======
     jcc(Assembler::zero, Stacked);
->>>>>>> cc9f7ad9
   }
 
   // It's inflated.
@@ -993,19 +916,11 @@
 #endif
   if (LockingMode != LM_MONITOR) {
     bind  (Stacked);
-<<<<<<< HEAD
-    if (UseFastLocking) {
-      mov(boxReg, tmpReg);
-      fast_unlock_impl(objReg, boxReg, tmpReg, NO_COUNT);
-      jmp(COUNT);
-    } else {
-=======
     if (LockingMode == LM_LIGHTWEIGHT) {
       mov(boxReg, tmpReg);
       fast_unlock_impl(objReg, boxReg, tmpReg, NO_COUNT);
       jmp(COUNT);
     } else if (LockingMode == LM_LEGACY) {
->>>>>>> cc9f7ad9
       movptr(tmpReg, Address (boxReg, 0));      // re-fetch
       lock();
       cmpxchgptr(tmpReg, Address(objReg, oopDesc::mark_offset_in_bytes())); // Uses RAX which is box

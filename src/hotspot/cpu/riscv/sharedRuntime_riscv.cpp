--- conflicted
+++ resolved
@@ -1671,39 +1671,6 @@
     // Load the oop from the handle
     __ ld(obj_reg, Address(oop_handle_reg, 0));
 
-<<<<<<< HEAD
-    if (!UseHeavyMonitors) {
-      if (UseFastLocking) {
-        __ ld(swap_reg, Address(obj_reg, oopDesc::mark_offset_in_bytes()));
-        __ fast_lock(obj_reg, swap_reg, tmp, t0, slow_path_lock);
-      } else {
-        // Load (object->mark() | 1) into swap_reg % x10
-        __ ld(t0, Address(obj_reg, oopDesc::mark_offset_in_bytes()));
-        __ ori(swap_reg, t0, 1);
-
-        // Save (object->mark() | 1) into BasicLock's displaced header
-        __ sd(swap_reg, Address(lock_reg, mark_word_offset));
-
-        // src -> dest if dest == x10 else x10 <- dest
-        __ cmpxchg_obj_header(x10, lock_reg, obj_reg, t0, count, /*fallthrough*/NULL);
-
-        // Test if the oopMark is an obvious stack pointer, i.e.,
-        //  1) (mark & 3) == 0, and
-        //  2) sp <= mark < mark + os::pagesize()
-        // These 3 tests can be done by evaluating the following
-        // expression: ((mark - sp) & (3 - os::vm_page_size())),
-        // assuming both stack pointer and pagesize have their
-        // least significant 2 bits clear.
-        // NOTE: the oopMark is in swap_reg % 10 as the result of cmpxchg
-
-        __ sub(swap_reg, swap_reg, sp);
-        __ andi(swap_reg, swap_reg, 3 - (int)os::vm_page_size());
-
-        // Save the test result, for recursive case, the result is zero
-        __ sd(swap_reg, Address(lock_reg, mark_word_offset));
-        __ bnez(swap_reg, slow_path_lock);
-      }
-=======
     if (LockingMode == LM_MONITOR) {
       __ j(slow_path_lock);
     } else if (LockingMode == LM_LEGACY) {
@@ -1715,7 +1682,7 @@
       __ sd(swap_reg, Address(lock_reg, mark_word_offset));
 
       // src -> dest if dest == x10 else x10 <- dest
-      __ cmpxchg_obj_header(x10, lock_reg, obj_reg, t0, count, /*fallthrough*/nullptr);
+      __ cmpxchg_obj_header(x10, lock_reg, obj_reg, t0, count, /*fallthrough*/NULL);
 
       // Test if the oopMark is an obvious stack pointer, i.e.,
       //  1) (mark & 3) == 0, and
@@ -1732,7 +1699,6 @@
       // Save the test result, for recursive case, the result is zero
       __ sd(swap_reg, Address(lock_reg, mark_word_offset));
       __ bnez(swap_reg, slow_path_lock);
->>>>>>> cc9f7ad9
     } else {
       assert(LockingMode == LM_LIGHTWEIGHT, "");
       __ ld(swap_reg, Address(obj_reg, oopDesc::mark_offset_in_bytes()));
@@ -1831,11 +1797,7 @@
 
     Label done, not_recursive;
 
-<<<<<<< HEAD
-    if (!UseHeavyMonitors && !UseFastLocking) {
-=======
     if (LockingMode == LM_LEGACY) {
->>>>>>> cc9f7ad9
       // Simple recursive lock?
       __ ld(t0, Address(sp, lock_slot_offset * VMRegImpl::stack_slot_size));
       __ bnez(t0, not_recursive);
@@ -1850,23 +1812,6 @@
       save_native_result(masm, ret_type, stack_slots);
     }
 
-<<<<<<< HEAD
-    if (!UseHeavyMonitors) {
-      if (UseFastLocking) {
-        __ ld(old_hdr, Address(obj_reg, oopDesc::mark_offset_in_bytes()));
-        __ fast_unlock(obj_reg, old_hdr, swap_reg, t0, slow_path_unlock);
-      } else {
-        // get address of the stack lock
-        __ la(x10, Address(sp, lock_slot_offset * VMRegImpl::stack_slot_size));
-        //  get old displaced header
-        __ ld(old_hdr, Address(x10, 0));
-
-        // Atomic swap old header if oop still contains the stack lock
-        Label count;
-        __ cmpxchg_obj_header(x10, old_hdr, obj_reg, t0, count, &slow_path_unlock);
-        __ bind(count);
-      }
-=======
     if (LockingMode == LM_MONITOR) {
       __ j(slow_path_unlock);
     } else if (LockingMode == LM_LEGACY) {
@@ -1879,7 +1824,6 @@
       Label count;
       __ cmpxchg_obj_header(x10, old_hdr, obj_reg, t0, count, &slow_path_unlock);
       __ bind(count);
->>>>>>> cc9f7ad9
       __ decrement(Address(xthread, JavaThread::held_monitor_count_offset()));
     } else {
       assert(LockingMode == LM_LIGHTWEIGHT, "");

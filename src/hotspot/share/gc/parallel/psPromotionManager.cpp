/*
 * Copyright (c) 2002, 2024, Oracle and/or its affiliates. All rights reserved.
 * DO NOT ALTER OR REMOVE COPYRIGHT NOTICES OR THIS FILE HEADER.
 *
 * This code is free software; you can redistribute it and/or modify it
 * under the terms of the GNU General Public License version 2 only, as
 * published by the Free Software Foundation.
 *
 * This code is distributed in the hope that it will be useful, but WITHOUT
 * ANY WARRANTY; without even the implied warranty of MERCHANTABILITY or
 * FITNESS FOR A PARTICULAR PURPOSE.  See the GNU General Public License
 * version 2 for more details (a copy is included in the LICENSE file that
 * accompanied this code).
 *
 * You should have received a copy of the GNU General Public License version
 * 2 along with this work; if not, write to the Free Software Foundation,
 * Inc., 51 Franklin St, Fifth Floor, Boston, MA 02110-1301 USA.
 *
 * Please contact Oracle, 500 Oracle Parkway, Redwood Shores, CA 94065 USA
 * or visit www.oracle.com if you need additional information or have any
 * questions.
 *
 */

#include "precompiled.hpp"
#include "classfile/javaClasses.inline.hpp"
#include "gc/parallel/mutableSpace.hpp"
#include "gc/parallel/parallelScavengeHeap.hpp"
#include "gc/parallel/psOldGen.hpp"
#include "gc/parallel/psPromotionManager.inline.hpp"
#include "gc/parallel/psScavenge.inline.hpp"
#include "gc/shared/continuationGCSupport.inline.hpp"
#include "gc/shared/gcTrace.hpp"
#include "gc/shared/partialArrayState.hpp"
#include "gc/shared/partialArrayTaskStepper.inline.hpp"
#include "gc/shared/preservedMarks.inline.hpp"
#include "gc/shared/taskqueue.inline.hpp"
#include "logging/log.hpp"
#include "logging/logStream.hpp"
#include "memory/allocation.inline.hpp"
#include "memory/iterator.inline.hpp"
#include "memory/memRegion.hpp"
#include "memory/padded.inline.hpp"
#include "memory/resourceArea.hpp"
#include "oops/access.inline.hpp"
#include "oops/compressedOops.inline.hpp"
#include "utilities/checkedCast.hpp"

PaddedEnd<PSPromotionManager>* PSPromotionManager::_manager_array = nullptr;
PSPromotionManager::PSScannerTasksQueueSet* PSPromotionManager::_stack_array_depth = nullptr;
PreservedMarksSet*             PSPromotionManager::_preserved_marks_set = nullptr;
PSOldGen*                      PSPromotionManager::_old_gen = nullptr;
MutableSpace*                  PSPromotionManager::_young_space = nullptr;
PartialArrayStateAllocator*    PSPromotionManager::_partial_array_state_allocator = nullptr;

void PSPromotionManager::initialize() {
  ParallelScavengeHeap* heap = ParallelScavengeHeap::heap();

  _old_gen = heap->old_gen();
  _young_space = heap->young_gen()->to_space();

  const uint promotion_manager_num = ParallelGCThreads;

  // To prevent false sharing, we pad the PSPromotionManagers
  // and make sure that the first instance starts at a cache line.
  assert(_manager_array == nullptr, "Attempt to initialize twice");
  _manager_array = PaddedArray<PSPromotionManager, mtGC>::create_unfreeable(promotion_manager_num);

  assert(_partial_array_state_allocator == nullptr, "Attempt to initialize twice");
  _partial_array_state_allocator
    = new PartialArrayStateAllocator(ParallelGCThreads);

  _stack_array_depth = new PSScannerTasksQueueSet(ParallelGCThreads);

  // Create and register the PSPromotionManager(s) for the worker threads.
  for(uint i=0; i<ParallelGCThreads; i++) {
    stack_array_depth()->register_queue(i, _manager_array[i].claimed_stack_depth());
    _manager_array[i]._partial_array_state_allocator_index = i;
  }
  // The VMThread gets its own PSPromotionManager, which is not available
  // for work stealing.

  assert(_preserved_marks_set == nullptr, "Attempt to initialize twice");
  _preserved_marks_set = new PreservedMarksSet(true /* in_c_heap */);
  _preserved_marks_set->init(promotion_manager_num);
  for (uint i = 0; i < promotion_manager_num; i += 1) {
    _manager_array[i].register_preserved_marks(_preserved_marks_set->get(i));
  }
}

// Helper functions to get around the circular dependency between
// psScavenge.inline.hpp and psPromotionManager.inline.hpp.
bool PSPromotionManager::should_scavenge(oop* p, bool check_to_space) {
  return PSScavenge::should_scavenge(p, check_to_space);
}
bool PSPromotionManager::should_scavenge(narrowOop* p, bool check_to_space) {
  return PSScavenge::should_scavenge(p, check_to_space);
}

PSPromotionManager* PSPromotionManager::gc_thread_promotion_manager(uint index) {
  assert(index < ParallelGCThreads, "index out of range");
  assert(_manager_array != nullptr, "Sanity");
  return &_manager_array[index];
}

PSPromotionManager* PSPromotionManager::vm_thread_promotion_manager() {
  assert(_manager_array != nullptr, "Sanity");
  return &_manager_array[0];
}

void PSPromotionManager::pre_scavenge() {
  ParallelScavengeHeap* heap = ParallelScavengeHeap::heap();

  _preserved_marks_set->assert_empty();
  _young_space = heap->young_gen()->to_space();

  for(uint i=0; i<ParallelGCThreads; i++) {
    manager_array(i)->reset();
  }
}

bool PSPromotionManager::post_scavenge(YoungGCTracer& gc_tracer) {
  bool promotion_failure_occurred = false;

  TASKQUEUE_STATS_ONLY(print_taskqueue_stats());
  for (uint i = 0; i < ParallelGCThreads; i++) {
    PSPromotionManager* manager = manager_array(i);
    assert(manager->claimed_stack_depth()->is_empty(), "should be empty");
    if (manager->_promotion_failed_info.has_failed()) {
      gc_tracer.report_promotion_failed(manager->_promotion_failed_info);
      promotion_failure_occurred = true;
    }
    manager->flush_labs();
    manager->flush_string_dedup_requests();
  }
  // All PartialArrayStates have been returned to the allocator, since the
  // claimed_stack_depths are all empty.  Leave them there for use by future
  // collections.

  if (!promotion_failure_occurred) {
    // If there was no promotion failure, the preserved mark stacks
    // should be empty.
    _preserved_marks_set->assert_empty();
  }
  return promotion_failure_occurred;
}

#if TASKQUEUE_STATS
void
PSPromotionManager::print_local_stats(outputStream* const out, uint i) const {
  #define FMT " " SIZE_FORMAT_W(10)
  out->print_cr("%3u" FMT FMT FMT FMT,
                i, _array_chunk_pushes, _array_chunk_steals,
                _arrays_chunked, _array_chunks_processed);
  #undef FMT
}

static const char* const pm_stats_hdr[] = {
  "    ----partial array----     arrays      array",
  "thr       push      steal    chunked     chunks",
  "--- ---------- ---------- ---------- ----------"
};

void PSPromotionManager::print_taskqueue_stats() {
  if (!log_is_enabled(Trace, gc, task, stats)) {
    return;
  }
  Log(gc, task, stats) log;
  ResourceMark rm;
  LogStream ls(log.trace());

  stack_array_depth()->print_taskqueue_stats(&ls, "Oop Queue");

  const uint hlines = sizeof(pm_stats_hdr) / sizeof(pm_stats_hdr[0]);
  for (uint i = 0; i < hlines; ++i) ls.print_cr("%s", pm_stats_hdr[i]);
  for (uint i = 0; i < ParallelGCThreads; ++i) {
    manager_array(i)->print_local_stats(&ls, i);
  }
}

void PSPromotionManager::reset_stats() {
  claimed_stack_depth()->stats.reset();
  _array_chunk_pushes = _array_chunk_steals = 0;
  _arrays_chunked = _array_chunks_processed = 0;
}
#endif // TASKQUEUE_STATS

// Most members are initialized either by initialize() or reset().
PSPromotionManager::PSPromotionManager()
  : _partial_array_stepper(ParallelGCThreads, ParGCArrayScanChunk)
{
  // We set the old lab's start array.
  _old_lab.set_start_array(old_gen()->start_array());

  if (ParallelGCThreads == 1) {
    _target_stack_size = 0;
  } else {
    _target_stack_size = GCDrainStackTargetSize;
  }

  // Initialize to a bad value; fixed by initialize().
  _partial_array_state_allocator_index = UINT_MAX;

  // let's choose 1.5x the chunk size
  _min_array_size_for_chunking = (3 * ParGCArrayScanChunk / 2);

  _preserved_marks = nullptr;

  reset();
}

void PSPromotionManager::reset() {
  assert(stacks_empty(), "reset of non-empty stack");

  // We need to get an assert in here to make sure the labs are always flushed.

  // Do not prefill the LAB's, save heap wastage!
  HeapWord* lab_base = young_space()->top();
  _young_lab.initialize(MemRegion(lab_base, (size_t)0));
  _young_gen_is_full = false;

  lab_base = old_gen()->object_space()->top();
  _old_lab.initialize(MemRegion(lab_base, (size_t)0));
  _old_gen_is_full = false;

  _promotion_failed_info.reset();

  TASKQUEUE_STATS_ONLY(reset_stats());
}

void PSPromotionManager::register_preserved_marks(PreservedMarks* preserved_marks) {
  assert(_preserved_marks == nullptr, "do not set it twice");
  _preserved_marks = preserved_marks;
}

void PSPromotionManager::restore_preserved_marks() {
  _preserved_marks_set->restore(&ParallelScavengeHeap::heap()->workers());
}

void PSPromotionManager::drain_stacks_depth(bool totally_drain) {
  const uint threshold = totally_drain ? 0
                                       : _target_stack_size;

  PSScannerTasksQueue* const tq = claimed_stack_depth();
  do {
    ScannerTask task;

    // Drain overflow stack first, so other threads can steal from
    // claimed stack while we work.
    while (tq->pop_overflow(task)) {
      if (!tq->try_push_to_taskqueue(task)) {
        process_popped_location_depth(task);
      }
    }

    while (tq->pop_local(task, threshold)) {
      process_popped_location_depth(task);
    }
  } while (!tq->overflow_empty());

  assert(!totally_drain || tq->taskqueue_empty(), "Sanity");
  assert(totally_drain || tq->size() <= _target_stack_size, "Sanity");
  assert(tq->overflow_empty(), "Sanity");
}

void PSPromotionManager::flush_labs() {
  assert(stacks_empty(), "Attempt to flush lab with live stack");

  // If either promotion lab fills up, we can flush the
  // lab but not refill it, so check first.
  assert(!_young_lab.is_flushed() || _young_gen_is_full, "Sanity");
  if (!_young_lab.is_flushed())
    _young_lab.flush();

  assert(!_old_lab.is_flushed() || _old_gen_is_full, "Sanity");
  if (!_old_lab.is_flushed())
    _old_lab.flush();

  // Let PSScavenge know if we overflowed
  if (_young_gen_is_full) {
    PSScavenge::set_survivor_overflow(true);
  }
}

template <class T> void PSPromotionManager::process_array_chunk_work(
                                                 oop obj,
                                                 int start, int end) {
  assert(start <= end, "invariant");
  T* const base      = (T*)objArrayOop(obj)->base();
  T* p               = base + start;
  T* const chunk_end = base + end;
  while (p < chunk_end) {
    claim_or_forward_depth(p);
    ++p;
  }
}

<<<<<<< HEAD
void PSPromotionManager::process_array_chunk(PartialArrayScanTask task) {
  assert(PSChunkLargeArrays, "invariant");

  oop old = task.to_source_array();
  assert(old->forward_safe_klass()->is_objArray_klass(), "invariant");
  assert(old->is_forwarded(), "invariant");

=======
void PSPromotionManager::process_array_chunk(PartialArrayState* state) {
>>>>>>> b45fe174
  TASKQUEUE_STATS_ONLY(++_array_chunks_processed);

  // Claim a chunk.  Push additional tasks before processing the claimed
  // chunk to allow other workers to steal while we're processing.
  PartialArrayTaskStepper::Step step = _partial_array_stepper.next(state);
  if (step._ncreate > 0) {
    state->add_references(step._ncreate);
    for (uint i = 0; i < step._ncreate; ++i) {
      push_depth(ScannerTask(state));
    }
    TASKQUEUE_STATS_ONLY(_array_chunk_pushes += step._ncreate);
  }
  int start = checked_cast<int>(step._index);
  int end = checked_cast<int>(step._index + _partial_array_stepper.chunk_size());
  assert(start < end, "invariant");
  if (UseCompressedOops) {
    process_array_chunk_work<narrowOop>(state->destination(), start, end);
  } else {
    process_array_chunk_work<oop>(state->destination(), start, end);
  }
  // Release reference to state, now that we're done with it.
  _partial_array_state_allocator->release(_partial_array_state_allocator_index, state);
}

void PSPromotionManager::push_objArray(oop old_obj, oop new_obj) {
  assert(old_obj->is_objArray(), "precondition");
  assert(old_obj->is_forwarded(), "precondition");
  assert(old_obj->forwardee() == new_obj, "precondition");
  assert(new_obj->is_objArray(), "precondition");

  size_t array_length = objArrayOop(new_obj)->length();
  PartialArrayTaskStepper::Step step = _partial_array_stepper.start(array_length);

  if (step._ncreate > 0) {
    TASKQUEUE_STATS_ONLY(++_arrays_chunked);
    PartialArrayState* state =
      _partial_array_state_allocator->allocate(_partial_array_state_allocator_index,
                                               old_obj, new_obj,
                                               step._index,
                                               array_length,
                                               step._ncreate);
    for (uint i = 0; i < step._ncreate; ++i) {
      push_depth(ScannerTask(state));
    }
    TASKQUEUE_STATS_ONLY(_array_chunk_pushes += step._ncreate);
  }
  if (UseCompressedOops) {
    process_array_chunk_work<narrowOop>(new_obj, 0, checked_cast<int>(step._index));
  } else {
    process_array_chunk_work<oop>(new_obj, 0, checked_cast<int>(step._index));
  }
}

oop PSPromotionManager::oop_promotion_failed(oop obj, markWord obj_mark) {
  assert(_old_gen_is_full || PromotionFailureALot, "Sanity");

  // Attempt to CAS in the header.
  // This tests if the header is still the same as when
  // this started.  If it is the same (i.e., no forwarding
  // pointer has been installed), then this thread owns
  // it.
  if (obj->forward_to_self_atomic(obj_mark) == nullptr) {
    // We won any races, we "own" this object.
    assert(obj == obj->forwardee(), "Sanity");

    _promotion_failed_info.register_copy_failure(obj->size());

    ContinuationGCSupport::transform_stack_chunk(obj);

    push_contents(obj);

    // Save the markWord of promotion-failed objs in _preserved_marks for later
    // restoration. This way we don't have to walk the young-gen to locate
    // these promotion-failed objs.
    _preserved_marks->push_always(obj, obj_mark);
  }  else {
    // We lost, someone else "owns" this object
    guarantee(obj->is_forwarded(), "Object must be forwarded if the cas failed.");

    // No unallocation to worry about.
    obj = obj->forwardee();
  }

  return obj;
}<|MERGE_RESOLUTION|>--- conflicted
+++ resolved
@@ -295,17 +295,7 @@
   }
 }
 
-<<<<<<< HEAD
-void PSPromotionManager::process_array_chunk(PartialArrayScanTask task) {
-  assert(PSChunkLargeArrays, "invariant");
-
-  oop old = task.to_source_array();
-  assert(old->forward_safe_klass()->is_objArray_klass(), "invariant");
-  assert(old->is_forwarded(), "invariant");
-
-=======
 void PSPromotionManager::process_array_chunk(PartialArrayState* state) {
->>>>>>> b45fe174
   TASKQUEUE_STATS_ONLY(++_array_chunks_processed);
 
   // Claim a chunk.  Push additional tasks before processing the claimed

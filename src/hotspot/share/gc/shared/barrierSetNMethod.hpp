--- conflicted
+++ resolved
@@ -32,30 +32,19 @@
 class nmethod;
 
 class BarrierSetNMethod: public CHeapObj<mtGC> {
-<<<<<<< HEAD
 private:
   int _current_phase;
-
-  bool supports_entry_barrier(nmethod* nm);
-=======
->>>>>>> 639e97df
   void deoptimize(nmethod* nm, address* return_addr_ptr);
 
 public:
-<<<<<<< HEAD
   BarrierSetNMethod() : _current_phase(1) { }
+  bool supports_entry_barrier(nmethod* nm);
+
   virtual bool nmethod_entry_barrier(nmethod* nm);
   virtual ByteSize thread_disarmed_offset() const;
   virtual int* disarmed_value_address() const;
 
   int disarmed_value() const;
-=======
-  bool supports_entry_barrier(nmethod* nm);
-
-  virtual bool nmethod_entry_barrier(nmethod* nm) = 0;
-  virtual ByteSize thread_disarmed_offset() const = 0;
-  virtual int* disarmed_value_address() const = 0;
->>>>>>> 639e97df
 
   static int nmethod_stub_entry_barrier(address* return_address_ptr);
   bool nmethod_osr_entry_barrier(nmethod* nm);

--- conflicted
+++ resolved
@@ -76,22 +76,13 @@
 
 size_t G1FullGCCompactTask::G1CompactRegionClosure::apply(oop obj) {
   size_t size = obj->size();
-<<<<<<< HEAD
-  if (!obj->is_forwarded()) {
-    // Object not moving, but clear the mark to allow reuse of the bitmap.
-    clear_in_prev_bitmap(obj);
-    return size;
-  }
-  HeapWord* destination = cast_from_oop<HeapWord*>(_forwarding->forwardee(obj));
-=======
   if (obj->is_forwarded()) {
-    HeapWord* destination = cast_from_oop<HeapWord*>(obj->forwardee());
+    HeapWord* destination = cast_from_oop<HeapWord*>(_forwarding->forwardee(obj));
 
     // copy object and reinit its mark
     HeapWord* obj_addr = cast_from_oop<HeapWord*>(obj);
     assert(obj_addr != destination, "everything in this pass should be moving");
     Copy::aligned_conjoint_words(obj_addr, destination, size);
->>>>>>> c1040897
 
     // There is no need to transform stack chunks - marking already did that.
     cast_to_oop(destination)->init_mark();

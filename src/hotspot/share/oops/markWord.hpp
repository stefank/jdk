/*
 * Copyright (c) 1997, 2021, Oracle and/or its affiliates. All rights reserved.
 * DO NOT ALTER OR REMOVE COPYRIGHT NOTICES OR THIS FILE HEADER.
 *
 * This code is free software; you can redistribute it and/or modify it
 * under the terms of the GNU General Public License version 2 only, as
 * published by the Free Software Foundation.
 *
 * This code is distributed in the hope that it will be useful, but WITHOUT
 * ANY WARRANTY; without even the implied warranty of MERCHANTABILITY or
 * FITNESS FOR A PARTICULAR PURPOSE.  See the GNU General Public License
 * version 2 for more details (a copy is included in the LICENSE file that
 * accompanied this code).
 *
 * You should have received a copy of the GNU General Public License version
 * 2 along with this work; if not, write to the Free Software Foundation,
 * Inc., 51 Franklin St, Fifth Floor, Boston, MA 02110-1301 USA.
 *
 * Please contact Oracle, 500 Oracle Parkway, Redwood Shores, CA 94065 USA
 * or visit www.oracle.com if you need additional information or have any
 * questions.
 *
 */

#ifndef SHARE_OOPS_MARKWORD_HPP
#define SHARE_OOPS_MARKWORD_HPP

#include "metaprogramming/primitiveConversions.hpp"
#include "oops/compressedKlass.hpp"
#include "runtime/globals.hpp"

#include <type_traits>

// The markWord describes the header of an object.
//
// Bit-format of an object header (most significant first, big endian layout below):
//
//  32 bits:
//  --------
//             hash:25 ------------>| age:4  unused_gap:1  lock:2 (normal object)
//
//  64 bits:
//  --------
//  unused:25 hash:31 -->| unused_gap:1  age:4  unused_gap:1  lock:2 (normal object)
//
//  64 bits (with compact headers):
//  -------------------------------
//  nklass:32 hash:25 -->| unused_gap:1  age:4  self-fwded:1  lock:2 (normal object)
//
//  - hash contains the identity hash value: largest value is
//    31 bits, see os::random().  Also, 64-bit vm's require
//    a hash value no bigger than 32 bits because they will not
//    properly generate a mask larger than that: see library_call.cpp
//
//  - the two lock bits are used to describe three states: locked/unlocked and monitor.
//
//    [ptr             | 00]  locked             ptr points to real header on stack (stack-locking in use)
//    [header          | 00]  locked             locked regular object header (fast-locking in use)
//    [header          | 01]  unlocked           regular object header
//    [ptr             | 10]  monitor            inflated lock (header is swapped out)
//    [ptr             | 11]  marked             used to mark an object
//    [0 ............ 0| 00]  inflating          inflation in progress (stack-locking in use)
//
//    We assume that stack/thread pointers have the lowest two bits cleared.
//
//  - INFLATING() is a distinguished markword value of all zeros that is
//    used when inflating an existing stack-lock into an ObjectMonitor.
//    See below for is_being_inflated() and INFLATING().

class BasicLock;
class ObjectMonitor;
class JavaThread;
class outputStream;

class markWord {
 private:
  uintptr_t _value;

 public:
  explicit markWord(uintptr_t value) : _value(value) {}

  markWord() = default;         // Doesn't initialize _value.

  // It is critical for performance that this class be trivially
  // destructable, copyable, and assignable.
  ~markWord() = default;
  markWord(const markWord&) = default;
  markWord& operator=(const markWord&) = default;

  static markWord from_pointer(void* ptr) {
    return markWord((uintptr_t)ptr);
  }
  void* to_pointer() const {
    return (void*)_value;
  }

  bool operator==(const markWord& other) const {
    return _value == other._value;
  }
  bool operator!=(const markWord& other) const {
    return !operator==(other);
  }

  // Conversion
  uintptr_t value() const { return _value; }

  // Constants
  static const int age_bits                       = 4;
  static const int lock_bits                      = 2;
  static const int self_forwarded_bits            = 1;
  static const int max_hash_bits                  = BitsPerWord - age_bits - lock_bits - self_forwarded_bits;
  static const int hash_bits                      = max_hash_bits > 31 ? 31 : max_hash_bits;
  static const int hash_bits_compact              = max_hash_bits > 25 ? 25 : max_hash_bits;
  // Used only without compact headers.
  static const int unused_gap_bits                = LP64_ONLY(1) NOT_LP64(0);
#ifdef _LP64
  // Used only with compact headers.
  static const int klass_bits                     = 32;
#endif

  static const int lock_shift                     = 0;
  static const int self_forwarded_shift           = lock_shift + lock_bits;
  static const int age_shift                      = self_forwarded_shift + self_forwarded_bits;
  static const int hash_shift                     = age_shift + age_bits + unused_gap_bits;
  static const int hash_shift_compact             = age_shift + age_bits;
#ifdef _LP64
  // Used only with compact headers.
  static const int klass_shift                    = hash_shift_compact + hash_bits_compact;
#endif

  static const uintptr_t lock_mask                = right_n_bits(lock_bits);
  static const uintptr_t lock_mask_in_place       = lock_mask << lock_shift;
  static const uintptr_t self_forwarded_mask      = right_n_bits(self_forwarded_bits);
  static const uintptr_t self_forwarded_mask_in_place = self_forwarded_mask << self_forwarded_shift;
  static const uintptr_t age_mask                 = right_n_bits(age_bits);
  static const uintptr_t age_mask_in_place        = age_mask << age_shift;
  static const uintptr_t hash_mask                = right_n_bits(hash_bits);
  static const uintptr_t hash_mask_in_place       = hash_mask << hash_shift;
  static const uintptr_t hash_mask_compact        = right_n_bits(hash_bits_compact);
  static const uintptr_t hash_mask_compact_in_place = hash_mask_compact << hash_shift_compact;
#ifdef _LP64
  static const uintptr_t klass_mask               = right_n_bits(klass_bits);
  static const uintptr_t klass_mask_in_place      = klass_mask << klass_shift;
#endif

  static const uintptr_t locked_value             = 0;
  static const uintptr_t unlocked_value           = 1;
  static const uintptr_t monitor_value            = 2;
  static const uintptr_t marked_value             = 3;

  static const uintptr_t no_hash                  = 0 ;  // no hash value assigned
  static const uintptr_t no_hash_in_place         = (address_word)no_hash << hash_shift;
  static const uintptr_t no_lock_in_place         = unlocked_value;

  static const uint max_age                       = age_mask;

  // Creates a markWord with all bits set to zero.
  static markWord zero() { return markWord(uintptr_t(0)); }

  // lock accessors (note that these assume lock_shift == 0)
  bool is_locked()   const {
    return (mask_bits(value(), lock_mask_in_place) != unlocked_value);
  }
  bool is_unlocked() const {
    return (mask_bits(value(), lock_mask_in_place) == unlocked_value);
  }
  bool is_marked()   const {
    return (mask_bits(value(), lock_mask_in_place) == marked_value);
  }
  bool is_neutral()  const {
    return (mask_bits(value(), lock_mask_in_place) == unlocked_value);
  }

  // Special temporary state of the markWord while being inflated.
  // Code that looks at mark outside a lock need to take this into account.
  bool is_being_inflated() const { return (value() == 0); }

  // Distinguished markword value - used when inflating over
  // an existing stack-lock.  0 indicates the markword is "BUSY".
  // Lockword mutators that use a LD...CAS idiom should always
  // check for and avoid overwriting a 0 value installed by some
  // other thread.  (They should spin or block instead.  The 0 value
  // is transient and *should* be short-lived).
  // Fast-locking does not use INFLATING.
  static markWord INFLATING() { return zero(); }    // inflate-in-progress

  // Should this header be preserved during GC?
  bool must_be_preserved(const oopDesc* obj) const {
    return (!is_unlocked() || !has_no_hash());
  }

  // WARNING: The following routines are used EXCLUSIVELY by
  // synchronization functions. They are not really gc safe.
  // They must get updated if markWord layout get changed.
  markWord set_unlocked() const {
    return markWord(value() | unlocked_value);
  }
  bool has_locker() const {
<<<<<<< HEAD
    return !UseFastLocking && ((value() & lock_mask_in_place) == locked_value);
=======
    assert(LockingMode == LM_LEGACY, "should only be called with legacy stack locking");
    return (value() & lock_mask_in_place) == locked_value;
>>>>>>> cc9f7ad9
  }
  BasicLock* locker() const {
    assert(has_locker(), "check");
    return (BasicLock*) value();
  }

  bool is_fast_locked() const {
<<<<<<< HEAD
    return UseFastLocking && ((value() & lock_mask_in_place) == locked_value);
  }
  markWord set_fast_locked() const {
=======
    assert(LockingMode == LM_LIGHTWEIGHT, "should only be called with new lightweight locking");
    return (value() & lock_mask_in_place) == locked_value;
  }
  markWord set_fast_locked() const {
    // Clear the lock_mask_in_place bits to set locked_value:
>>>>>>> cc9f7ad9
    return markWord(value() & ~lock_mask_in_place);
  }

  bool has_monitor() const {
    return ((value() & lock_mask_in_place) == monitor_value);
  }
  ObjectMonitor* monitor() const {
    assert(has_monitor(), "check");
    // Use xor instead of &~ to provide one extra tag-bit check.
    return (ObjectMonitor*) (value() ^ monitor_value);
  }
  bool has_displaced_mark_helper() const {
    intptr_t lockbits = value() & lock_mask_in_place;
<<<<<<< HEAD
    return UseFastLocking ? lockbits == monitor_value   // monitor?
                    : (lockbits & unlocked_value) == 0; // monitor | stack-locked?
=======
    return LockingMode == LM_LIGHTWEIGHT  ? lockbits == monitor_value   // monitor?
                                          : (lockbits & unlocked_value) == 0; // monitor | stack-locked?
>>>>>>> cc9f7ad9
  }
  markWord displaced_mark_helper() const;
  void set_displaced_mark_helper(markWord m) const;
  markWord copy_set_hash(intptr_t hash) const {
    if (UseCompactObjectHeaders) {
      uintptr_t tmp = value() & (~hash_mask_compact_in_place);
      tmp |= ((hash & hash_mask_compact) << hash_shift_compact);
      return markWord(tmp);
    } else {
      uintptr_t tmp = value() & (~hash_mask_in_place);
      tmp |= ((hash & hash_mask) << hash_shift);
      return markWord(tmp);
    }
  }
  // it is only used to be stored into BasicLock as the
  // indicator that the lock is using heavyweight monitor
  static markWord unused_mark() {
    return markWord(marked_value);
  }
  // the following two functions create the markWord to be
  // stored into object header, it encodes monitor info
  static markWord encode(BasicLock* lock) {
    return from_pointer(lock);
  }
  static markWord encode(ObjectMonitor* monitor) {
    uintptr_t tmp = (uintptr_t) monitor;
    return markWord(tmp | monitor_value);
  }

  // used to encode pointers during GC
  markWord clear_lock_bits() { return markWord(value() & ~lock_mask_in_place); }

  // age operations
  markWord set_marked()   { return markWord((value() & ~lock_mask_in_place) | marked_value); }
  markWord set_unmarked() { return markWord((value() & ~lock_mask_in_place) | unlocked_value); }

  uint     age()           const { return mask_bits(value() >> age_shift, age_mask); }
  markWord set_age(uint v) const {
    assert((v & ~age_mask) == 0, "shouldn't overflow age field");
    return markWord((value() & ~age_mask_in_place) | ((v & age_mask) << age_shift));
  }
  markWord incr_age()      const { return age() == max_age ? markWord(_value) : set_age(age() + 1); }

  // hash operations
  intptr_t hash() const {
    if (UseCompactObjectHeaders) {
      return mask_bits(value() >> hash_shift_compact, hash_mask_compact);
    } else {
      return mask_bits(value() >> hash_shift, hash_mask);
    }
  }

  bool has_no_hash() const {
    return hash() == no_hash;
  }

#ifdef _LP64
  inline Klass* klass() const;
  inline Klass* klass_or_null() const;
  inline Klass* safe_klass() const;
  inline markWord set_klass(const Klass* klass) const;
  inline narrowKlass narrow_klass() const;
  inline markWord set_narrow_klass(const narrowKlass klass) const;
#endif

  // Prototype mark for initialization
  static markWord prototype() {
    return markWord( no_hash_in_place | no_lock_in_place );
  }

  // Debugging
  void print_on(outputStream* st, bool print_monitor_info = true) const;

  // Prepare address of oop for placement into mark
  inline static markWord encode_pointer_as_mark(void* p) { return from_pointer(p).set_marked(); }

  // Recover address of oop from encoded form used in mark
  inline void* decode_pointer() { return (void*)clear_lock_bits().value(); }

  inline bool self_forwarded() const {
    return mask_bits(value(), self_forwarded_mask_in_place) != 0;
  }

  inline markWord set_self_forwarded() const {
    return markWord(value() | self_forwarded_mask_in_place | marked_value);
  }
};

// Support atomic operations.
template<>
struct PrimitiveConversions::Translate<markWord> : public std::true_type {
  typedef markWord Value;
  typedef uintptr_t Decayed;

  static Decayed decay(const Value& x) { return x.value(); }
  static Value recover(Decayed x) { return Value(x); }
};

#endif // SHARE_OOPS_MARKWORD_HPP<|MERGE_RESOLUTION|>--- conflicted
+++ resolved
@@ -196,12 +196,8 @@
     return markWord(value() | unlocked_value);
   }
   bool has_locker() const {
-<<<<<<< HEAD
-    return !UseFastLocking && ((value() & lock_mask_in_place) == locked_value);
-=======
     assert(LockingMode == LM_LEGACY, "should only be called with legacy stack locking");
     return (value() & lock_mask_in_place) == locked_value;
->>>>>>> cc9f7ad9
   }
   BasicLock* locker() const {
     assert(has_locker(), "check");
@@ -209,17 +205,11 @@
   }
 
   bool is_fast_locked() const {
-<<<<<<< HEAD
-    return UseFastLocking && ((value() & lock_mask_in_place) == locked_value);
-  }
-  markWord set_fast_locked() const {
-=======
     assert(LockingMode == LM_LIGHTWEIGHT, "should only be called with new lightweight locking");
     return (value() & lock_mask_in_place) == locked_value;
   }
   markWord set_fast_locked() const {
     // Clear the lock_mask_in_place bits to set locked_value:
->>>>>>> cc9f7ad9
     return markWord(value() & ~lock_mask_in_place);
   }
 
@@ -233,13 +223,8 @@
   }
   bool has_displaced_mark_helper() const {
     intptr_t lockbits = value() & lock_mask_in_place;
-<<<<<<< HEAD
-    return UseFastLocking ? lockbits == monitor_value   // monitor?
-                    : (lockbits & unlocked_value) == 0; // monitor | stack-locked?
-=======
     return LockingMode == LM_LIGHTWEIGHT  ? lockbits == monitor_value   // monitor?
                                           : (lockbits & unlocked_value) == 0; // monitor | stack-locked?
->>>>>>> cc9f7ad9
   }
   markWord displaced_mark_helper() const;
   void set_displaced_mark_helper(markWord m) const;

/*
 * Copyright (c) 1997, 2021, Oracle and/or its affiliates. All rights reserved.
 * DO NOT ALTER OR REMOVE COPYRIGHT NOTICES OR THIS FILE HEADER.
 *
 * This code is free software; you can redistribute it and/or modify it
 * under the terms of the GNU General Public License version 2 only, as
 * published by the Free Software Foundation.
 *
 * This code is distributed in the hope that it will be useful, but WITHOUT
 * ANY WARRANTY; without even the implied warranty of MERCHANTABILITY or
 * FITNESS FOR A PARTICULAR PURPOSE.  See the GNU General Public License
 * version 2 for more details (a copy is included in the LICENSE file that
 * accompanied this code).
 *
 * You should have received a copy of the GNU General Public License version
 * 2 along with this work; if not, write to the Free Software Foundation,
 * Inc., 51 Franklin St, Fifth Floor, Boston, MA 02110-1301 USA.
 *
 * Please contact Oracle, 500 Oracle Parkway, Redwood Shores, CA 94065 USA
 * or visit www.oracle.com if you need additional information or have any
 * questions.
 *
 */

#ifndef SHARE_OOPS_OOP_INLINE_HPP
#define SHARE_OOPS_OOP_INLINE_HPP

#include "oops/oop.hpp"

#include "memory/universe.hpp"
#include "oops/access.inline.hpp"
#include "oops/arrayKlass.hpp"
#include "oops/arrayOop.hpp"
#include "oops/compressedOops.inline.hpp"
#include "oops/instanceKlass.hpp"
#include "oops/markWord.hpp"
#include "oops/oopsHierarchy.hpp"
#include "runtime/atomic.hpp"
#include "runtime/globals.hpp"
#include "utilities/align.hpp"
#include "utilities/copy.hpp"
#include "utilities/debug.hpp"
#include "utilities/macros.hpp"
#include "utilities/globalDefinitions.hpp"

// Implementation of all inlined member functions defined in oop.hpp
// We need a separate file to avoid circular references

markWord oopDesc::mark() const {
  return Atomic::load(&_mark);
}

markWord oopDesc::mark_acquire() const {
  return Atomic::load_acquire(&_mark);
}

markWord* oopDesc::mark_addr() const {
  return (markWord*) &_mark;
}

void oopDesc::set_mark(markWord m) {
  Atomic::store(&_mark, m);
}

void oopDesc::set_mark(HeapWord* mem, markWord m) {
  *(markWord*)(((char*)mem) + mark_offset_in_bytes()) = m;
}

void oopDesc::release_set_mark(markWord m) {
  Atomic::release_store(&_mark, m);
}

markWord oopDesc::cas_set_mark(markWord new_mark, markWord old_mark) {
  return Atomic::cmpxchg(&_mark, old_mark, new_mark);
}

markWord oopDesc::cas_set_mark(markWord new_mark, markWord old_mark, atomic_memory_order order) {
  return Atomic::cmpxchg(&_mark, old_mark, new_mark, order);
}

void oopDesc::init_mark() {
  set_mark(markWord::prototype());
}

Klass* oopDesc::klass() const {
  if (UseCompressedClassPointers) {
    return CompressedKlassPointers::decode_not_null(_metadata._compressed_klass);
  } else {
    return _metadata._klass;
  }
}

Klass* oopDesc::klass_or_null() const {
  if (UseCompressedClassPointers) {
    // narrowKlass v = _metadata._compressed_klass;
    // if (!CompressedKlassPointers::is_null(v)) {
    //   Klass* result = CompressedKlassPointers::decode_raw(v);
    //   if(!check_alignment(result)) {
    //     tty->print_cr("oop klass unaligned: %p oop: %p",  (void*) result, this);
    //     return NULL;
    //   }
    // }
    return CompressedKlassPointers::decode(_metadata._compressed_klass);
  } else {
    return _metadata._klass;
  }
}

Klass* oopDesc::klass_or_null_acquire() const {
  if (UseCompressedClassPointers) {
    narrowKlass nklass = Atomic::load_acquire(&_metadata._compressed_klass);
    return CompressedKlassPointers::decode(nklass);
  } else {
    return Atomic::load_acquire(&_metadata._klass);
  }
}

void oopDesc::set_klass(Klass* k) {
  assert(Universe::is_bootstrapping() || (k != NULL && k->is_klass()), "incorrect Klass");
  if (UseCompressedClassPointers) {
    _metadata._compressed_klass = CompressedKlassPointers::encode_not_null(k);
  } else {
    _metadata._klass = k;
  }
}

void oopDesc::release_set_klass(HeapWord* mem, Klass* k) {
  assert(Universe::is_bootstrapping() || (k != NULL && k->is_klass()), "incorrect Klass");
  char* raw_mem = ((char*)mem + klass_offset_in_bytes());
  if (UseCompressedClassPointers) {
    Atomic::release_store((narrowKlass*)raw_mem,
                          CompressedKlassPointers::encode_not_null(k));
  } else {
    Atomic::release_store((Klass**)raw_mem, k);
  }
}

int oopDesc::klass_gap() const {
  return *(int*)(((intptr_t)this) + klass_gap_offset_in_bytes());
}

void oopDesc::set_klass_gap(HeapWord* mem, int v) {
  if (UseCompressedClassPointers) {
    *(int*)(((char*)mem) + klass_gap_offset_in_bytes()) = v;
  }
}

void oopDesc::set_klass_gap(int v) {
  set_klass_gap((HeapWord*)this, v);
}

bool oopDesc::is_a(Klass* k) const {
  return klass()->is_subtype_of(k);
}

int oopDesc::size()  {
  return size_given_klass(klass());
}

int oopDesc::size_given_klass(Klass* klass)  {
  int lh = klass->layout_helper();
  int s;

  // lh is now a value computed at class initialization that may hint
  // at the size.  For instances, this is positive and equal to the
  // size.  For arrays, this is negative and provides log2 of the
  // array element size.  For other oops, it is zero and thus requires
  // a virtual call.
  //
  // We go to all this trouble because the size computation is at the
  // heart of phase 2 of mark-compaction, and called for every object,
  // alive or dead.  So the speed here is equal in importance to the
  // speed of allocation.

  if (lh > Klass::_lh_neutral_value) {
    if (!Klass::layout_helper_needs_slow_path(lh)) {
      s = lh >> LogHeapWordSize;  // deliver size scaled by wordSize
    } else {
      s = klass->oop_size(this);
    }
  } else if (lh <= Klass::_lh_neutral_value) {
    // The most common case is instances; fall through if so.
    if (lh < Klass::_lh_neutral_value) {
      // Second most common case is arrays.  We have to fetch the
      // length of the array, shift (multiply) it appropriately,
      // up to wordSize, add the header, and align to object size.
      size_t size_in_bytes;
      size_t array_length = (size_t) ((arrayOop)this)->length();
      size_in_bytes = array_length << Klass::layout_helper_log2_element_size(lh);
      size_in_bytes += Klass::layout_helper_header_size(lh);

      // This code could be simplified, but by keeping array_header_in_bytes
      // in units of bytes and doing it this way we can round up just once,
      // skipping the intermediate round to HeapWordSize.
      s = (int)(align_up(size_in_bytes, MinObjAlignmentInBytes) / HeapWordSize);


      assert(s == klass->oop_size(this) || size_might_change(), "wrong array object size");
    } else {
      // Must be zero, so bite the bullet and take the virtual call.
      s = klass->oop_size(this);
    }
  }

  assert(s > 0, "Oop size must be greater than zero, not %d", s);
  assert(is_object_aligned(s), "Oop size is not properly aligned: %d", s);
  return s;
}

int oopDesc::compact_size()  {
  return compact_size_given_klass(klass());
}

int oopDesc::compact_size(int size)  {
  return compact_size_given_klass(klass(), size);
}

int oopDesc::compact_size_given_klass(Klass* klass) {
  int lh = klass->layout_helper();
  if (lh > Klass::_lh_neutral_value && Klass::layout_helper_needs_slow_path(lh) && TrimContinuationChunksInGC) {
    return klass->compact_oop_size(this);
  }
  return size_given_klass(klass);
}

int oopDesc::compact_size_given_klass(Klass* klass, int size) {
  int lh = klass->layout_helper();
  if (lh > Klass::_lh_neutral_value && Klass::layout_helper_needs_slow_path(lh) && TrimContinuationChunksInGC) {
    return klass->compact_oop_size(this);
  }
  assert (size == size_given_klass(klass), "");
  return size;
}

bool oopDesc::is_instance()  const { return klass()->is_instance_klass();  }
bool oopDesc::is_array()     const { return klass()->is_array_klass();     }
bool oopDesc::is_objArray()  const { return klass()->is_objArray_klass();  }
bool oopDesc::is_typeArray() const { return klass()->is_typeArray_klass(); }
bool oopDesc::is_stackChunk()const { return klass()->is_instance_klass() && InstanceKlass::cast(klass())->is_stack_chunk_instance_klass(); }

void*    oopDesc::field_addr(int offset)     const { return reinterpret_cast<void*>(cast_from_oop<intptr_t>(as_oop()) + offset); }

template <class T>
T*       oopDesc::obj_field_addr(int offset) const { return (T*) field_addr(offset); }

template <typename T>
size_t   oopDesc::field_offset(T* p) const { return pointer_delta((void*)p, (void*)this, 1); }

template <DecoratorSet decorators>
inline oop  oopDesc::obj_field_access(int offset) const             { return HeapAccess<decorators>::oop_load_at(as_oop(), offset); }
inline oop  oopDesc::obj_field(int offset) const                    { return HeapAccess<>::oop_load_at(as_oop(), offset);  }

inline void oopDesc::obj_field_put(int offset, oop value)           { HeapAccess<>::oop_store_at(as_oop(), offset, value); }

inline jbyte oopDesc::byte_field(int offset) const                  { return HeapAccess<>::load_at(as_oop(), offset);  }
inline void  oopDesc::byte_field_put(int offset, jbyte value)       { HeapAccess<>::store_at(as_oop(), offset, value); }

inline jchar oopDesc::char_field(int offset) const                  { return HeapAccess<>::load_at(as_oop(), offset);  }
inline void  oopDesc::char_field_put(int offset, jchar value)       { HeapAccess<>::store_at(as_oop(), offset, value); }

inline jboolean oopDesc::bool_field(int offset) const               { return HeapAccess<>::load_at(as_oop(), offset); }
inline void     oopDesc::bool_field_put(int offset, jboolean value) { HeapAccess<>::store_at(as_oop(), offset, jboolean(value & 1)); }
inline jboolean oopDesc::bool_field_volatile(int offset) const      { return HeapAccess<MO_SEQ_CST>::load_at(as_oop(), offset); }
inline void     oopDesc::bool_field_put_volatile(int offset, jboolean value) { HeapAccess<MO_SEQ_CST>::store_at(as_oop(), offset, jboolean(value & 1)); }
inline jshort oopDesc::short_field(int offset) const                { return HeapAccess<>::load_at(as_oop(), offset);  }
inline void   oopDesc::short_field_put(int offset, jshort value)    { HeapAccess<>::store_at(as_oop(), offset, value); }

inline jint oopDesc::int_field(int offset) const                    { return HeapAccess<>::load_at(as_oop(), offset);  }
inline void oopDesc::int_field_put(int offset, jint value)          { HeapAccess<>::store_at(as_oop(), offset, value); }

inline jlong oopDesc::long_field(int offset) const                  { return HeapAccess<>::load_at(as_oop(), offset);  }
inline void  oopDesc::long_field_put(int offset, jlong value)       { HeapAccess<>::store_at(as_oop(), offset, value); }

inline jfloat oopDesc::float_field(int offset) const                { return HeapAccess<>::load_at(as_oop(), offset);  }
inline void   oopDesc::float_field_put(int offset, jfloat value)    { HeapAccess<>::store_at(as_oop(), offset, value); }

inline jdouble oopDesc::double_field(int offset) const              { return HeapAccess<>::load_at(as_oop(), offset);  }
inline void    oopDesc::double_field_put(int offset, jdouble value) { HeapAccess<>::store_at(as_oop(), offset, value); }

bool oopDesc::is_locked() const {
  return mark().is_locked();
}

bool oopDesc::is_unlocked() const {
  return mark().is_unlocked();
}

// Used only for markSweep, scavenging
bool oopDesc::is_gc_marked() const {
  return mark().is_marked();
}

// Used by scavengers
bool oopDesc::is_forwarded() const {
  // The extra heap check is needed since the obj might be locked, in which case the
  // mark would point to a stack location and have the sentinel bit cleared
  return mark().is_marked();
}

// Used by scavengers
void oopDesc::forward_to(oop p) {
  verify_forwardee(p);
  markWord m = markWord::encode_pointer_as_mark(p);
  assert(m.decode_pointer() == p, "encoding must be reversable");
  set_mark(m);
}

oop oopDesc::forward_to_atomic(oop p, markWord compare, atomic_memory_order order) {
  verify_forwardee(p);
  markWord m = markWord::encode_pointer_as_mark(p);
  assert(m.decode_pointer() == p, "encoding must be reversable");
  markWord old_mark = cas_set_mark(m, compare, order);
  if (old_mark == compare) {
    return NULL;
  } else {
    return cast_to_oop(old_mark.decode_pointer());
  }
}

// Note that the forwardee is not the same thing as the displaced_mark.
// The forwardee is used when copying during scavenge and mark-sweep.
// It does need to clear the low two locking- and GC-related bits.
oop oopDesc::forwardee() const {
  return cast_to_oop(mark().decode_pointer());
}

// The following method needs to be MT safe.
uint oopDesc::age() const {
  assert(!is_forwarded(), "Attempt to read age from forwarded mark");
  if (has_displaced_mark()) {
    return displaced_mark().age();
  } else {
    return mark().age();
  }
}

void oopDesc::incr_age() {
  assert(!is_forwarded(), "Attempt to increment age of forwarded mark");
  if (has_displaced_mark()) {
    set_displaced_mark(displaced_mark().incr_age());
  } else {
    set_mark(mark().incr_age());
  }
}

template <typename OopClosureType>
void oopDesc::oop_iterate(OopClosureType* cl) {
  OopIteratorClosureDispatch::oop_oop_iterate(cl, this, klass());
}

template <typename OopClosureType>
void oopDesc::oop_iterate(OopClosureType* cl, MemRegion mr) {
  OopIteratorClosureDispatch::oop_oop_iterate(cl, this, klass(), mr);
}

template <typename OopClosureType>
int oopDesc::oop_iterate_size(OopClosureType* cl) {
  Klass* k = klass();
  int size = size_given_klass(k);
  OopIteratorClosureDispatch::oop_oop_iterate(cl, this, k);
  return size;
}

template <typename OopClosureType>
int oopDesc::oop_iterate_size(OopClosureType* cl, MemRegion mr) {
  Klass* k = klass();
  int size = size_given_klass(k);
  OopIteratorClosureDispatch::oop_oop_iterate(cl, this, k, mr);
  return size;
}

template <typename OopClosureType>
void oopDesc::oop_iterate_backwards(OopClosureType* cl) {
  oop_iterate_backwards(cl, klass());
}

template <typename OopClosureType>
void oopDesc::oop_iterate_backwards(OopClosureType* cl, Klass* k) {
  assert(k == klass(), "wrong klass");
  OopIteratorClosureDispatch::oop_oop_iterate_backwards(cl, this, k);
}

bool oopDesc::is_instanceof_or_null(oop obj, Klass* klass) {
  return obj == NULL || obj->klass()->is_subtype_of(klass);
}

intptr_t oopDesc::identity_hash() {
  // Fast case; if the object is unlocked and the hash value is set, no locking is needed
  // Note: The mark must be read into local variable to avoid concurrent updates.
  markWord mrk = mark();
  if (mrk.is_unlocked() && !mrk.has_no_hash()) {
    return mrk.hash();
  } else if (mrk.is_marked()) {
    return mrk.hash();
  } else {
    return slow_identity_hash();
  }
}

bool oopDesc::has_displaced_mark() const {
  return mark().has_displaced_mark_helper();
}

markWord oopDesc::displaced_mark() const {
  return mark().displaced_mark_helper();
}

void oopDesc::set_displaced_mark(markWord m) {
  mark().set_displaced_mark_helper(m);
}

bool oopDesc::mark_must_be_preserved() const {
  return mark_must_be_preserved(mark());
}

bool oopDesc::mark_must_be_preserved(markWord m) const {
  return m.must_be_preserved(this);
}

<<<<<<< HEAD
bool oopDesc::mark_must_be_preserved_for_promotion_failure(markWord m) const {
  return m.must_be_preserved_for_promotion_failure(this);
}

size_t oopDesc::copy_disjoint(HeapWord* to) { 
  return copy_disjoint(to, size()); 
}

size_t oopDesc::copy_conjoint(HeapWord* to) { 
  return copy_conjoint(to, size()); 
}

size_t oopDesc::copy_disjoint_compact(HeapWord* to) { 
  return copy_disjoint_compact(to, compact_size()); 
}

size_t oopDesc::copy_conjoint_compact(HeapWord* to) { 
  return copy_conjoint_compact(to, compact_size()); 
}

size_t oopDesc::copy_disjoint(HeapWord* to, size_t word_size) {
  // if (is_stackChunk()) tty->print_cr(">>> copy_disjoint from: %p - %p to: %p - %p (word_size: %zu)", cast_from_oop<HeapWord*>(this), cast_from_oop<HeapWord*>(this) + word_size, to, to + word_size, word_size);
  assert(word_size == (size_t)size() || size_might_change(), "");
  int lh = klass()->layout_helper();
  if (UNLIKELY(lh > Klass::_lh_neutral_value && Klass::layout_helper_needs_slow_path(lh))) {
    size_t res = klass()->copy_disjoint(this, to, word_size);
    assert (word_size == res, "");
    return res;
  }
  Copy::aligned_disjoint_words(cast_from_oop<HeapWord*>(this), to, word_size);
  return word_size;
}

size_t oopDesc::copy_disjoint_compact(HeapWord* to, size_t word_size) {
  assert(word_size == (size_t)compact_size() || size_might_change(), "");
  int lh = klass()->layout_helper();
  if (UNLIKELY(lh > Klass::_lh_neutral_value && Klass::layout_helper_needs_slow_path(lh) && TrimContinuationChunksInGC)) {
    size_t res = klass()->copy_disjoint_compact(this, to);
    assert (word_size == res, "");
    return res;
  }
  return copy_disjoint(to, word_size);
}

size_t oopDesc::copy_conjoint(HeapWord* to, size_t word_size) {
  // if (is_stackChunk()) tty->print_cr(">>> copy_conjoint from: %p - %p to: %p - %p (word_size: %zu)", cast_from_oop<HeapWord*>(this), cast_from_oop<HeapWord*>(this) + word_size, to, to + word_size, word_size);
  assert(word_size == (size_t)size() || size_might_change(), "");
  int lh = klass()->layout_helper();
  if (UNLIKELY(lh > Klass::_lh_neutral_value && Klass::layout_helper_needs_slow_path(lh))) {
    size_t res = klass()->copy_conjoint(this, to, word_size);
    assert (word_size == res, "");
    return res;
  }
  Copy::aligned_conjoint_words(cast_from_oop<HeapWord*>(this), to, word_size);
  return word_size;
}

size_t oopDesc::copy_conjoint_compact(HeapWord* to, size_t word_size) {
  assert(word_size == (size_t)compact_size() || size_might_change(), "");
  int lh = klass()->layout_helper();
  if (UNLIKELY(lh > Klass::_lh_neutral_value && Klass::layout_helper_needs_slow_path(lh) && TrimContinuationChunksInGC)) {
    size_t res = klass()->copy_conjoint_compact(this, to);
    assert (word_size == res, "");
    return res;
  }
  return copy_conjoint(to, word_size);
}

=======
>>>>>>> 2ef68711
#endif // SHARE_OOPS_OOP_INLINE_HPP<|MERGE_RESOLUTION|>--- conflicted
+++ resolved
@@ -417,11 +417,6 @@
   return m.must_be_preserved(this);
 }
 
-<<<<<<< HEAD
-bool oopDesc::mark_must_be_preserved_for_promotion_failure(markWord m) const {
-  return m.must_be_preserved_for_promotion_failure(this);
-}
-
 size_t oopDesc::copy_disjoint(HeapWord* to) { 
   return copy_disjoint(to, size()); 
 }
@@ -486,6 +481,4 @@
   return copy_conjoint(to, word_size);
 }
 
-=======
->>>>>>> 2ef68711
 #endif // SHARE_OOPS_OOP_INLINE_HPP
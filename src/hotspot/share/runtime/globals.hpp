--- conflicted
+++ resolved
@@ -1982,18 +1982,12 @@
           false AARCH64_ONLY(DEBUG_ONLY(||true)),                           \
              "Mark all threads after a safepoint, and clear on a modify "   \
              "fence. Add cleanliness checks.")                              \
-<<<<<<< HEAD
                                                                             \
   product(bool, HeapObjectStats, false, DIAGNOSTIC,                         \
              "Enable gathering of heap object statistics")                  \
                                                                             \
   product(size_t, HeapObjectStatsSamplingInterval, 500, DIAGNOSTIC,         \
              "Heap object statistics sampling interval (ms)")               \
-                                                                            \
-  develop(bool, TraceOptimizedUpcallStubs, false,                           \
-                "Trace optimized upcall stub generation")                   \
-=======
->>>>>>> 3b374c01
 
 // end of RUNTIME_FLAGS
 

--- conflicted
+++ resolved
@@ -57,20 +57,14 @@
 #include "utilities/decoder.hpp"
 #include "utilities/formatBuffer.hpp"
 
-<<<<<<< HEAD
-RegisterMap::RegisterMap(JavaThread *thread, bool update_map, bool walk_cont, bool validate_oops) 
-  : _cont(Handle()) {
+RegisterMap::RegisterMap(JavaThread *thread, bool update_map, bool process_frames, bool walk_cont, bool validate_oops) :
+    _cont(Handle()) {
   _thread         = thread;
   _update_map     = update_map;
   _validate_oops  = validate_oops;
   _walk_cont      = walk_cont;
   DEBUG_ONLY(_skip_missing = false;)
-=======
-RegisterMap::RegisterMap(JavaThread *thread, bool update_map, bool process_frames) {
-  _thread         = thread;
-  _update_map     = update_map;
   _process_frames = process_frames;
->>>>>>> cd33abb1
   clear();
   debug_only(_update_for_id = NULL;)
 
@@ -85,13 +79,14 @@
 #endif /* PRODUCT */
 }
 
-RegisterMap::RegisterMap(Handle cont, bool update_map, bool validate_oops) 
+RegisterMap::RegisterMap(Handle cont, bool update_map, bool process_frames, bool validate_oops) 
   : _cont(cont) {
   _thread         = NULL;
   _update_map     = update_map;
   _validate_oops  = validate_oops;
   _walk_cont      = true;
   DEBUG_ONLY(_skip_missing = false;)
+    _process_frames = process_frames;
   clear();
   debug_only(_update_for_id = NULL;)
 
@@ -1008,19 +1003,15 @@
   finder.oops_do();
 }
 
-<<<<<<< HEAD
-void frame::oops_code_blob_do(OopClosure* f, CodeBlobClosure* cf, DerivedOopClosure* df, const RegisterMap* reg_map) const {
+void frame::oops_code_blob_do(OopClosure* f, CodeBlobClosure* cf, DerivedOopClosure* df, DerivedPointerIterationMode derived_mode, const RegisterMap* reg_map) const {
   assert(_cb != NULL, "sanity check");
   assert((oop_map() == NULL) == (_cb->oop_maps() == NULL), "frame and _cb must agree that oopmap is set or not");
   if (oop_map() != NULL) {
-    _oop_map->oops_do(this, reg_map, f, df);
-=======
-void frame::oops_code_blob_do(OopClosure* f, CodeBlobClosure* cf, const RegisterMap* reg_map,
-                              DerivedPointerIterationMode derived_mode) const {
-  assert(_cb != NULL, "sanity check");
-  if (_cb->oop_maps() != NULL) {
-    OopMapSet::oops_do(this, reg_map, f, derived_mode);
->>>>>>> cd33abb1
+    if (df != NULL) {
+      _oop_map->oops_do(this, reg_map, f, df);
+    } else {
+      _oop_map->oops_do(this, reg_map, f, derived_mode);
+    }
 
     // Preserve potential arguments for a callee. We handle this by dispatching
     // on the codeblob. For c2i, we do
@@ -1168,27 +1159,7 @@
   entry_frame_call_wrapper()->oops_do(f);
 }
 
-void frame::oops_do(OopClosure* f, CodeBlobClosure* cf, const RegisterMap* map,
-                    DerivedPointerIterationMode derived_mode) const {
-  oops_do_internal(f, cf, map, true, derived_mode);
-}
-
-void frame::oops_do(OopClosure* f, CodeBlobClosure* cf, const RegisterMap* map) const {
-#if COMPILER2_OR_JVMCI
-  oops_do_internal(f, cf, map, true, DerivedPointerTable::is_active() ?
-                                     DerivedPointerIterationMode::_with_table :
-                                     DerivedPointerIterationMode::_ignore);
-#else
-  oops_do_internal(f, cf, map, true, DerivedPointerIterationMode::_ignore);
-#endif
-}
-
-<<<<<<< HEAD
-void frame::oops_do_internal(OopClosure* f, CodeBlobClosure* cf, DerivedOopClosure* df, const RegisterMap* map, bool use_interpreter_oop_map_cache) const {
-=======
-void frame::oops_do_internal(OopClosure* f, CodeBlobClosure* cf, const RegisterMap* map,
-                             bool use_interpreter_oop_map_cache, DerivedPointerIterationMode derived_mode) const {
->>>>>>> cd33abb1
+void frame::oops_do_internal(OopClosure* f, CodeBlobClosure* cf, DerivedOopClosure* df, DerivedPointerIterationMode derived_mode, const RegisterMap* map, bool use_interpreter_oop_map_cache) const {
 #ifndef PRODUCT
   // simulate GC crash here to dump java thread in error report
   if (CrashGCForDumpingJavaThread) {
@@ -1201,11 +1172,7 @@
   } else if (is_entry_frame()) {
     oops_entry_do(f, map);
   } else if (CodeCache::contains(pc())) {
-<<<<<<< HEAD
-    oops_code_blob_do(f, cf, df, map);
-=======
-    oops_code_blob_do(f, cf, map, derived_mode);
->>>>>>> cd33abb1
+    oops_code_blob_do(f, cf, df, derived_mode, map);
   } else {
     ShouldNotReachHere();
   }
@@ -1249,11 +1216,8 @@
 #if COMPILER2_OR_JVMCI
   assert(DerivedPointerTable::is_empty(), "must be empty before verify");
 #endif
-<<<<<<< HEAD
-  oops_do_internal(&VerifyOopClosure::verify_oop, NULL, NULL, (RegisterMap*)map, false);
-=======
-  oops_do_internal(&VerifyOopClosure::verify_oop, NULL, map, false, DerivedPointerIterationMode::_ignore);
->>>>>>> cd33abb1
+
+  oops_do_internal(&VerifyOopClosure::verify_oop, NULL, NULL, DerivedPointerIterationMode::_ignore, map, false);
 }
 
 
@@ -1533,11 +1497,7 @@
 //-----------------------------------------------------------------------------------
 // StackFrameStream implementation
 
-<<<<<<< HEAD
-StackFrameStream::StackFrameStream(JavaThread *thread, bool update, bool allow_missing_reg) : _reg_map(thread, update) {
-=======
-StackFrameStream::StackFrameStream(JavaThread *thread, bool update, bool process_frames) : _reg_map(thread, update, process_frames) {
->>>>>>> cd33abb1
+StackFrameStream::StackFrameStream(JavaThread *thread, bool update, bool process_frames, bool allow_missing_reg) : _reg_map(thread, update, process_frames) {
   assert(thread->has_last_Java_frame(), "sanity check");
   _fr = thread->last_frame();
   _is_done = false;

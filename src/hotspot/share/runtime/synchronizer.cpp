--- conflicted
+++ resolved
@@ -86,7 +86,6 @@
   return Atomic::load(&_max);
 }
 
-<<<<<<< HEAD
 class ObjectMonitorDeflationSafepointer : public StackObj {
   JavaThread* const                    _current;
   ObjectMonitorDeflationLogging* const _log;
@@ -98,28 +97,15 @@
   void block_for_safepoint(const char* op_name, const char* count_name, size_t counter);
 };
 
-// Walk the in-use list and unlink (at most MonitorDeflationMax) deflated
-// ObjectMonitors. Returns the number of unlinked ObjectMonitors.
-size_t MonitorList::unlink_deflated(GrowableArray<ObjectMonitor*>* unlinked_list,
+// Walk the in-use list and unlink deflated ObjectMonitors.
+// Returns the number of unlinked ObjectMonitors.
+size_t MonitorList::unlink_deflated(size_t deflated_count,
+                                    GrowableArray<ObjectMonitor*>* unlinked_list,
                                     ObjectMonitorDeflationSafepointer* safepointer) {
   size_t unlinked_count = 0;
   ObjectMonitor* prev = nullptr;
-  ObjectMonitor* head = Atomic::load_acquire(&_head);
-  ObjectMonitor* m = head;
-
-=======
-// Walk the in-use list and unlink deflated ObjectMonitors.
-// Returns the number of unlinked ObjectMonitors.
-size_t MonitorList::unlink_deflated(Thread* current, LogStream* ls,
-                                    elapsedTimer* timer_p,
-                                    size_t deflated_count,
-                                    GrowableArray<ObjectMonitor*>* unlinked_list) {
-  size_t unlinked_count = 0;
-  ObjectMonitor* prev = nullptr;
   ObjectMonitor* m = Atomic::load_acquire(&_head);
 
-  // The in-use list head can be null during the final audit.
->>>>>>> 2fae07f5
   while (m != nullptr) {
     if (m->is_being_async_deflated()) {
       // Find next live ObjectMonitor. Batch up the unlinkable monitors, so we can
@@ -1732,20 +1718,7 @@
   if (deflated_count > 0) {
     ResourceMark rm(current);
     GrowableArray<ObjectMonitor*> delete_list((int)deflated_count);
-<<<<<<< HEAD
-    unlinked_count = _in_use_list.unlink_deflated(&delete_list, &safepointer);
-=======
-    unlinked_count = _in_use_list.unlink_deflated(current, ls, &timer, deflated_count, &delete_list);
-    if (current->is_monitor_deflation_thread()) {
-      if (ls != nullptr) {
-        timer.stop();
-        ls->print_cr("before handshaking: unlinked_count=" SIZE_FORMAT
-                     ", in_use_list stats: ceiling=" SIZE_FORMAT ", count="
-                     SIZE_FORMAT ", max=" SIZE_FORMAT,
-                     unlinked_count, in_use_list_ceiling(),
-                     _in_use_list.count(), _in_use_list.max());
-      }
->>>>>>> 2fae07f5
+    unlinked_count = _in_use_list.unlink_deflated(deflated_count, &delete_list, &safepointer);
 
     log.before_handshake(unlinked_count);
 

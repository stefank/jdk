--- conflicted
+++ resolved
@@ -521,23 +521,12 @@
         }
         // Fall through to inflate() ...
       } else if (mark.has_locker() &&
-                 current->is_lock_owned((address) mark.locker())) {
+                 current->is_lock_owned((address)mark.locker())) {
         assert(lock != mark.locker(), "must not re-lock the same lock");
-        assert(lock != (BasicLock*) obj->mark().value(), "don't relock with same BasicLock");
-        lock->set_displaced_header(markWord::from_pointer(NULL));
+        assert(lock != (BasicLock*)obj->mark().value(), "don't relock with same BasicLock");
+        lock->set_displaced_header(markWord::from_pointer(nullptr));
         return;
       }
-<<<<<<< HEAD
-=======
-      // Fall through to inflate() ...
-    } else if (mark.has_locker() &&
-               current->is_lock_owned((address)mark.locker())) {
-      assert(lock != mark.locker(), "must not re-lock the same lock");
-      assert(lock != (BasicLock*)obj->mark().value(), "don't relock with same BasicLock");
-      lock->set_displaced_header(markWord::from_pointer(nullptr));
-      return;
-    }
->>>>>>> bc750f70
 
       // The object header will never be displaced to this lock,
       // so it does not matter what the value is, except that it
@@ -565,7 +554,6 @@
 
   if (!useHeavyMonitors()) {
     markWord mark = object->mark();
-<<<<<<< HEAD
     if (UseFastLocking) {
       if (mark.is_fast_locked()) {
         markWord unlocked_header = mark.set_unlocked();
@@ -578,33 +566,6 @@
           assert(monitor->is_owner_anonymous(), "must be anonymous owner");
           monitor->set_owner_from_anonymous(current);
           monitor->exit(current);
-=======
-
-    markWord dhw = lock->displaced_header();
-    if (dhw.value() == 0) {
-      // If the displaced header is null, then this exit matches up with
-      // a recursive enter. No real work to do here except for diagnostics.
-#ifndef PRODUCT
-      if (mark != markWord::INFLATING()) {
-        // Only do diagnostics if we are not racing an inflation. Simply
-        // exiting a recursive enter of a Java Monitor that is being
-        // inflated is safe; see the has_monitor() comment below.
-        assert(!mark.is_neutral(), "invariant");
-        assert(!mark.has_locker() ||
-        current->is_lock_owned((address)mark.locker()), "invariant");
-        if (mark.has_monitor()) {
-          // The BasicLock's displaced_header is marked as a recursive
-          // enter and we have an inflated Java Monitor (ObjectMonitor).
-          // This is a special case where the Java Monitor was inflated
-          // after this thread entered the stack-lock recursively. When a
-          // Java Monitor is inflated, we cannot safely walk the Java
-          // Monitor owner's stack and update the BasicLocks because a
-          // Java Monitor can be asynchronously inflated by a thread that
-          // does not own the Java Monitor.
-          ObjectMonitor* m = mark.monitor();
-          assert(m->object()->mark() == mark, "invariant");
-          assert(m->is_entered(current), "invariant");
->>>>>>> bc750f70
         }
         LockStack& lock_stack = current->lock_stack();
         lock_stack.remove(object);
@@ -613,7 +574,7 @@
     } else {
       markWord dhw = lock->displaced_header();
       if (dhw.value() == 0) {
-        // If the displaced header is NULL, then this exit matches up with
+        // If the displaced header is null, then this exit matches up with
         // a recursive enter. No real work to do here except for diagnostics.
 #ifndef PRODUCT
         if (mark != markWord::INFLATING()) {
@@ -1106,11 +1067,6 @@
 
 JavaThread* ObjectSynchronizer::get_lock_owner(ThreadsList * t_list, Handle h_obj) {
   oop obj = h_obj();
-<<<<<<< HEAD
-=======
-  address owner = nullptr;
-
->>>>>>> bc750f70
   markWord mark = read_stable_mark(obj);
 
   // Uncontended case, header points to stack
@@ -1127,29 +1083,11 @@
     // The first stage of async deflation does not affect any field
     // used by this comparison so the ObjectMonitor* is usable here.
     ObjectMonitor* monitor = mark.monitor();
-<<<<<<< HEAD
-    assert(monitor != NULL, "monitor should be non-null");
+    assert(monitor != nullptr, "monitor should be non-null");
     return Threads::owning_thread_from_monitor(t_list, monitor);
   }
 
-  return NULL;
-=======
-    assert(monitor != nullptr, "monitor should be non-null");
-    owner = (address) monitor->owner();
-  }
-
-  if (owner != nullptr) {
-    // owning_thread_from_monitor_owner() may also return null here
-    return Threads::owning_thread_from_monitor_owner(t_list, owner);
-  }
-
-  // Unlocked case, header in place
-  // Cannot have assertion since this object may have been
-  // locked by another thread when reaching here.
-  // assert(mark.is_neutral(), "sanity check");
-
   return nullptr;
->>>>>>> bc750f70
 }
 
 // Visitors ...
@@ -1386,7 +1324,7 @@
       bool own = is_lock_owned(current, object);
       if (own) {
         // Owned by us.
-        monitor->set_owner_from(NULL, current);
+        monitor->set_owner_from(nullptr, current);
       } else {
         // Owned by somebody else.
         monitor->set_owner_anonymous();

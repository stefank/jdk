--- conflicted
+++ resolved
@@ -94,12 +94,8 @@
   }
 
   static inline void transition_from_java(JavaThread *thread, JavaThreadState to) {
-<<<<<<< HEAD
     assert(thread->thread_state() == _thread_in_Java, "coming from wrong thread state: %s", thread->thread_state_name());
-=======
-    assert(thread->thread_state() == _thread_in_Java, "coming from wrong thread state");
     assert(to == _thread_in_vm || to == _thread_in_native, "invalid transition");
->>>>>>> 2ef68711
     thread->set_thread_state(to);
   }
 

--- conflicted
+++ resolved
@@ -22,14 +22,9 @@
  * questions.
  *
  */
-<<<<<<< HEAD
-
-#include "precompiled.hpp"
-#include "include/jvm_io.h"
-=======
+
 #include "precompiled.hpp"
 #include "jvm_io.h"
->>>>>>> 813b223a
 #include "logging/log.hpp"
 #include "runtime/arguments.hpp"
 #include "runtime/os.hpp"

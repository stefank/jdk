/*
 * Copyright (c) 1997, 2021, Oracle and/or its affiliates. All rights reserved.
 * DO NOT ALTER OR REMOVE COPYRIGHT NOTICES OR THIS FILE HEADER.
 *
 * This code is free software; you can redistribute it and/or modify it
 * under the terms of the GNU General Public License version 2 only, as
 * published by the Free Software Foundation.
 *
 * This code is distributed in the hope that it will be useful, but WITHOUT
 * ANY WARRANTY; without even the implied warranty of MERCHANTABILITY or
 * FITNESS FOR A PARTICULAR PURPOSE.  See the GNU General Public License
 * version 2 for more details (a copy is included in the LICENSE file that
 * accompanied this code).
 *
 * You should have received a copy of the GNU General Public License version
 * 2 along with this work; if not, write to the Free Software Foundation,
 * Inc., 51 Franklin St, Fifth Floor, Boston, MA 02110-1301 USA.
 *
 * Please contact Oracle, 500 Oracle Parkway, Redwood Shores, CA 94065 USA
 * or visit www.oracle.com if you need additional information or have any
 * questions.
 *
 */

#include "precompiled.hpp"
#include "asm/macroAssembler.hpp"
#include "asm/macroAssembler.inline.hpp"
#include "cds/metaspaceShared.hpp"
#include "compiler/disassembler.hpp"
#include "interpreter/bytecodeHistogram.hpp"
#include "interpreter/bytecodeStream.hpp"
#include "interpreter/interpreter.hpp"
#include "interpreter/interpreterRuntime.hpp"
#include "interpreter/interp_masm.hpp"
#include "interpreter/templateTable.hpp"
#include "memory/allocation.inline.hpp"
#include "memory/resourceArea.hpp"
#include "oops/arrayOop.hpp"
#include "oops/constantPool.hpp"
#include "oops/cpCache.inline.hpp"
#include "oops/methodData.hpp"
#include "oops/method.inline.hpp"
#include "oops/oop.inline.hpp"
#include "prims/forte.hpp"
#include "prims/jvmtiExport.hpp"
#include "prims/methodHandles.hpp"
#include "runtime/handles.inline.hpp"
#include "runtime/sharedRuntime.hpp"
#include "runtime/stubRoutines.hpp"
#include "runtime/timer.hpp"

# define __ _masm->

//------------------------------------------------------------------------------------------------------------------------
// Implementation of platform independent aspects of Interpreter

void AbstractInterpreter::initialize() {
  // make sure 'imported' classes are initialized
  if (CountBytecodes || TraceBytecodes || StopInterpreterAt) BytecodeCounter::reset();
  if (PrintBytecodeHistogram)                                BytecodeHistogram::reset();
  if (PrintBytecodePairHistogram)                            BytecodePairHistogram::reset();
}

void AbstractInterpreter::print() {
  tty->cr();
  tty->print_cr("----------------------------------------------------------------------");
  tty->print_cr("Interpreter");
  tty->cr();
  tty->print_cr("code size        = %6dK bytes", (int)_code->used_space()/1024);
  tty->print_cr("total space      = %6dK bytes", (int)_code->total_space()/1024);
  tty->print_cr("wasted space     = %6dK bytes", (int)_code->available_space()/1024);
  tty->cr();
  tty->print_cr("# of codelets    = %6d"      , _code->number_of_stubs());
  if (_code->number_of_stubs() != 0) {
    tty->print_cr("avg codelet size = %6d bytes", _code->used_space() / _code->number_of_stubs());
    tty->cr();
  }
  _code->print();
  tty->print_cr("----------------------------------------------------------------------");
  tty->cr();
}


//------------------------------------------------------------------------------------------------------------------------
// Implementation of interpreter

StubQueue* AbstractInterpreter::_code                                       = NULL;
bool       AbstractInterpreter::_notice_safepoints                          = false;
address    AbstractInterpreter::_rethrow_exception_entry                    = NULL;

address    AbstractInterpreter::_native_entry_begin                         = NULL;
address    AbstractInterpreter::_native_entry_end                           = NULL;
address    AbstractInterpreter::_slow_signature_handler;
address    AbstractInterpreter::_entry_table            [AbstractInterpreter::number_of_method_entries];
address    AbstractInterpreter::_native_abi_to_tosca    [AbstractInterpreter::number_of_result_handlers];

//------------------------------------------------------------------------------------------------------------------------
// Generation of complete interpreter

AbstractInterpreterGenerator::AbstractInterpreterGenerator(StubQueue* _code) {
  _masm                      = NULL;
}


//------------------------------------------------------------------------------------------------------------------------
// Entry points

AbstractInterpreter::MethodKind AbstractInterpreter::method_kind(const methodHandle& m) {
  // Abstract method?
  if (m->is_abstract()) return abstract;

  // Method handle primitive?
  vmIntrinsics::ID iid = m->intrinsic_id();
  if (iid != vmIntrinsics::_none) {
    if (m->is_method_handle_intrinsic()) {
      assert(MethodHandles::is_signature_polymorphic(iid), "must match an intrinsic");
      MethodKind kind = (MethodKind)(method_handle_invoke_FIRST +
                                    vmIntrinsics::as_int(iid) -
                                    static_cast<int>(vmIntrinsics::FIRST_MH_SIG_POLY));
      assert(kind <= method_handle_invoke_LAST, "parallel enum ranges");
      return kind;
    }

    switch (iid) {
#ifndef ZERO
      // Use optimized stub code for CRC32 native methods.
      case vmIntrinsics::_updateCRC32:       return java_util_zip_CRC32_update;
      case vmIntrinsics::_updateBytesCRC32:  return java_util_zip_CRC32_updateBytes;
      case vmIntrinsics::_updateByteBufferCRC32: return java_util_zip_CRC32_updateByteBuffer;
      // Use optimized stub code for CRC32C methods.
      case vmIntrinsics::_updateBytesCRC32C: return java_util_zip_CRC32C_updateBytes;
      case vmIntrinsics::_updateDirectByteBufferCRC32C: return java_util_zip_CRC32C_updateDirectByteBuffer;
      case vmIntrinsics::_intBitsToFloat:    return java_lang_Float_intBitsToFloat;
      case vmIntrinsics::_floatToRawIntBits: return java_lang_Float_floatToRawIntBits;
      case vmIntrinsics::_longBitsToDouble:  return java_lang_Double_longBitsToDouble;
      case vmIntrinsics::_doubleToRawLongBits: return java_lang_Double_doubleToRawLongBits;
#endif // ZERO
      case vmIntrinsics::_dsin:              return java_lang_math_sin;
      case vmIntrinsics::_dcos:              return java_lang_math_cos;
      case vmIntrinsics::_dtan:              return java_lang_math_tan;
      case vmIntrinsics::_dabs:              return java_lang_math_abs;
      case vmIntrinsics::_dlog:              return java_lang_math_log;
      case vmIntrinsics::_dlog10:            return java_lang_math_log10;
      case vmIntrinsics::_dpow:              return java_lang_math_pow;
      case vmIntrinsics::_dexp:              return java_lang_math_exp;
      case vmIntrinsics::_fmaD:              return java_lang_math_fmaD;
      case vmIntrinsics::_fmaF:              return java_lang_math_fmaF;
      case vmIntrinsics::_Reference_get:     return java_lang_ref_reference_get;
      case vmIntrinsics::_dsqrt:
        // _dsqrt will be selected for both Math::sqrt and StrictMath::sqrt, but the latter
        // is native. Keep treating it like a native method in the interpreter
        assert(m->name() == vmSymbols::sqrt_name() &&
               (m->klass_name() == vmSymbols::java_lang_Math() ||
                m->klass_name() == vmSymbols::java_lang_StrictMath()), "must be");
        return m->is_native() ? native : java_lang_math_sqrt;
      case vmIntrinsics::_Object_init:
        if (RegisterFinalizersAtInit && m->code_size() == 1) {
          // We need to execute the special return bytecode to check for
          // finalizer registration so create a normal frame.
          return zerolocals;
        }
        break;
      default: break;
    }
  }

  // Native method?
  if (m->is_native()) {
    if (m->is_continuation_enter_intrinsic()) {
      return zerolocals;
    }
    assert(!m->is_method_handle_intrinsic(), "overlapping bits here, watch out");
    return m->is_synchronized() ? native_synchronized : native;
  }

  // Synchronized?
  if (m->is_synchronized()) {
    return zerolocals_synchronized;
  }

  // Empty method?
  if (m->is_empty_method()) {
    return empty;
  }

<<<<<<< HEAD
  // Special intrinsic method?
  // Note: This test must come _after_ the test for native methods,
  //       otherwise we will run into problems with JDK 1.2, see also
  //       TemplateInterpreterGenerator::generate_method_entry() for
  //       for details.
  switch (m->intrinsic_id()) {
    case vmIntrinsics::_dsin  : return java_lang_math_sin  ;
    case vmIntrinsics::_dcos  : return java_lang_math_cos  ;
    case vmIntrinsics::_dtan  : return java_lang_math_tan  ;
    case vmIntrinsics::_dabs  : return java_lang_math_abs  ;
    case vmIntrinsics::_dsqrt : return java_lang_math_sqrt ;
    case vmIntrinsics::_dlog  : return java_lang_math_log  ;
    case vmIntrinsics::_dlog10: return java_lang_math_log10;
    case vmIntrinsics::_dpow  : return java_lang_math_pow  ;
    case vmIntrinsics::_dexp  : return java_lang_math_exp  ;
    case vmIntrinsics::_fmaD  : return java_lang_math_fmaD ;
    case vmIntrinsics::_fmaF  : return java_lang_math_fmaF ;

    case vmIntrinsics::_Reference_get
                              : return java_lang_ref_reference_get;
    case vmIntrinsics::_Continuation_doYield
                              : return java_lang_continuation_doYield;
    default                   : break;
  }

=======
>>>>>>> 69daedfd
  // Getter method?
  if (m->is_getter()) {
    return getter;
  }

  // Setter method?
  if (m->is_setter()) {
    return setter;
  }

  // Symbol* kname = m->klass_name();
  // Symbol* name = m->name();
  // if (kname == vmSymbols::java_lang_Continuation()) {
  //   if (name == vmSymbols::enter_name()) {
  //     return java_lang_continuation_enter;
  //   }
  // }

  // Note: for now: zero locals for all non-empty methods
  return zerolocals;
}

void AbstractInterpreter::set_entry_for_kind(AbstractInterpreter::MethodKind kind, address entry) {
  assert(kind >= method_handle_invoke_FIRST &&
         kind <= method_handle_invoke_LAST, "late initialization only for MH entry points");
  assert(_entry_table[kind] == _entry_table[abstract], "previous value must be AME entry");
  _entry_table[kind] = entry;
}

// Return true if the interpreter can prove that the given bytecode has
// not yet been executed (in Java semantics, not in actual operation).
bool AbstractInterpreter::is_not_reached(const methodHandle& method, int bci) {
  BytecodeStream s(method, bci);
  Bytecodes::Code code = s.next();

  if (Bytecodes::is_invoke(code)) {
    assert(!Bytecodes::must_rewrite(code), "invokes aren't rewritten");
    ConstantPool* cpool = method()->constants();

    Bytecode invoke_bc(s.bytecode());

    switch (code) {
      case Bytecodes::_invokedynamic: {
        assert(invoke_bc.has_index_u4(code), "sanity");
        int method_index = invoke_bc.get_index_u4(code);
        return cpool->invokedynamic_cp_cache_entry_at(method_index)->is_f1_null();
      }
      case Bytecodes::_invokevirtual:   // fall-through
      case Bytecodes::_invokeinterface: // fall-through
      case Bytecodes::_invokespecial:   // fall-through
      case Bytecodes::_invokestatic: {
        if (cpool->has_preresolution()) {
          return false; // might have been reached
        }
        assert(!invoke_bc.has_index_u4(code), "sanity");
        int method_index = invoke_bc.get_index_u2_cpcache(code);
        constantPoolHandle cp(Thread::current(), cpool);
        Method* resolved_method = ConstantPool::method_at_if_loaded(cp, method_index);
        return (resolved_method == NULL);
      }
      default: ShouldNotReachHere();
    }
  } else if (!Bytecodes::must_rewrite(code)) {
    // might have been reached
    return false;
  }

  // the bytecode might not be rewritten if the method is an accessor, etc.
  address ientry = method->interpreter_entry();
  if (ientry != entry_for_kind(AbstractInterpreter::zerolocals) &&
      ientry != entry_for_kind(AbstractInterpreter::zerolocals_synchronized))
    return false;  // interpreter does not run this method!

  // otherwise, we can be sure this bytecode has never been executed
  return true;
}


#ifndef PRODUCT
void AbstractInterpreter::print_method_kind(MethodKind kind) {
  switch (kind) {
    case zerolocals             : tty->print("zerolocals"             ); break;
    case zerolocals_synchronized: tty->print("zerolocals_synchronized"); break;
    case native                 : tty->print("native"                 ); break;
    case native_synchronized    : tty->print("native_synchronized"    ); break;
    case empty                  : tty->print("empty"                  ); break;
    case getter                 : tty->print("getter"                 ); break;
    case setter                 : tty->print("setter"                 ); break;
    case abstract               : tty->print("abstract"               ); break;
    case java_lang_math_sin     : tty->print("java_lang_math_sin"     ); break;
    case java_lang_math_cos     : tty->print("java_lang_math_cos"     ); break;
    case java_lang_math_tan     : tty->print("java_lang_math_tan"     ); break;
    case java_lang_math_abs     : tty->print("java_lang_math_abs"     ); break;
    case java_lang_math_sqrt    : tty->print("java_lang_math_sqrt"    ); break;
    case java_lang_math_log     : tty->print("java_lang_math_log"     ); break;
    case java_lang_math_log10   : tty->print("java_lang_math_log10"   ); break;
    case java_lang_math_fmaD    : tty->print("java_lang_math_fmaD"    ); break;
    case java_lang_math_fmaF    : tty->print("java_lang_math_fmaF"    ); break;
    case java_util_zip_CRC32_update           : tty->print("java_util_zip_CRC32_update"); break;
    case java_util_zip_CRC32_updateBytes      : tty->print("java_util_zip_CRC32_updateBytes"); break;
    case java_util_zip_CRC32_updateByteBuffer : tty->print("java_util_zip_CRC32_updateByteBuffer"); break;
    case java_util_zip_CRC32C_updateBytes     : tty->print("java_util_zip_CRC32C_updateBytes"); break;
    case java_util_zip_CRC32C_updateDirectByteBuffer: tty->print("java_util_zip_CRC32C_updateDirectByteByffer"); break;
    default:
      if (kind >= method_handle_invoke_FIRST &&
          kind <= method_handle_invoke_LAST) {
        const char* kind_name = vmIntrinsics::name_at(method_handle_intrinsic(kind));
        if (kind_name[0] == '_')  kind_name = &kind_name[1];  // '_invokeExact' => 'invokeExact'
        tty->print("method_handle_%s", kind_name);
        break;
      }
      ShouldNotReachHere();
      break;
  }
}
#endif // PRODUCT


//------------------------------------------------------------------------------------------------------------------------
// Deoptimization support

/**
 * If a deoptimization happens, this function returns the point of next bytecode to continue execution.
 */
address AbstractInterpreter::deopt_continue_after_entry(Method* method, address bcp, int callee_parameters, bool is_top_frame) {
  assert(method->contains(bcp), "just checkin'");

  // Get the original and rewritten bytecode.
  Bytecodes::Code code = Bytecodes::java_code_at(method, bcp);
  assert(!Interpreter::bytecode_should_reexecute(code), "should not reexecute");

  const int bci = method->bci_from(bcp);

  // compute continuation length
  const int length = Bytecodes::length_at(method, bcp);

  // compute result type
  BasicType type = T_ILLEGAL;

  switch (code) {
    case Bytecodes::_invokevirtual  :
    case Bytecodes::_invokespecial  :
    case Bytecodes::_invokestatic   :
    case Bytecodes::_invokeinterface: {
      Thread *thread = Thread::current();
      ResourceMark rm(thread);
      methodHandle mh(thread, method);
      type = Bytecode_invoke(mh, bci).result_type();
      // since the cache entry might not be initialized:
      // (NOT needed for the old calling convension)
      if (!is_top_frame) {
        int index = Bytes::get_native_u2(bcp+1);
        method->constants()->cache()->entry_at(index)->set_parameter_size(callee_parameters);
      }
      break;
    }

   case Bytecodes::_invokedynamic: {
      Thread *thread = Thread::current();
      ResourceMark rm(thread);
      methodHandle mh(thread, method);
      type = Bytecode_invoke(mh, bci).result_type();
      // since the cache entry might not be initialized:
      // (NOT needed for the old calling convension)
      if (!is_top_frame) {
        int index = Bytes::get_native_u4(bcp+1);
        method->constants()->invokedynamic_cp_cache_entry_at(index)->set_parameter_size(callee_parameters);
      }
      break;
    }

    case Bytecodes::_ldc   :
    case Bytecodes::_ldc_w : // fall through
    case Bytecodes::_ldc2_w:
      {
        Thread *thread = Thread::current();
        ResourceMark rm(thread);
        methodHandle mh(thread, method);
        type = Bytecode_loadconstant(mh, bci).result_type();
        break;
      }

    default:
      type = Bytecodes::result_type(code);
      break;
  }

  // return entry point for computed continuation state & bytecode length
  return
    is_top_frame
    ? Interpreter::deopt_entry (as_TosState(type), length)
    : Interpreter::return_entry(as_TosState(type), length, code);
}

// If deoptimization happens, this function returns the point where the interpreter reexecutes
// the bytecode.
// Note: Bytecodes::_athrow is a special case in that it does not return
//       Interpreter::deopt_entry(vtos, 0) like others
address AbstractInterpreter::deopt_reexecute_entry(Method* method, address bcp) {
  assert(method->contains(bcp), "just checkin'");
  Bytecodes::Code code   = Bytecodes::java_code_at(method, bcp);
#if defined(COMPILER1) || INCLUDE_JVMCI
  if(code == Bytecodes::_athrow ) {
    return Interpreter::rethrow_exception_entry();
  }
#endif /* COMPILER1 || INCLUDE_JVMCI */
  return Interpreter::deopt_entry(vtos, 0);
}

// If deoptimization happens, the interpreter should reexecute these bytecodes.
// This function mainly helps the compilers to set up the reexecute bit.
bool AbstractInterpreter::bytecode_should_reexecute(Bytecodes::Code code) {
  switch (code) {
    case Bytecodes::_lookupswitch:
    case Bytecodes::_tableswitch:
    case Bytecodes::_fast_binaryswitch:
    case Bytecodes::_fast_linearswitch:
    // recompute condtional expression folded into _if<cond>
    case Bytecodes::_lcmp      :
    case Bytecodes::_fcmpl     :
    case Bytecodes::_fcmpg     :
    case Bytecodes::_dcmpl     :
    case Bytecodes::_dcmpg     :
    case Bytecodes::_ifnull    :
    case Bytecodes::_ifnonnull :
    case Bytecodes::_goto      :
    case Bytecodes::_goto_w    :
    case Bytecodes::_ifeq      :
    case Bytecodes::_ifne      :
    case Bytecodes::_iflt      :
    case Bytecodes::_ifge      :
    case Bytecodes::_ifgt      :
    case Bytecodes::_ifle      :
    case Bytecodes::_if_icmpeq :
    case Bytecodes::_if_icmpne :
    case Bytecodes::_if_icmplt :
    case Bytecodes::_if_icmpge :
    case Bytecodes::_if_icmpgt :
    case Bytecodes::_if_icmple :
    case Bytecodes::_if_acmpeq :
    case Bytecodes::_if_acmpne :
    // special cases
    case Bytecodes::_getfield  :
    case Bytecodes::_putfield  :
    case Bytecodes::_getstatic :
    case Bytecodes::_putstatic :
    case Bytecodes::_aastore   :
#ifdef COMPILER1
    //special case of reexecution
    case Bytecodes::_athrow    :
#endif
      return true;

    default:
      return false;
  }
}

void AbstractInterpreter::initialize_method_handle_entries() {
  // method handle entry kinds are generated later in MethodHandlesAdapterGenerator::generate:
  for (int i = method_handle_invoke_FIRST; i <= method_handle_invoke_LAST; i++) {
    MethodKind kind = (MethodKind) i;
    _entry_table[kind] = _entry_table[Interpreter::abstract];
  }
}<|MERGE_RESOLUTION|>--- conflicted
+++ resolved
@@ -146,6 +146,7 @@
       case vmIntrinsics::_fmaD:              return java_lang_math_fmaD;
       case vmIntrinsics::_fmaF:              return java_lang_math_fmaF;
       case vmIntrinsics::_Reference_get:     return java_lang_ref_reference_get;
+      case vmIntrinsics::_Continuation_doYield: return java_lang_continuation_doYield;
       case vmIntrinsics::_dsqrt:
         // _dsqrt will be selected for both Math::sqrt and StrictMath::sqrt, but the latter
         // is native. Keep treating it like a native method in the interpreter
@@ -183,34 +184,6 @@
     return empty;
   }
 
-<<<<<<< HEAD
-  // Special intrinsic method?
-  // Note: This test must come _after_ the test for native methods,
-  //       otherwise we will run into problems with JDK 1.2, see also
-  //       TemplateInterpreterGenerator::generate_method_entry() for
-  //       for details.
-  switch (m->intrinsic_id()) {
-    case vmIntrinsics::_dsin  : return java_lang_math_sin  ;
-    case vmIntrinsics::_dcos  : return java_lang_math_cos  ;
-    case vmIntrinsics::_dtan  : return java_lang_math_tan  ;
-    case vmIntrinsics::_dabs  : return java_lang_math_abs  ;
-    case vmIntrinsics::_dsqrt : return java_lang_math_sqrt ;
-    case vmIntrinsics::_dlog  : return java_lang_math_log  ;
-    case vmIntrinsics::_dlog10: return java_lang_math_log10;
-    case vmIntrinsics::_dpow  : return java_lang_math_pow  ;
-    case vmIntrinsics::_dexp  : return java_lang_math_exp  ;
-    case vmIntrinsics::_fmaD  : return java_lang_math_fmaD ;
-    case vmIntrinsics::_fmaF  : return java_lang_math_fmaF ;
-
-    case vmIntrinsics::_Reference_get
-                              : return java_lang_ref_reference_get;
-    case vmIntrinsics::_Continuation_doYield
-                              : return java_lang_continuation_doYield;
-    default                   : break;
-  }
-
-=======
->>>>>>> 69daedfd
   // Getter method?
   if (m->is_getter()) {
     return getter;

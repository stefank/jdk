--- conflicted
+++ resolved
@@ -93,19 +93,14 @@
     }
     Interpreter::_return_entryX[0] = EntryPoint();
     for (int i = 1; i < Interpreter::number_of_return_entries; i++) {
-      address return_itos = generate_return_entry_for(itos, i, index_size, true);
       Interpreter::_return_entryX[i] =
         EntryPoint(
-                   return_itos,
-                   return_itos,
-                   return_itos,
-                   return_itos,
-                   generate_return_entry_for(atos, i, index_size, true),
-                   return_itos,
-                   generate_return_entry_for(ltos, i, index_size, true),
-                   generate_return_entry_for(ftos, i, index_size, true),
-                   generate_return_entry_for(dtos, i, index_size, true),
-                   generate_return_entry_for(vtos, i, index_size, true)
+                   generate_return_entry_for(atos, i, sizeof(u2), true),
+                   generate_return_entry_for(itos, i, sizeof(u2), true),
+                   generate_return_entry_for(ltos, i, sizeof(u2), true),
+                   generate_return_entry_for(ftos, i, sizeof(u2), true),
+                   generate_return_entry_for(dtos, i, sizeof(u2), true),
+                   generate_return_entry_for(vtos, i, sizeof(u2), true)
                    );
     }
   }
@@ -124,18 +119,13 @@
     for (int i = itos; i < Interpreter::number_of_return_addrs; i++) {
       TosState state = states[i];
       assert(state != ilgl, "states array is wrong above");
-<<<<<<< HEAD
-      Interpreter::_invoke_return_entry[i] = generate_return_entry_for(state, invoke_length, sizeof(u2));
-      Interpreter::_invoke_return_entryX[i] = generate_return_entry_for(state, invoke_length, sizeof(u2), true);
-      Interpreter::_invokeinterface_return_entry[i] = generate_return_entry_for(state, invokeinterface_length, sizeof(u2));
-      Interpreter::_invokedynamic_return_entry[i] = generate_return_entry_for(state, invokedynamic_length, sizeof(u4));
-=======
 
       // Reuse generated entry points
       Interpreter::_invoke_return_entry[i]          = Interpreter::_return_entry[invoke_length].entry(state);
       Interpreter::_invokeinterface_return_entry[i] = Interpreter::_return_entry[invokeinterface_length].entry(state);
 
       Interpreter::_invokedynamic_return_entry[i]   = generate_return_entry_for(state, invokedynamic_length, sizeof(u4));
+      Interpreter::_invoke_return_entryX[i] = generate_return_entry_for(state, invoke_length, sizeof(u2), true);
     }
 
     // set itos entry points for btos/ztos/ctos/stos
@@ -143,7 +133,6 @@
       Interpreter::_invoke_return_entry[i]          = Interpreter::_invoke_return_entry[itos];
       Interpreter::_invokeinterface_return_entry[i] = Interpreter::_invokeinterface_return_entry[itos];
       Interpreter::_invokedynamic_return_entry[i]   = Interpreter::_invokedynamic_return_entry[itos];
->>>>>>> a0ade220
     }
   }
 

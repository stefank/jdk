/*
 * Copyright (c) 2012, 2020, Oracle and/or its affiliates. All rights reserved.
 * DO NOT ALTER OR REMOVE COPYRIGHT NOTICES OR THIS FILE HEADER.
 *
 * This code is free software; you can redistribute it and/or modify it
 * under the terms of the GNU General Public License version 2 only, as
 * published by the Free Software Foundation.
 *
 * This code is distributed in the hope that it will be useful, but WITHOUT
 * ANY WARRANTY; without even the implied warranty of MERCHANTABILITY or
 * FITNESS FOR A PARTICULAR PURPOSE.  See the GNU General Public License
 * version 2 for more details (a copy is included in the LICENSE file that
 * accompanied this code).
 *
 * You should have received a copy of the GNU General Public License version
 * 2 along with this work; if not, write to the Free Software Foundation,
 * Inc., 51 Franklin St, Fifth Floor, Boston, MA 02110-1301 USA.
 *
 * Please contact Oracle, 500 Oracle Parkway, Redwood Shores, CA 94065 USA
 * or visit www.oracle.com if you need additional information or have any
 * questions.
 *
 */

#include "precompiled.hpp"
#include "jfr/jfrEvents.hpp"
#include "jfr/jni/jfrJavaSupport.hpp"
#include "jfr/leakprofiler/checkpoint/objectSampleCheckpoint.hpp"
#include "jfr/periodic/jfrThreadCPULoadEvent.hpp"
#include "jfr/recorder/checkpoint/jfrCheckpointManager.hpp"
#include "jfr/recorder/checkpoint/types/traceid/jfrTraceIdEpoch.hpp"
#include "jfr/recorder/jfrRecorder.hpp"
#include "jfr/recorder/service/jfrOptionSet.hpp"
#include "jfr/recorder/storage/jfrStorage.hpp"
#include "jfr/support/jfrJavaThread.hpp"
#include "jfr/support/jfrThreadLocal.hpp"
#include "jfr/utilities/jfrSpinlock.hpp"
#include "memory/allocation.inline.hpp"
#include "runtime/os.hpp"
#include "runtime/thread.inline.hpp"
#include "utilities/sizes.hpp"

JfrThreadLocal::JfrThreadLocal() :
  _java_event_writer(NULL),
  _java_buffer(NULL),
  _native_buffer(NULL),
  _shelved_buffer(NULL),
  _load_barrier_buffer_epoch_0(NULL),
  _load_barrier_buffer_epoch_1(NULL),
  _checkpoint_buffer_epoch_0(NULL),
  _checkpoint_buffer_epoch_1(NULL),
  _stackframes(NULL),
  _thread(),
  _thread_id(0),
  _shelved_thread_id(max_julong),
  _data_lost(0),
  _stack_trace_id(max_julong),
  _user_time(0),
  _cpu_time(0),
  _wallclock_time(os::javaTimeNanos()),
  _stack_trace_hash(0),
  _stackdepth(0),
  _entering_suspend_flag(0),
  _critical_section(0),
  _excluded(false),
  _dead(false) {
  Thread* thread = Thread::current_or_null();
  _parent_trace_id = thread != NULL ? thread->jfr_thread_local()->trace_id() : (traceid)0;
}

u8 JfrThreadLocal::add_data_lost(u8 value) {
  _data_lost += value;
  return _data_lost;
}

bool JfrThreadLocal::has_thread_blob() const {
  return _thread.valid();
}

void JfrThreadLocal::set_thread_blob(const JfrBlobHandle& ref) {
  assert(!_thread.valid(), "invariant");
  _thread = ref;
}

const JfrBlobHandle& JfrThreadLocal::thread_blob() const {
  return _thread;
}

static void send_java_thread_start_event(JavaThread* jt, jobject vthread) {
  assert(jt != NULL, "invariant");
  assert(Thread::current() == jt, "invariant");
  if (!JfrJavaSupport::on_thread_start(jt, vthread)) {
    // thread is excluded
    return;
  }
  if (JfrRecorder::is_recording()) {
    EventThreadStart event;
    event.set_thread(vthread != NULL ? JfrThreadLocal::virtual_thread_id(jt, JfrJavaSupport::resolve_non_null(vthread)) : JfrThreadLocal::vm_thread_id(jt));
    event.set_parentThread(jt->jfr_thread_local()->parent_thread_id());
    event.commit();
  }
}

void JfrThreadLocal::on_start(Thread* t) {
  if (JfrRecorder::is_recording()) {
<<<<<<< HEAD
    JfrCheckpointManager::write_checkpoint(t);
  }
  if (t->is_Java_thread()) {
    send_java_thread_start_event((JavaThread*)t, NULL);
=======
    JfrCheckpointManager::write_thread_checkpoint(t);
    if (!t->jfr_thread_local()->is_excluded()) {
      if (t->is_Java_thread()) {
        send_java_thread_start_event((JavaThread*)t);
      }
    }
>>>>>>> 4d2b0b53
  }
  if (t->jfr_thread_local()->has_cached_stack_trace()) {
    t->jfr_thread_local()->clear_cached_stack_trace();
  }
}

void JfrThreadLocal::on_vthread_start(JavaThread* jt, jobject vthread) {
  send_java_thread_start_event(jt, vthread);
}

void JfrThreadLocal::release(Thread* t) {
  if (has_java_event_writer()) {
    assert(t->is_Java_thread(), "invariant");
    JfrJavaSupport::destroy_global_jni_handle(java_event_writer());
    _java_event_writer = NULL;
  }
  if (has_native_buffer()) {
    JfrStorage::release_thread_local(native_buffer(), t);
    _native_buffer = NULL;
  }
  if (has_java_buffer()) {
    JfrStorage::release_thread_local(java_buffer(), t);
    _java_buffer = NULL;
  }
  if (_stackframes != NULL) {
    FREE_C_HEAP_ARRAY(JfrStackFrame, _stackframes);
    _stackframes = NULL;
  }
  if (_load_barrier_buffer_epoch_0 != NULL) {
    _load_barrier_buffer_epoch_0->set_retired();
    _load_barrier_buffer_epoch_0 = NULL;
  }
  if (_load_barrier_buffer_epoch_1 != NULL) {
    _load_barrier_buffer_epoch_1->set_retired();
    _load_barrier_buffer_epoch_1 = NULL;
  }
  if (_checkpoint_buffer_epoch_0 != NULL) {
    _checkpoint_buffer_epoch_0->set_retired();
    _checkpoint_buffer_epoch_0 = NULL;
  }
  if (_checkpoint_buffer_epoch_1 != NULL) {
    _checkpoint_buffer_epoch_1->set_retired();
    _checkpoint_buffer_epoch_1 = NULL;
  }
}

void JfrThreadLocal::release(JfrThreadLocal* tl, Thread* t) {
  assert(tl != NULL, "invariant");
  assert(t != NULL, "invariant");
  assert(Thread::current() == t, "invariant");
  assert(!tl->is_dead(), "invariant");
  assert(tl->shelved_buffer() == NULL, "invariant");
  tl->_dead = true;
  tl->release(t);
}

static void send_java_thread_end_event(JavaThread* jt, traceid tid) {
  assert(jt != NULL, "invariant");
  assert(Thread::current() == jt, "invariant");
  assert(tid != 0, "invariant");
  if (JfrRecorder::is_recording()) {
    EventThreadEnd event;
    event.set_thread(tid);
    event.commit();
    ObjectSampleCheckpoint::on_thread_exit(tid);
  }
}

void JfrThreadLocal::on_exit(Thread* t) {
  assert(t != NULL, "invariant");
  JfrThreadLocal * const tl = t->jfr_thread_local();
  assert(!tl->is_dead(), "invariant");
  if (t->is_Java_thread()) {
    JavaThread* const jt = (JavaThread*)t;
    send_java_thread_end_event(jt, JfrThreadLocal::thread_id(jt));
    JfrThreadCPULoadEvent::send_event_for_thread(jt);
  }
  release(tl, Thread::current()); // because it could be that Thread::current() != t
}

void JfrThreadLocal::on_vthread_exit(JavaThread* jt, jobject vthread) {
  assert(vthread != NULL, "invariant");
  const traceid id = JfrJavaThread::virtual_thread_id(JfrJavaSupport::resolve_non_null(vthread), jt);
  JfrThreadLocal::impersonate(jt, id);
  send_java_thread_end_event(jt, id);
  JfrThreadLocal::stop_impersonating(jt);
}

static JfrBuffer* acquire_buffer(bool excluded) {
  JfrBuffer* const buffer = JfrStorage::acquire_thread_local(Thread::current());
  if (buffer != NULL && excluded) {
    buffer->set_excluded();
  }
  return buffer;
}

JfrBuffer* JfrThreadLocal::install_native_buffer() const {
  assert(!has_native_buffer(), "invariant");
  _native_buffer = acquire_buffer(_excluded);
  return _native_buffer;
}

JfrBuffer* JfrThreadLocal::install_java_buffer() const {
  assert(!has_java_buffer(), "invariant");
  assert(!has_java_event_writer(), "invariant");
  _java_buffer = acquire_buffer(_excluded);
  return _java_buffer;
}

JfrStackFrame* JfrThreadLocal::install_stackframes() const {
  assert(_stackframes == NULL, "invariant");
  _stackframes = NEW_C_HEAP_ARRAY(JfrStackFrame, stackdepth(), mtTracing);
  return _stackframes;
}

ByteSize JfrThreadLocal::trace_id_offset() {
  return in_ByteSize(offset_of(JfrThreadLocal, _thread_id));
}

ByteSize JfrThreadLocal::java_event_writer_offset() {
  return in_ByteSize(offset_of(JfrThreadLocal, _java_event_writer));
}

void JfrThreadLocal::exclude(Thread* t) {
  assert(t != NULL, "invariant");
  t->jfr_thread_local()->_excluded = true;
  t->jfr_thread_local()->release(t);
}

void JfrThreadLocal::include(Thread* t) {
  assert(t != NULL, "invariant");
  t->jfr_thread_local()->_excluded = false;
  t->jfr_thread_local()->release(t);
}

u4 JfrThreadLocal::stackdepth() const {
  return _stackdepth != 0 ? _stackdepth : (u4)JfrOptionSet::stackdepth();
}

bool JfrThreadLocal::is_impersonating(const Thread* t) {
  return t->jfr_thread_local()->_shelved_thread_id != max_julong;
}

void JfrThreadLocal::impersonate(const Thread* t, traceid other_thread_id) {
  assert(t != NULL, "invariant");
  assert(other_thread_id != 0, "invariant");
  JfrThreadLocal* const tl = t->jfr_thread_local();
  if (!is_impersonating(t)) {
    tl->_shelved_thread_id = tl->_thread_id;
  }
  tl->_thread_id = other_thread_id;
}

void JfrThreadLocal::stop_impersonating(const Thread* t) {
  assert(t != NULL, "invariant");
  JfrThreadLocal* const tl = t->jfr_thread_local();
  if (is_impersonating(t)) {
    tl->_thread_id = tl->_shelved_thread_id;
    tl->_shelved_thread_id = max_julong;
  }
  assert(!is_impersonating(t), "invariant");
}

traceid JfrThreadLocal::assign_thread_id(const Thread* t) {
  assert(t != NULL, "invariant");
  JfrThreadLocal* const tl = t->jfr_thread_local();
  JfrSpinlock spinlock(&tl->_critical_section);
  traceid tid = tl->_thread_id;
  if (tid == 0) {
    tid = t->is_Java_thread() ? JfrJavaThread::java_thread_id((JavaThread*)t) :
                                JfrTraceId::assign_thread_id();
    tl->_thread_id = tid;
  }
  assert(tid != 0, "invariant");
  return tid;
}

traceid JfrThreadLocal::cached_thread_id(const Thread* t) const {
  assert(t != NULL, "invariant");
  assert(!is_impersonating(t), "invariant");
  return _thread_id != 0 ? _thread_id : JfrThreadLocal::assign_thread_id(t);
}

traceid JfrThreadLocal::vm_thread_id(const Thread* t) {
  assert(t != NULL, "invariant");
  return t->jfr_thread_local()->cached_thread_id(t);
}

traceid JfrThreadLocal::thread_id(const Thread* t, bool* is_virtual) {
  assert(t != NULL, "invariant");
  if (is_impersonating(t)) {
    return t->jfr_thread_local()->_thread_id;
  }
  return t->is_Java_thread() ? JfrJavaThread::contextual_thread_id((JavaThread*)t, is_virtual) : vm_thread_id(t);
}

traceid JfrThreadLocal::virtual_thread_id(const Thread* t, oop vthread) {
  assert(t != NULL, "invariant");
  assert(vthread != NULL, "invariant");
  return JfrJavaThread::virtual_thread_id(vthread, (JavaThread*)t);
}<|MERGE_RESOLUTION|>--- conflicted
+++ resolved
@@ -103,19 +103,10 @@
 
 void JfrThreadLocal::on_start(Thread* t) {
   if (JfrRecorder::is_recording()) {
-<<<<<<< HEAD
     JfrCheckpointManager::write_checkpoint(t);
-  }
-  if (t->is_Java_thread()) {
-    send_java_thread_start_event((JavaThread*)t, NULL);
-=======
-    JfrCheckpointManager::write_thread_checkpoint(t);
-    if (!t->jfr_thread_local()->is_excluded()) {
-      if (t->is_Java_thread()) {
-        send_java_thread_start_event((JavaThread*)t);
-      }
+    if (t->is_Java_thread()) {
+      send_java_thread_start_event((JavaThread*)t, NULL);
     }
->>>>>>> 4d2b0b53
   }
   if (t->jfr_thread_local()->has_cached_stack_trace()) {
     t->jfr_thread_local()->clear_cached_stack_trace();

--- conflicted
+++ resolved
@@ -2178,13 +2178,8 @@
     }
   }
 
-<<<<<<< HEAD
-  Node* alloc = is_new_object_mark_load(phase);
+  Node* alloc = is_new_object_mark_load();
   if (!UseCompactObjectHeaders && alloc != nullptr) {
-=======
-  Node* alloc = is_new_object_mark_load();
-  if (alloc != nullptr) {
->>>>>>> e1fdef56
     return TypeX::make(markWord::prototype().value());
   }
 

/*
 * Copyright (c) 1997, 2022, Oracle and/or its affiliates. All rights reserved.
 * DO NOT ALTER OR REMOVE COPYRIGHT NOTICES OR THIS FILE HEADER.
 *
 * This code is free software; you can redistribute it and/or modify it
 * under the terms of the GNU General Public License version 2 only, as
 * published by the Free Software Foundation.
 *
 * This code is distributed in the hope that it will be useful, but WITHOUT
 * ANY WARRANTY; without even the implied warranty of MERCHANTABILITY or
 * FITNESS FOR A PARTICULAR PURPOSE.  See the GNU General Public License
 * version 2 for more details (a copy is included in the LICENSE file that
 * accompanied this code).
 *
 * You should have received a copy of the GNU General Public License version
 * 2 along with this work; if not, write to the Free Software Foundation,
 * Inc., 51 Franklin St, Fifth Floor, Boston, MA 02110-1301 USA.
 *
 * Please contact Oracle, 500 Oracle Parkway, Redwood Shores, CA 94065 USA
 * or visit www.oracle.com if you need additional information or have any
 * questions.
 *
 */

#ifndef SHARE_UTILITIES_GLOBALDEFINITIONS_HPP
#define SHARE_UTILITIES_GLOBALDEFINITIONS_HPP

#include "utilities/compilerWarnings.hpp"
#include "utilities/debug.hpp"
#include "utilities/macros.hpp"

// Get constants like JVM_T_CHAR and JVM_SIGNATURE_INT, before pulling in <jvm.h>.
#include "classfile_constants.h"

#include COMPILER_HEADER(utilities/globalDefinitions)

#include <cstddef>

class oopDesc;

// Defaults for macros that might be defined per compiler.
#ifndef NOINLINE
#define NOINLINE
#endif
#ifndef ALWAYSINLINE
#define ALWAYSINLINE inline
#endif

#ifndef ATTRIBUTE_ALIGNED
#define ATTRIBUTE_ALIGNED(x)
#endif

#ifndef ATTRIBUTE_FLATTEN
#define ATTRIBUTE_FLATTEN
#endif

// These are #defines to selectively turn on/off the Print(Opto)Assembly
// capabilities. Choices should be led by a tradeoff between
// code size and improved supportability.
// if PRINT_ASSEMBLY then PRINT_ABSTRACT_ASSEMBLY must be true as well
// to have a fallback in case hsdis is not available.
#if defined(PRODUCT)
  #define SUPPORT_ABSTRACT_ASSEMBLY
  #define SUPPORT_ASSEMBLY
  #undef  SUPPORT_OPTO_ASSEMBLY      // Can't activate. In PRODUCT, many dump methods are missing.
  #undef  SUPPORT_DATA_STRUCTS       // Of limited use. In PRODUCT, many print methods are empty.
#else
  #define SUPPORT_ABSTRACT_ASSEMBLY
  #define SUPPORT_ASSEMBLY
  #define SUPPORT_OPTO_ASSEMBLY
  #define SUPPORT_DATA_STRUCTS
#endif
#if defined(SUPPORT_ASSEMBLY) && !defined(SUPPORT_ABSTRACT_ASSEMBLY)
  #define SUPPORT_ABSTRACT_ASSEMBLY
#endif

// This file holds all globally used constants & types, class (forward)
// declarations and a few frequently used utility functions.

// Declare the named class to be noncopyable.  This macro must be followed by
// a semi-colon.  The macro provides deleted declarations for the class's copy
// constructor and assignment operator.  Because these operations are deleted,
// they cannot be defined and potential callers will fail to compile.
#define NONCOPYABLE(C) C(C const&) = delete; C& operator=(C const&) = delete /* next token must be ; */


//----------------------------------------------------------------------------------------------------
// Printf-style formatters for fixed- and variable-width types as pointers and
// integers.  These are derived from the definitions in inttypes.h.  If the platform
// doesn't provide appropriate definitions, they should be provided in
// the compiler-specific definitions file (e.g., globalDefinitions_gcc.hpp)

// Guide to the suffixes used in the format specifiers for integers:
//        - print the decimal value:                   745565
//  _X    - print as hexadecimal, without leading 0s: 0x12345
//  _X_0  - print as hexadecimal, with leading 0s: 0x00012345
//  _W(w) - prints w sized string with the given value right
//          adjusted. Use -w to print left adjusted.
//
// Note that the PTR format specifiers print using 0x with leading zeros,
// just like the _X_0 version for integers.
<<<<<<< HEAD

#define BOOL_TO_STR(_b_) ((_b_) ? "true" : "false")
=======
>>>>>>> bc5ffc8e

// Format 8-bit quantities.
#define INT8_FORMAT_X_0          "0x%02"      PRIx8
#define UINT8_FORMAT_X_0         "0x%02"      PRIx8

// Format 16-bit quantities.
#define INT16_FORMAT_X_0         "0x%04"      PRIx16
#define UINT16_FORMAT_X_0        "0x%04"      PRIx16
<<<<<<< HEAD

// Format 32-bit quantities.
#define INT32_FORMAT             "%"          PRId32
#define INT32_FORMAT_X_0         "0x%08"      PRIx32
#define INT32_FORMAT_W(width)    "%"   #width PRId32
#define UINT32_FORMAT            "%"          PRIu32
#define UINT32_FORMAT_X_0        "0x%08"      PRIx32
#define UINT32_FORMAT_W(width)   "%"   #width PRIu32

#define PTR32_FORMAT             "0x%08"      PRIx32
#define PTR32_FORMAT_W(width)    "0x%" #width PRIx32

// Format 64-bit quantities.
#define INT64_FORMAT             "%"          PRId64
#define INT64_FORMAT_X           "%"          PRIx64
#define INT64_FORMAT_X_0         "0x%016"     PRIx64
#define INT64_FORMAT_W(width)    "%"   #width PRId64
#define UINT64_FORMAT            "%"          PRIu64
#define UINT64_FORMAT_X          "%"          PRIx64
#define UINT64_FORMAT_X_0        "0x%016"     PRIx64
#define UINT64_FORMAT_W(width)   "%"   #width PRIu64
#define UINT64_FORMAT_X_W(width) "%"   #width PRIx64

#define PTR64_FORMAT             "0x%016"     PRIx64
=======

// Format 32-bit quantities.
#define INT32_FORMAT             "%"          PRId32
#define INT32_FORMAT_X_0         "0x%08"      PRIx32
#define INT32_FORMAT_W(width)    "%"   #width PRId32
#define UINT32_FORMAT            "%"          PRIu32
#define UINT32_FORMAT_X_0        "0x%08"      PRIx32
#define UINT32_FORMAT_W(width)   "%"   #width PRIu32

// Format 64-bit quantities.
#define INT64_FORMAT             "%"          PRId64
#define INT64_FORMAT_X           "0x%"        PRIx64
#define INT64_FORMAT_X_0         "0x%016"     PRIx64
#define INT64_FORMAT_W(width)    "%"   #width PRId64
#define UINT64_FORMAT            "%"          PRIu64
#define UINT64_FORMAT_X          "0x%"        PRIx64
#define UINT64_FORMAT_X_0        "0x%016"     PRIx64
#define UINT64_FORMAT_W(width)   "%"   #width PRIu64

// Format integers which change size between 32- and 64-bit.
#define SSIZE_FORMAT             "%"          PRIdPTR
#define SSIZE_FORMAT_W(width)    "%"   #width PRIdPTR
#define SIZE_FORMAT              "%"          PRIuPTR
#define SIZE_FORMAT_X            "0x%"        PRIxPTR
#define SIZE_FORMAT_W(width)     "%"   #width PRIuPTR

#define INTX_FORMAT              "%"          PRIdPTR
#define INTX_FORMAT_X            "0x%"        PRIxPTR
#define INTX_FORMAT_W(width)     "%"   #width PRIdPTR
#define UINTX_FORMAT             "%"          PRIuPTR
#define UINTX_FORMAT_X           "0x%"        PRIxPTR
#define UINTX_FORMAT_W(width)    "%"   #width PRIuPTR
>>>>>>> bc5ffc8e

// Format jlong, if necessary
#ifndef JLONG_FORMAT
#define JLONG_FORMAT             INT64_FORMAT
#endif
#ifndef JLONG_FORMAT_W
#define JLONG_FORMAT_W(width)    INT64_FORMAT_W(width)
#endif
#ifndef JULONG_FORMAT
#define JULONG_FORMAT            UINT64_FORMAT
#endif
#ifndef JULONG_FORMAT_X
#define JULONG_FORMAT_X          UINT64_FORMAT_X
#endif

// Format pointers which change size between 32- and 64-bit.
#ifdef  _LP64
#define INTPTR_FORMAT            "0x%016"     PRIxPTR
#define PTR_FORMAT               "0x%016"     PRIxPTR
#else   // !_LP64
#define INTPTR_FORMAT            "0x%08"      PRIxPTR
#define PTR_FORMAT               "0x%08"      PRIxPTR
#endif  // _LP64

// Convert pointer to intptr_t, for use in printing pointers.
inline intptr_t p2i(const volatile void* p) {
  return (intptr_t) p;
}

#define BOOL_TO_STR(_b_) ((_b_) ? "true" : "false")

//----------------------------------------------------------------------------------------------------
// Forbid the use of various C library functions.
// Some of these have os:: replacements that should normally be used instead.
// Others are considered security concerns, with preferred alternatives.

FORBID_C_FUNCTION(void exit(int), "use os::exit");
FORBID_C_FUNCTION(void _exit(int), "use os::exit");
FORBID_C_FUNCTION(char* strerror(int), "use os::strerror");
FORBID_C_FUNCTION(char* strtok(char*, const char*), "use strtok_r");
FORBID_C_FUNCTION(int vsprintf(char*, const char*, va_list), "use os::vsnprintf");
FORBID_C_FUNCTION(int vsnprintf(char*, size_t, const char*, va_list), "use os::vsnprintf");

// All of the following functions return raw C-heap pointers (sometimes as an option, e.g. realpath or getwd)
// or, in case of free(), take raw C-heap pointers. Don't use them unless you are really sure you must.
FORBID_C_FUNCTION(void* malloc(size_t size), "use os::malloc");
FORBID_C_FUNCTION(void* calloc(size_t nmemb, size_t size), "use os::malloc and zero out manually");
FORBID_C_FUNCTION(void free(void *ptr), "use os::free");
FORBID_C_FUNCTION(void* realloc(void *ptr, size_t size), "use os::realloc");
FORBID_C_FUNCTION(char* strdup(const char *s), "use os::strdup");
FORBID_C_FUNCTION(char* strndup(const char *s, size_t n), "don't use");
FORBID_C_FUNCTION(int posix_memalign(void **memptr, size_t alignment, size_t size), "don't use");
FORBID_C_FUNCTION(void* aligned_alloc(size_t alignment, size_t size), "don't use");
FORBID_C_FUNCTION(char* realpath(const char* path, char* resolved_path), "use os::Posix::realpath");
FORBID_C_FUNCTION(char* get_current_dir_name(void), "use os::get_current_directory()");
FORBID_C_FUNCTION(char* getwd(char *buf), "use os::get_current_directory()");
FORBID_C_FUNCTION(wchar_t* wcsdup(const wchar_t *s), "don't use");
FORBID_C_FUNCTION(void* reallocf(void *ptr, size_t size), "don't use");

//----------------------------------------------------------------------------------------------------
// Constants

const int LogBytesPerShort   = 1;
const int LogBytesPerInt     = 2;
#ifdef _LP64
const int LogBytesPerWord    = 3;
#else
const int LogBytesPerWord    = 2;
#endif
const int LogBytesPerLong    = 3;

const int BytesPerShort      = 1 << LogBytesPerShort;
const int BytesPerInt        = 1 << LogBytesPerInt;
const int BytesPerWord       = 1 << LogBytesPerWord;
const int BytesPerLong       = 1 << LogBytesPerLong;

const int LogBitsPerByte     = 3;
const int LogBitsPerShort    = LogBitsPerByte + LogBytesPerShort;
const int LogBitsPerInt      = LogBitsPerByte + LogBytesPerInt;
const int LogBitsPerWord     = LogBitsPerByte + LogBytesPerWord;
const int LogBitsPerLong     = LogBitsPerByte + LogBytesPerLong;

const int BitsPerByte        = 1 << LogBitsPerByte;
const int BitsPerShort       = 1 << LogBitsPerShort;
const int BitsPerInt         = 1 << LogBitsPerInt;
const int BitsPerWord        = 1 << LogBitsPerWord;
const int BitsPerLong        = 1 << LogBitsPerLong;

const int WordAlignmentMask  = (1 << LogBytesPerWord) - 1;
const int LongAlignmentMask  = (1 << LogBytesPerLong) - 1;

const int WordsPerLong       = 2;       // Number of stack entries for longs

const int oopSize            = sizeof(char*); // Full-width oop
extern int heapOopSize;                       // Oop within a java object
const int wordSize           = sizeof(char*);
const int longSize           = sizeof(jlong);
const int jintSize           = sizeof(jint);
const int size_tSize         = sizeof(size_t);

const int BytesPerOop        = BytesPerWord;  // Full-width oop

extern int LogBytesPerHeapOop;                // Oop within a java object
extern int LogBitsPerHeapOop;
extern int BytesPerHeapOop;
extern int BitsPerHeapOop;

const int BitsPerJavaInteger = 32;
const int BitsPerJavaLong    = 64;
const int BitsPerSize_t      = size_tSize * BitsPerByte;

// Size of a char[] needed to represent a jint as a string in decimal.
const int jintAsStringSize = 12;

// An opaque type, so that HeapWord* can be a generic pointer into the heap.
// We require that object sizes be measured in units of heap words (e.g.
// pointer-sized values), so that given HeapWord* hw,
//   hw += oop(hw)->foo();
// works, where foo is a method (like size or scavenge) that returns the
// object size.
class HeapWordImpl;             // Opaque, never defined.
typedef HeapWordImpl* HeapWord;

// Analogous opaque struct for metadata allocated from metaspaces.
class MetaWordImpl;             // Opaque, never defined.
typedef MetaWordImpl* MetaWord;

// HeapWordSize must be 2^LogHeapWordSize.
const int HeapWordSize        = sizeof(HeapWord);
#ifdef _LP64
const int LogHeapWordSize     = 3;
#else
const int LogHeapWordSize     = 2;
#endif
const int HeapWordsPerLong    = BytesPerLong / HeapWordSize;
const int LogHeapWordsPerLong = LogBytesPerLong - LogHeapWordSize;

// The minimum number of native machine words necessary to contain "byte_size"
// bytes.
inline size_t heap_word_size(size_t byte_size) {
  return (byte_size + (HeapWordSize-1)) >> LogHeapWordSize;
}

inline jfloat jfloat_cast(jint x);
inline jdouble jdouble_cast(jlong x);

//-------------------------------------------
// Constant for jlong (standardized by C++11)

// Build a 64bit integer constant
#define CONST64(x)  (x ## LL)
#define UCONST64(x) (x ## ULL)

const jlong min_jlong = CONST64(0x8000000000000000);
const jlong max_jlong = CONST64(0x7fffffffffffffff);

//-------------------------------------------
// Constant for jdouble
const jlong min_jlongDouble = CONST64(0x0000000000000001);
const jdouble min_jdouble = jdouble_cast(min_jlongDouble);
const jlong max_jlongDouble = CONST64(0x7fefffffffffffff);
const jdouble max_jdouble = jdouble_cast(max_jlongDouble);

const size_t K                  = 1024;
const size_t M                  = K*K;
const size_t G                  = M*K;
const size_t HWperKB            = K / sizeof(HeapWord);

// Constants for converting from a base unit to milli-base units.  For
// example from seconds to milliseconds and microseconds

const int MILLIUNITS    = 1000;         // milli units per base unit
const int MICROUNITS    = 1000000;      // micro units per base unit
const int NANOUNITS     = 1000000000;   // nano units per base unit
const int NANOUNITS_PER_MILLIUNIT = NANOUNITS / MILLIUNITS;

const jlong NANOSECS_PER_SEC      = CONST64(1000000000);
const jint  NANOSECS_PER_MILLISEC = 1000000;


// Unit conversion functions
// The caller is responsible for considering overflow.

inline int64_t nanos_to_millis(int64_t nanos) {
  return nanos / NANOUNITS_PER_MILLIUNIT;
}
inline int64_t millis_to_nanos(int64_t millis) {
  return millis * NANOUNITS_PER_MILLIUNIT;
}

// Proper units routines try to maintain at least three significant digits.
// In worst case, it would print five significant digits with lower prefix.
// G is close to MAX_SIZE on 32-bit platforms, so its product can easily overflow,
// and therefore we need to be careful.

inline const char* proper_unit_for_byte_size(size_t s) {
#ifdef _LP64
  if (s >= 100*G) {
    return "G";
  }
#endif
  if (s >= 100*M) {
    return "M";
  } else if (s >= 100*K) {
    return "K";
  } else {
    return "B";
  }
}

template <class T>
inline T byte_size_in_proper_unit(T s) {
#ifdef _LP64
  if (s >= 100*G) {
    return (T)(s/G);
  }
#endif
  if (s >= 100*M) {
    return (T)(s/M);
  } else if (s >= 100*K) {
    return (T)(s/K);
  } else {
    return s;
  }
}

inline const char* exact_unit_for_byte_size(size_t s) {
#ifdef _LP64
  if (s >= G && (s % G) == 0) {
    return "G";
  }
#endif
  if (s >= M && (s % M) == 0) {
    return "M";
  }
  if (s >= K && (s % K) == 0) {
    return "K";
  }
  return "B";
}

inline size_t byte_size_in_exact_unit(size_t s) {
#ifdef _LP64
  if (s >= G && (s % G) == 0) {
    return s / G;
  }
#endif
  if (s >= M && (s % M) == 0) {
    return s / M;
  }
  if (s >= K && (s % K) == 0) {
    return s / K;
  }
  return s;
}

// Memory size transition formatting.

#define HEAP_CHANGE_FORMAT "%s: " SIZE_FORMAT "K(" SIZE_FORMAT "K)->" SIZE_FORMAT "K(" SIZE_FORMAT "K)"

#define HEAP_CHANGE_FORMAT_ARGS(_name_, _prev_used_, _prev_capacity_, _used_, _capacity_) \
  (_name_), (_prev_used_) / K, (_prev_capacity_) / K, (_used_) / K, (_capacity_) / K

//----------------------------------------------------------------------------------------------------
// VM type definitions

// intx and uintx are the 'extended' int and 'extended' unsigned int types;
// they are 32bit wide on a 32-bit platform, and 64bit wide on a 64bit platform.

typedef intptr_t  intx;
typedef uintptr_t uintx;

const intx  min_intx  = (intx)1 << (sizeof(intx)*BitsPerByte-1);
const intx  max_intx  = (uintx)min_intx - 1;
const uintx max_uintx = (uintx)-1;

// Table of values:
//      sizeof intx         4               8
// min_intx             0x80000000      0x8000000000000000
// max_intx             0x7FFFFFFF      0x7FFFFFFFFFFFFFFF
// max_uintx            0xFFFFFFFF      0xFFFFFFFFFFFFFFFF

typedef unsigned int uint;   NEEDS_CLEANUP


//----------------------------------------------------------------------------------------------------
// Java type definitions

// All kinds of 'plain' byte addresses
typedef   signed char s_char;
typedef unsigned char u_char;
typedef u_char*       address;
typedef uintptr_t     address_word; // unsigned integer which will hold a pointer
                                    // except for some implementations of a C++
                                    // linkage pointer to function. Should never
                                    // need one of those to be placed in this
                                    // type anyway.

//  Utility functions to "portably" (?) bit twiddle pointers
//  Where portable means keep ANSI C++ compilers quiet

inline address       set_address_bits(address x, int m)       { return address(intptr_t(x) | m); }
inline address       clear_address_bits(address x, int m)     { return address(intptr_t(x) & ~m); }

//  Utility functions to "portably" make cast to/from function pointers.

inline address_word  mask_address_bits(address x, int m)      { return address_word(x) & m; }
inline address_word  castable_address(address x)              { return address_word(x) ; }
inline address_word  castable_address(void* x)                { return address_word(x) ; }

// Pointer subtraction.
// The idea here is to avoid ptrdiff_t, which is signed and so doesn't have
// the range we might need to find differences from one end of the heap
// to the other.
// A typical use might be:
//     if (pointer_delta(end(), top()) >= size) {
//       // enough room for an object of size
//       ...
// and then additions like
//       ... top() + size ...
// are safe because we know that top() is at least size below end().
inline size_t pointer_delta(const volatile void* left,
                            const volatile void* right,
                            size_t element_size) {
  assert(left >= right, "avoid underflow - left: " PTR_FORMAT " right: " PTR_FORMAT, p2i(left), p2i(right));
  return (((uintptr_t) left) - ((uintptr_t) right)) / element_size;
}

// A version specialized for HeapWord*'s.
inline size_t pointer_delta(const HeapWord* left, const HeapWord* right) {
  return pointer_delta(left, right, sizeof(HeapWord));
}
// A version specialized for MetaWord*'s.
inline size_t pointer_delta(const MetaWord* left, const MetaWord* right) {
  return pointer_delta(left, right, sizeof(MetaWord));
}

//
// ANSI C++ does not allow casting from one pointer type to a function pointer
// directly without at best a warning. This macro accomplishes it silently
// In every case that is present at this point the value be cast is a pointer
// to a C linkage function. In some case the type used for the cast reflects
// that linkage and a picky compiler would not complain. In other cases because
// there is no convenient place to place a typedef with extern C linkage (i.e
// a platform dependent header file) it doesn't. At this point no compiler seems
// picky enough to catch these instances (which are few). It is possible that
// using templates could fix these for all cases. This use of templates is likely
// so far from the middle of the road that it is likely to be problematic in
// many C++ compilers.
//
#define CAST_TO_FN_PTR(func_type, value) (reinterpret_cast<func_type>(value))
#define CAST_FROM_FN_PTR(new_type, func_ptr) ((new_type)((address_word)(func_ptr)))

// In many places we've added C-style casts to silence compiler
// warnings, for example when truncating a size_t to an int when we
// know the size_t is a small struct. Such casts are risky because
// they effectively disable useful compiler warnings. We can make our
// lives safer with this function, which ensures that any cast is
// reversible without loss of information. It doesn't check
// everything: it isn't intended to make sure that pointer types are
// compatible, for example.
template <typename T2, typename T1>
T2 checked_cast(T1 thing) {
  T2 result = static_cast<T2>(thing);
  assert(static_cast<T1>(result) == thing, "must be");
  return result;
}

// Need the correct linkage to call qsort without warnings
extern "C" {
  typedef int (*_sort_Fn)(const void *, const void *);
}

// Unsigned byte types for os and stream.hpp

// Unsigned one, two, four and eight byte quantities used for describing
// the .class file format. See JVM book chapter 4.

typedef jubyte  u1;
typedef jushort u2;
typedef juint   u4;
typedef julong  u8;

const jubyte  max_jubyte  = (jubyte)-1;  // 0xFF       largest jubyte
const jushort max_jushort = (jushort)-1; // 0xFFFF     largest jushort
const juint   max_juint   = (juint)-1;   // 0xFFFFFFFF largest juint
const julong  max_julong  = (julong)-1;  // 0xFF....FF largest julong

typedef jbyte  s1;
typedef jshort s2;
typedef jint   s4;
typedef jlong  s8;

const jbyte min_jbyte = -(1 << 7);       // smallest jbyte
const jbyte max_jbyte = (1 << 7) - 1;    // largest jbyte
const jshort min_jshort = -(1 << 15);    // smallest jshort
const jshort max_jshort = (1 << 15) - 1; // largest jshort

const jint min_jint = (jint)1 << (sizeof(jint)*BitsPerByte-1); // 0x80000000 == smallest jint
const jint max_jint = (juint)min_jint - 1;                     // 0x7FFFFFFF == largest jint

const jint min_jintFloat = (jint)(0x00000001);
const jfloat min_jfloat = jfloat_cast(min_jintFloat);
const jint max_jintFloat = (jint)(0x7f7fffff);
const jfloat max_jfloat = jfloat_cast(max_jintFloat);

//----------------------------------------------------------------------------------------------------
// JVM spec restrictions

const int max_method_code_size = 64*K - 1;  // JVM spec, 2nd ed. section 4.8.1 (p.134)

//----------------------------------------------------------------------------------------------------
// old CDS options
extern bool DumpSharedSpaces;
extern bool DynamicDumpSharedSpaces;
extern bool RequireSharedSpaces;
extern "C" {
// Make sure UseSharedSpaces is accessible to the serviceability agent.
extern JNIEXPORT jboolean UseSharedSpaces;
}

//----------------------------------------------------------------------------------------------------
// Object alignment, in units of HeapWords.
//
// Minimum is max(BytesPerLong, BytesPerDouble, BytesPerOop) / HeapWordSize, so jlong, jdouble and
// reference fields can be naturally aligned.

extern int MinObjAlignment;
extern int MinObjAlignmentInBytes;
extern int MinObjAlignmentInBytesMask;

extern int LogMinObjAlignment;
extern int LogMinObjAlignmentInBytes;

const int LogKlassAlignmentInBytes = 3;
const int LogKlassAlignment        = LogKlassAlignmentInBytes - LogHeapWordSize;
const int KlassAlignmentInBytes    = 1 << LogKlassAlignmentInBytes;
const int KlassAlignment           = KlassAlignmentInBytes / HeapWordSize;

// Maximal size of heap where unscaled compression can be used. Also upper bound
// for heap placement: 4GB.
const  uint64_t UnscaledOopHeapMax = (uint64_t(max_juint) + 1);
// Maximal size of heap where compressed oops can be used. Also upper bound for heap
// placement for zero based compression algorithm: UnscaledOopHeapMax << LogMinObjAlignmentInBytes.
extern uint64_t OopEncodingHeapMax;

// Maximal size of compressed class space. Above this limit compression is not possible.
// Also upper bound for placement of zero based class space. (Class space is further limited
// to be < 3G, see arguments.cpp.)
const  uint64_t KlassEncodingMetaspaceMax = (uint64_t(max_juint) + 1) << LogKlassAlignmentInBytes;

// Machine dependent stuff

// The maximum size of the code cache.  Can be overridden by targets.
#define CODE_CACHE_SIZE_LIMIT (2*G)
// Allow targets to reduce the default size of the code cache.
#define CODE_CACHE_DEFAULT_LIMIT CODE_CACHE_SIZE_LIMIT

#include CPU_HEADER(globalDefinitions)

// To assure the IRIW property on processors that are not multiple copy
// atomic, sync instructions must be issued between volatile reads to
// assure their ordering, instead of after volatile stores.
// (See "A Tutorial Introduction to the ARM and POWER Relaxed Memory Models"
// by Luc Maranget, Susmit Sarkar and Peter Sewell, INRIA/Cambridge)
#ifdef CPU_MULTI_COPY_ATOMIC
// Not needed.
const bool support_IRIW_for_not_multiple_copy_atomic_cpu = false;
#else
// From all non-multi-copy-atomic architectures, only PPC64 supports IRIW at the moment.
// Final decision is subject to JEP 188: Java Memory Model Update.
const bool support_IRIW_for_not_multiple_copy_atomic_cpu = PPC64_ONLY(true) NOT_PPC64(false);
#endif

// The expected size in bytes of a cache line, used to pad data structures.
#ifndef DEFAULT_CACHE_LINE_SIZE
  #define DEFAULT_CACHE_LINE_SIZE 64
#endif


//----------------------------------------------------------------------------------------------------
// Utility macros for compilers
// used to silence compiler warnings

#define Unused_Variable(var) var


//----------------------------------------------------------------------------------------------------
// Miscellaneous

// 6302670 Eliminate Hotspot __fabsf dependency
// All fabs() callers should call this function instead, which will implicitly
// convert the operand to double, avoiding a dependency on __fabsf which
// doesn't exist in early versions of Solaris 8.
inline double fabsd(double value) {
  return fabs(value);
}

// Returns numerator/denominator as percentage value from 0 to 100. If denominator
// is zero, return 0.0.
template<typename T>
inline double percent_of(T numerator, T denominator) {
  return denominator != 0 ? (double)numerator / denominator * 100.0 : 0.0;
}

//----------------------------------------------------------------------------------------------------
// Special casts
// Cast floats into same-size integers and vice-versa w/o changing bit-pattern
typedef union {
  jfloat f;
  jint i;
} FloatIntConv;

typedef union {
  jdouble d;
  jlong l;
  julong ul;
} DoubleLongConv;

inline jint    jint_cast    (jfloat  x)  { return ((FloatIntConv*)&x)->i; }
inline jfloat  jfloat_cast  (jint    x)  { return ((FloatIntConv*)&x)->f; }

inline jlong   jlong_cast   (jdouble x)  { return ((DoubleLongConv*)&x)->l;  }
inline julong  julong_cast  (jdouble x)  { return ((DoubleLongConv*)&x)->ul; }
inline jdouble jdouble_cast (jlong   x)  { return ((DoubleLongConv*)&x)->d;  }

inline jint low (jlong value)                    { return jint(value); }
inline jint high(jlong value)                    { return jint(value >> 32); }

// the fancy casts are a hopefully portable way
// to do unsigned 32 to 64 bit type conversion
inline void set_low (jlong* value, jint low )    { *value &= (jlong)0xffffffff << 32;
                                                   *value |= (jlong)(julong)(juint)low; }

inline void set_high(jlong* value, jint high)    { *value &= (jlong)(julong)(juint)0xffffffff;
                                                   *value |= (jlong)high       << 32; }

inline jlong jlong_from(jint h, jint l) {
  jlong result = 0; // initialization to avoid warning
  set_high(&result, h);
  set_low(&result,  l);
  return result;
}

union jlong_accessor {
  jint  words[2];
  jlong long_value;
};

void basic_types_init(); // cannot define here; uses assert


// NOTE: replicated in SA in vm/agent/sun/jvm/hotspot/runtime/BasicType.java
enum BasicType {
// The values T_BOOLEAN..T_LONG (4..11) are derived from the JVMS.
  T_BOOLEAN     = JVM_T_BOOLEAN,
  T_CHAR        = JVM_T_CHAR,
  T_FLOAT       = JVM_T_FLOAT,
  T_DOUBLE      = JVM_T_DOUBLE,
  T_BYTE        = JVM_T_BYTE,
  T_SHORT       = JVM_T_SHORT,
  T_INT         = JVM_T_INT,
  T_LONG        = JVM_T_LONG,
  // The remaining values are not part of any standard.
  // T_OBJECT and T_VOID denote two more semantic choices
  // for method return values.
  // T_OBJECT and T_ARRAY describe signature syntax.
  // T_ADDRESS, T_METADATA, T_NARROWOOP, T_NARROWKLASS describe
  // internal references within the JVM as if they were Java
  // types in their own right.
  T_OBJECT      = 12,
  T_ARRAY       = 13,
  T_VOID        = 14,
  T_ADDRESS     = 15,
  T_NARROWOOP   = 16,
  T_METADATA    = 17,
  T_NARROWKLASS = 18,
  T_CONFLICT    = 19, // for stack value type with conflicting contents
  T_ILLEGAL     = 99
};

#define SIGNATURE_TYPES_DO(F, N)                \
    F(JVM_SIGNATURE_BOOLEAN, T_BOOLEAN, N)      \
    F(JVM_SIGNATURE_CHAR,    T_CHAR,    N)      \
    F(JVM_SIGNATURE_FLOAT,   T_FLOAT,   N)      \
    F(JVM_SIGNATURE_DOUBLE,  T_DOUBLE,  N)      \
    F(JVM_SIGNATURE_BYTE,    T_BYTE,    N)      \
    F(JVM_SIGNATURE_SHORT,   T_SHORT,   N)      \
    F(JVM_SIGNATURE_INT,     T_INT,     N)      \
    F(JVM_SIGNATURE_LONG,    T_LONG,    N)      \
    F(JVM_SIGNATURE_CLASS,   T_OBJECT,  N)      \
    F(JVM_SIGNATURE_ARRAY,   T_ARRAY,   N)      \
    F(JVM_SIGNATURE_VOID,    T_VOID,    N)      \
    /*end*/

inline bool is_java_type(BasicType t) {
  return T_BOOLEAN <= t && t <= T_VOID;
}

inline bool is_java_primitive(BasicType t) {
  return T_BOOLEAN <= t && t <= T_LONG;
}

inline bool is_subword_type(BasicType t) {
  // these guys are processed exactly like T_INT in calling sequences:
  return (t == T_BOOLEAN || t == T_CHAR || t == T_BYTE || t == T_SHORT);
}

inline bool is_signed_subword_type(BasicType t) {
  return (t == T_BYTE || t == T_SHORT);
}

inline bool is_unsigned_subword_type(BasicType t) {
  return (t == T_BOOLEAN || t == T_CHAR);
}

inline bool is_double_word_type(BasicType t) {
  return (t == T_DOUBLE || t == T_LONG);
}

inline bool is_reference_type(BasicType t, bool include_narrow_oop = false) {
  return (t == T_OBJECT || t == T_ARRAY || (include_narrow_oop && t == T_NARROWOOP));
}

inline bool is_integral_type(BasicType t) {
  return is_subword_type(t) || t == T_INT || t == T_LONG;
}

inline bool is_non_subword_integral_type(BasicType t) {
  return t == T_INT || t == T_LONG;
}

inline bool is_floating_point_type(BasicType t) {
  return (t == T_FLOAT || t == T_DOUBLE);
}

extern char type2char_tab[T_CONFLICT+1];     // Map a BasicType to a jchar
inline char type2char(BasicType t) { return (uint)t < T_CONFLICT+1 ? type2char_tab[t] : 0; }
extern int type2size[T_CONFLICT+1];         // Map BasicType to result stack elements
extern const char* type2name_tab[T_CONFLICT+1];     // Map a BasicType to a char*
extern BasicType name2type(const char* name);

inline const char* type2name(BasicType t) {
  assert((uint)t < T_CONFLICT + 1, "invalid type");
  return type2name_tab[t];
}

inline jlong max_signed_integer(BasicType bt) {
  if (bt == T_INT) {
    return max_jint;
  }
  assert(bt == T_LONG, "unsupported");
  return max_jlong;
}

inline jlong min_signed_integer(BasicType bt) {
  if (bt == T_INT) {
    return min_jint;
  }
  assert(bt == T_LONG, "unsupported");
  return min_jlong;
}

// Auxiliary math routines
// least common multiple
extern size_t lcm(size_t a, size_t b);


// NOTE: replicated in SA in vm/agent/sun/jvm/hotspot/runtime/BasicType.java
enum BasicTypeSize {
  T_BOOLEAN_size     = 1,
  T_CHAR_size        = 1,
  T_FLOAT_size       = 1,
  T_DOUBLE_size      = 2,
  T_BYTE_size        = 1,
  T_SHORT_size       = 1,
  T_INT_size         = 1,
  T_LONG_size        = 2,
  T_OBJECT_size      = 1,
  T_ARRAY_size       = 1,
  T_NARROWOOP_size   = 1,
  T_NARROWKLASS_size = 1,
  T_VOID_size        = 0
};

// this works on valid parameter types but not T_VOID, T_CONFLICT, etc.
inline int parameter_type_word_count(BasicType t) {
  if (is_double_word_type(t))  return 2;
  assert(is_java_primitive(t) || is_reference_type(t), "no goofy types here please");
  assert(type2size[t] == 1, "must be");
  return 1;
}

// maps a BasicType to its instance field storage type:
// all sub-word integral types are widened to T_INT
extern BasicType type2field[T_CONFLICT+1];
extern BasicType type2wfield[T_CONFLICT+1];


// size in bytes
enum ArrayElementSize {
  T_BOOLEAN_aelem_bytes     = 1,
  T_CHAR_aelem_bytes        = 2,
  T_FLOAT_aelem_bytes       = 4,
  T_DOUBLE_aelem_bytes      = 8,
  T_BYTE_aelem_bytes        = 1,
  T_SHORT_aelem_bytes       = 2,
  T_INT_aelem_bytes         = 4,
  T_LONG_aelem_bytes        = 8,
#ifdef _LP64
  T_OBJECT_aelem_bytes      = 8,
  T_ARRAY_aelem_bytes       = 8,
#else
  T_OBJECT_aelem_bytes      = 4,
  T_ARRAY_aelem_bytes       = 4,
#endif
  T_NARROWOOP_aelem_bytes   = 4,
  T_NARROWKLASS_aelem_bytes = 4,
  T_VOID_aelem_bytes        = 0
};

extern int _type2aelembytes[T_CONFLICT+1]; // maps a BasicType to nof bytes used by its array element
#ifdef ASSERT
extern int type2aelembytes(BasicType t, bool allow_address = false); // asserts
#else
inline int type2aelembytes(BasicType t, bool allow_address = false) { return _type2aelembytes[t]; }
#endif

inline bool same_type_or_subword_size(BasicType t1, BasicType t2) {
  return (t1 == t2) || (is_subword_type(t1) && type2aelembytes(t1) == type2aelembytes(t2));
}

// JavaValue serves as a container for arbitrary Java values.

class JavaValue {

 public:
  typedef union JavaCallValue {
    jfloat   f;
    jdouble  d;
    jint     i;
    jlong    l;
    jobject  h;
    oopDesc* o;
  } JavaCallValue;

 private:
  BasicType _type;
  JavaCallValue _value;

 public:
  JavaValue(BasicType t = T_ILLEGAL) { _type = t; }

  JavaValue(jfloat value) {
    _type    = T_FLOAT;
    _value.f = value;
  }

  JavaValue(jdouble value) {
    _type    = T_DOUBLE;
    _value.d = value;
  }

 jfloat get_jfloat() const { return _value.f; }
 jdouble get_jdouble() const { return _value.d; }
 jint get_jint() const { return _value.i; }
 jlong get_jlong() const { return _value.l; }
 jobject get_jobject() const { return _value.h; }
 oopDesc* get_oop() const { return _value.o; }
 JavaCallValue* get_value_addr() { return &_value; }
 BasicType get_type() const { return _type; }

 void set_jfloat(jfloat f) { _value.f = f;}
 void set_jdouble(jdouble d) { _value.d = d;}
 void set_jint(jint i) { _value.i = i;}
 void set_jlong(jlong l) { _value.l = l;}
 void set_jobject(jobject h) { _value.h = h;}
 void set_oop(oopDesc* o) { _value.o = o;}
 void set_type(BasicType t) { _type = t; }

 jboolean get_jboolean() const { return (jboolean) (_value.i);}
 jbyte get_jbyte() const { return (jbyte) (_value.i);}
 jchar get_jchar() const { return (jchar) (_value.i);}
 jshort get_jshort() const { return (jshort) (_value.i);}

};


// TosState describes the top-of-stack state before and after the execution of
// a bytecode or method. The top-of-stack value may be cached in one or more CPU
// registers. The TosState corresponds to the 'machine representation' of this cached
// value. There's 4 states corresponding to the JAVA types int, long, float & double
// as well as a 5th state in case the top-of-stack value is actually on the top
// of stack (in memory) and thus not cached. The atos state corresponds to the itos
// state when it comes to machine representation but is used separately for (oop)
// type specific operations (e.g. verification code).

enum TosState {         // describes the tos cache contents
  btos = 0,             // byte, bool tos cached
  ztos = 1,             // byte, bool tos cached
  ctos = 2,             // char tos cached
  stos = 3,             // short tos cached
  itos = 4,             // int tos cached
  ltos = 5,             // long tos cached
  ftos = 6,             // float tos cached
  dtos = 7,             // double tos cached
  atos = 8,             // object cached
  vtos = 9,             // tos not cached
  number_of_states,
  ilgl                  // illegal state: should not occur
};


inline TosState as_TosState(BasicType type) {
  switch (type) {
    case T_BYTE   : return btos;
    case T_BOOLEAN: return ztos;
    case T_CHAR   : return ctos;
    case T_SHORT  : return stos;
    case T_INT    : return itos;
    case T_LONG   : return ltos;
    case T_FLOAT  : return ftos;
    case T_DOUBLE : return dtos;
    case T_VOID   : return vtos;
    case T_ARRAY  : // fall through
    case T_OBJECT : return atos;
    default       : return ilgl;
  }
}

inline BasicType as_BasicType(TosState state) {
  switch (state) {
    case btos : return T_BYTE;
    case ztos : return T_BOOLEAN;
    case ctos : return T_CHAR;
    case stos : return T_SHORT;
    case itos : return T_INT;
    case ltos : return T_LONG;
    case ftos : return T_FLOAT;
    case dtos : return T_DOUBLE;
    case atos : return T_OBJECT;
    case vtos : return T_VOID;
    default   : return T_ILLEGAL;
  }
}


// Helper function to convert BasicType info into TosState
// Note: Cannot define here as it uses global constant at the time being.
TosState as_TosState(BasicType type);


// JavaThreadState keeps track of which part of the code a thread is executing in. This
// information is needed by the safepoint code.
//
// There are 4 essential states:
//
//  _thread_new         : Just started, but not executed init. code yet (most likely still in OS init code)
//  _thread_in_native   : In native code. This is a safepoint region, since all oops will be in jobject handles
//  _thread_in_vm       : Executing in the vm
//  _thread_in_Java     : Executing either interpreted or compiled Java code (or could be in a stub)
//
// Each state has an associated xxxx_trans state, which is an intermediate state used when a thread is in
// a transition from one state to another. These extra states makes it possible for the safepoint code to
// handle certain thread_states without having to suspend the thread - making the safepoint code faster.
//
// Given a state, the xxxx_trans state can always be found by adding 1.
//
enum JavaThreadState {
  _thread_uninitialized     =  0, // should never happen (missing initialization)
  _thread_new               =  2, // just starting up, i.e., in process of being initialized
  _thread_new_trans         =  3, // corresponding transition state (not used, included for completeness)
  _thread_in_native         =  4, // running in native code
  _thread_in_native_trans   =  5, // corresponding transition state
  _thread_in_vm             =  6, // running in VM
  _thread_in_vm_trans       =  7, // corresponding transition state
  _thread_in_Java           =  8, // running in Java or in stub code
  _thread_in_Java_trans     =  9, // corresponding transition state (not used, included for completeness)
  _thread_blocked           = 10, // blocked in vm
  _thread_blocked_trans     = 11, // corresponding transition state
  _thread_max_state         = 12  // maximum thread state+1 - used for statistics allocation
};

//----------------------------------------------------------------------------------------------------
// Special constants for debugging

const jint     badInt           = -3;                       // generic "bad int" value
const intptr_t badAddressVal    = -2;                       // generic "bad address" value
const intptr_t badOopVal        = -1;                       // generic "bad oop" value
const intptr_t badHeapOopVal    = (intptr_t) CONST64(0x2BAD4B0BBAADBABE); // value used to zap heap after GC
const int      badStackSegVal   = 0xCA;                     // value used to zap stack segments
const int      badHandleValue   = 0xBC;                     // value used to zap vm handle area
const int      badResourceValue = 0xAB;                     // value used to zap resource area
const int      freeBlockPad     = 0xBA;                     // value used to pad freed blocks.
const int      uninitBlockPad   = 0xF1;                     // value used to zap newly malloc'd blocks.
const juint    uninitMetaWordVal= 0xf7f7f7f7;               // value used to zap newly allocated metachunk
const juint    badHeapWordVal   = 0xBAADBABE;               // value used to zap heap after GC
const juint    badMetaWordVal   = 0xBAADFADE;               // value used to zap metadata heap after GC
const int      badCodeHeapNewVal= 0xCC;                     // value used to zap Code heap at allocation
const int      badCodeHeapFreeVal = 0xDD;                   // value used to zap Code heap at deallocation


// (These must be implemented as #defines because C++ compilers are
// not obligated to inline non-integral constants!)
#define       badAddress        ((address)::badAddressVal)
#define       badOop            (cast_to_oop(::badOopVal))
#define       badHeapWord       (::badHeapWordVal)

// Default TaskQueue size is 16K (32-bit) or 128K (64-bit)
#define TASKQUEUE_SIZE (NOT_LP64(1<<14) LP64_ONLY(1<<17))

//----------------------------------------------------------------------------------------------------
// Utility functions for bitfield manipulations

const intptr_t AllBits    = ~0; // all bits set in a word
const intptr_t NoBits     =  0; // no bits set in a word
const jlong    NoLongBits =  0; // no bits set in a long
const intptr_t OneBit     =  1; // only right_most bit set in a word

// get a word with the n.th or the right-most or left-most n bits set
// (note: #define used only so that they can be used in enum constant definitions)
#define nth_bit(n)        (((n) >= BitsPerWord) ? 0 : (OneBit << (n)))
#define right_n_bits(n)   (nth_bit(n) - 1)

// bit-operations using a mask m
inline void   set_bits    (intptr_t& x, intptr_t m) { x |= m; }
inline void clear_bits    (intptr_t& x, intptr_t m) { x &= ~m; }
inline intptr_t mask_bits      (intptr_t  x, intptr_t m) { return x & m; }
inline jlong    mask_long_bits (jlong     x, jlong    m) { return x & m; }
inline bool mask_bits_are_true (intptr_t flags, intptr_t mask) { return (flags & mask) == mask; }

// bit-operations using the n.th bit
inline void    set_nth_bit(intptr_t& x, int n) { set_bits  (x, nth_bit(n)); }
inline void  clear_nth_bit(intptr_t& x, int n) { clear_bits(x, nth_bit(n)); }
inline bool is_set_nth_bit(intptr_t  x, int n) { return mask_bits (x, nth_bit(n)) != NoBits; }

// returns the bitfield of x starting at start_bit_no with length field_length (no sign-extension!)
inline intptr_t bitfield(intptr_t x, int start_bit_no, int field_length) {
  return mask_bits(x >> start_bit_no, right_n_bits(field_length));
}


//----------------------------------------------------------------------------------------------------
// Utility functions for integers

// Avoid use of global min/max macros which may cause unwanted double
// evaluation of arguments.
#ifdef max
#undef max
#endif

#ifdef min
#undef min
#endif

// It is necessary to use templates here. Having normal overloaded
// functions does not work because it is necessary to provide both 32-
// and 64-bit overloaded functions, which does not work, and having
// explicitly-typed versions of these routines (i.e., MAX2I, MAX2L)
// will be even more error-prone than macros.
template<class T> constexpr T MAX2(T a, T b)           { return (a > b) ? a : b; }
template<class T> constexpr T MIN2(T a, T b)           { return (a < b) ? a : b; }
template<class T> constexpr T MAX3(T a, T b, T c)      { return MAX2(MAX2(a, b), c); }
template<class T> constexpr T MIN3(T a, T b, T c)      { return MIN2(MIN2(a, b), c); }
template<class T> constexpr T MAX4(T a, T b, T c, T d) { return MAX2(MAX3(a, b, c), d); }
template<class T> constexpr T MIN4(T a, T b, T c, T d) { return MIN2(MIN3(a, b, c), d); }

template<class T> inline T ABS(T x)                 { return (x > 0) ? x : -x; }

// Return the given value clamped to the range [min ... max]
template<typename T>
inline T clamp(T value, T min, T max) {
  assert(min <= max, "must be");
  return MIN2(MAX2(value, min), max);
}

inline bool is_odd (intx x) { return x & 1;      }
inline bool is_even(intx x) { return !is_odd(x); }

// abs methods which cannot overflow and so are well-defined across
// the entire domain of integer types.
static inline unsigned int uabs(unsigned int n) {
  union {
    unsigned int result;
    int value;
  };
  result = n;
  if (value < 0) result = 0-result;
  return result;
}
static inline julong uabs(julong n) {
  union {
    julong result;
    jlong value;
  };
  result = n;
  if (value < 0) result = 0-result;
  return result;
}
static inline julong uabs(jlong n) { return uabs((julong)n); }
static inline unsigned int uabs(int n) { return uabs((unsigned int)n); }

// "to" should be greater than "from."
inline intx byte_size(void* from, void* to) {
  return (address)to - (address)from;
}

// Pack and extract shorts to/from ints:

inline int extract_low_short_from_int(jint x) {
  return x & 0xffff;
}

inline int extract_high_short_from_int(jint x) {
  return (x >> 16) & 0xffff;
}

inline int build_int_from_shorts( jushort low, jushort high ) {
  return ((int)((unsigned int)high << 16) | (unsigned int)low);
}

// swap a & b
template<class T> static void swap(T& a, T& b) {
  T tmp = a;
  a = b;
  b = tmp;
}

// array_size_impl is a function that takes a reference to T[N] and
// returns a reference to char[N].  It is not ODR-used, so not defined.
template<typename T, size_t N> char (&array_size_impl(T (&)[N]))[N];

#define ARRAY_SIZE(array) sizeof(array_size_impl(array))

//----------------------------------------------------------------------------------------------------
// Sum and product which can never overflow: they wrap, just like the
// Java operations.  Note that we don't intend these to be used for
// general-purpose arithmetic: their purpose is to emulate Java
// operations.

// The goal of this code to avoid undefined or implementation-defined
// behavior.  The use of an lvalue to reference cast is explicitly
// permitted by Lvalues and rvalues [basic.lval].  [Section 3.10 Para
// 15 in C++03]
#define JAVA_INTEGER_OP(OP, NAME, TYPE, UNSIGNED_TYPE)  \
inline TYPE NAME (TYPE in1, TYPE in2) {                 \
  UNSIGNED_TYPE ures = static_cast<UNSIGNED_TYPE>(in1); \
  ures OP ## = static_cast<UNSIGNED_TYPE>(in2);         \
  return reinterpret_cast<TYPE&>(ures);                 \
}

JAVA_INTEGER_OP(+, java_add, jint, juint)
JAVA_INTEGER_OP(-, java_subtract, jint, juint)
JAVA_INTEGER_OP(*, java_multiply, jint, juint)
JAVA_INTEGER_OP(+, java_add, jlong, julong)
JAVA_INTEGER_OP(-, java_subtract, jlong, julong)
JAVA_INTEGER_OP(*, java_multiply, jlong, julong)

#undef JAVA_INTEGER_OP

// Provide integer shift operations with Java semantics.  No overflow
// issues - left shifts simply discard shifted out bits.  No undefined
// behavior for large or negative shift quantities; instead the actual
// shift distance is the argument modulo the lhs value's size in bits.
// No undefined or implementation defined behavior for shifting negative
// values; left shift discards bits, right shift sign extends.  We use
// the same safe conversion technique as above for java_add and friends.
#define JAVA_INTEGER_SHIFT_OP(OP, NAME, TYPE, XTYPE)    \
inline TYPE NAME (TYPE lhs, jint rhs) {                 \
  const uint rhs_mask = (sizeof(TYPE) * 8) - 1;         \
  STATIC_ASSERT(rhs_mask == 31 || rhs_mask == 63);      \
  XTYPE xres = static_cast<XTYPE>(lhs);                 \
  xres OP ## = (rhs & rhs_mask);                        \
  return reinterpret_cast<TYPE&>(xres);                 \
}

JAVA_INTEGER_SHIFT_OP(<<, java_shift_left, jint, juint)
JAVA_INTEGER_SHIFT_OP(<<, java_shift_left, jlong, julong)
// For signed shift right, assume C++ implementation >> sign extends.
JAVA_INTEGER_SHIFT_OP(>>, java_shift_right, jint, jint)
JAVA_INTEGER_SHIFT_OP(>>, java_shift_right, jlong, jlong)
// For >>> use C++ unsigned >>.
JAVA_INTEGER_SHIFT_OP(>>, java_shift_right_unsigned, jint, juint)
JAVA_INTEGER_SHIFT_OP(>>, java_shift_right_unsigned, jlong, julong)

#undef JAVA_INTEGER_SHIFT_OP

//----------------------------------------------------------------------------------------------------
// The goal of this code is to provide saturating operations for int/uint.
// Checks overflow conditions and saturates the result to min_jint/max_jint.
#define SATURATED_INTEGER_OP(OP, NAME, TYPE1, TYPE2) \
inline int NAME (TYPE1 in1, TYPE2 in2) {             \
  jlong res = static_cast<jlong>(in1);               \
  res OP ## = static_cast<jlong>(in2);               \
  if (res > max_jint) {                              \
    res = max_jint;                                  \
  } else if (res < min_jint) {                       \
    res = min_jint;                                  \
  }                                                  \
  return static_cast<int>(res);                      \
}

SATURATED_INTEGER_OP(+, saturated_add, int, int)
SATURATED_INTEGER_OP(+, saturated_add, int, uint)
SATURATED_INTEGER_OP(+, saturated_add, uint, int)
SATURATED_INTEGER_OP(+, saturated_add, uint, uint)

#undef SATURATED_INTEGER_OP

// Dereference vptr
// All C++ compilers that we know of have the vtbl pointer in the first
// word.  If there are exceptions, this function needs to be made compiler
// specific.
static inline void* dereference_vptr(const void* addr) {
  return *(void**)addr;
}

//----------------------------------------------------------------------------------------------------
// String type aliases used by command line flag declarations and
// processing utilities.

typedef const char* ccstr;
typedef const char* ccstrlist;   // represents string arguments which accumulate

//----------------------------------------------------------------------------------------------------
// Default hash/equals functions used by ResourceHashtable

template<typename K> unsigned primitive_hash(const K& k) {
  unsigned hash = (unsigned)((uintptr_t)k);
  return hash ^ (hash >> 3); // just in case we're dealing with aligned ptrs
}

template<typename K> bool primitive_equals(const K& k0, const K& k1) {
  return k0 == k1;
}

//----------------------------------------------------------------------------------------------------

// Allow use of C++ thread_local when approved - see JDK-8282469.
#define APPROVED_CPP_THREAD_LOCAL thread_local

#endif // SHARE_UTILITIES_GLOBALDEFINITIONS_HPP<|MERGE_RESOLUTION|>--- conflicted
+++ resolved
@@ -99,11 +99,6 @@
 //
 // Note that the PTR format specifiers print using 0x with leading zeros,
 // just like the _X_0 version for integers.
-<<<<<<< HEAD
-
-#define BOOL_TO_STR(_b_) ((_b_) ? "true" : "false")
-=======
->>>>>>> bc5ffc8e
 
 // Format 8-bit quantities.
 #define INT8_FORMAT_X_0          "0x%02"      PRIx8
@@ -112,32 +107,6 @@
 // Format 16-bit quantities.
 #define INT16_FORMAT_X_0         "0x%04"      PRIx16
 #define UINT16_FORMAT_X_0        "0x%04"      PRIx16
-<<<<<<< HEAD
-
-// Format 32-bit quantities.
-#define INT32_FORMAT             "%"          PRId32
-#define INT32_FORMAT_X_0         "0x%08"      PRIx32
-#define INT32_FORMAT_W(width)    "%"   #width PRId32
-#define UINT32_FORMAT            "%"          PRIu32
-#define UINT32_FORMAT_X_0        "0x%08"      PRIx32
-#define UINT32_FORMAT_W(width)   "%"   #width PRIu32
-
-#define PTR32_FORMAT             "0x%08"      PRIx32
-#define PTR32_FORMAT_W(width)    "0x%" #width PRIx32
-
-// Format 64-bit quantities.
-#define INT64_FORMAT             "%"          PRId64
-#define INT64_FORMAT_X           "%"          PRIx64
-#define INT64_FORMAT_X_0         "0x%016"     PRIx64
-#define INT64_FORMAT_W(width)    "%"   #width PRId64
-#define UINT64_FORMAT            "%"          PRIu64
-#define UINT64_FORMAT_X          "%"          PRIx64
-#define UINT64_FORMAT_X_0        "0x%016"     PRIx64
-#define UINT64_FORMAT_W(width)   "%"   #width PRIu64
-#define UINT64_FORMAT_X_W(width) "%"   #width PRIx64
-
-#define PTR64_FORMAT             "0x%016"     PRIx64
-=======
 
 // Format 32-bit quantities.
 #define INT32_FORMAT             "%"          PRId32
@@ -170,7 +139,6 @@
 #define UINTX_FORMAT             "%"          PRIuPTR
 #define UINTX_FORMAT_X           "0x%"        PRIxPTR
 #define UINTX_FORMAT_W(width)    "%"   #width PRIuPTR
->>>>>>> bc5ffc8e
 
 // Format jlong, if necessary
 #ifndef JLONG_FORMAT

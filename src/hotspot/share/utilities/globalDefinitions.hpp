--- conflicted
+++ resolved
@@ -1028,20 +1028,6 @@
 //----------------------------------------------------------------------------------------------------
 // Special constants for debugging
 
-<<<<<<< HEAD
-const jint     badInt           = -3;                       // generic "bad int" value
-const intptr_t badAddressVal    = -2;                       // generic "bad address" value
-const intptr_t badOopVal        = -1;                       // generic "bad oop" value
-const intptr_t badHeapOopVal    = (intptr_t) CONST64(0x2BAD4B0BBAADBABE); // value used to zap heap after GC
-const int      badStackSegVal   = 0xCA;                     // value used to zap stack segments
-const int      badHandleValue   = 0xBC;                     // value used to zap vm handle area
-const int      badResourceValue = 0xAB;                     // value used to zap resource area
-const int      freeBlockPad     = 0xBA;                     // value used to pad freed blocks.
-const int      uninitBlockPad   = 0xF1;                     // value used to zap newly malloc'd blocks.
-const juint    uninitMetaWordVal= 0xf7f7f7f7;               // value used to zap newly allocated metachunk
-const juint    badHeapWordVal   = 0xBAADBABE;               // value used to zap heap after GC
-const int      badCodeHeapNewVal= 0xCC;                     // value used to zap Code heap at allocation
-=======
 const jint     badInt             = -3;                     // generic "bad int" value
 const intptr_t badAddressVal      = -2;                     // generic "bad address" value
 const intptr_t badOopVal          = -1;                     // generic "bad oop" value
@@ -1054,9 +1040,7 @@
 const juint    uninitMetaWordVal  = 0xf7f7f7f7;             // value used to zap newly allocated metachunk
 const jubyte   heapPaddingByteVal = 0xBD;                   // value used to zap object padding in the heap
 const juint    badHeapWordVal     = 0xBAADBABE;             // value used to zap heap after GC
-const juint    badMetaWordVal     = 0xBAADFADE;             // value used to zap metadata heap after GC
 const int      badCodeHeapNewVal  = 0xCC;                   // value used to zap Code heap at allocation
->>>>>>> 864cf222
 const int      badCodeHeapFreeVal = 0xDD;                   // value used to zap Code heap at deallocation
 const intptr_t badDispHeaderDeopt = 0xDE0BD000;             // value to fill unused displaced header during deoptimization
 const intptr_t badDispHeaderOSR   = 0xDEAD05A0;             // value to fill unused displaced header during OSR

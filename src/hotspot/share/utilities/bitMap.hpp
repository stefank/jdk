--- conflicted
+++ resolved
@@ -384,11 +384,7 @@
   bm_word_t* allocate(idx_t size_in_words) const;
   bm_word_t* reallocate(bm_word_t* old_map, size_t old_size_in_words, size_t new_size_in_words) const;
   void free(bm_word_t* map, idx_t size_in_words) const {
-<<<<<<< HEAD
     // ResourceBitMaps don't free memory.
-=======
-    // ResourceBitMaps currently don't free memory.
->>>>>>> 51f690de
   }
 };
 
@@ -403,11 +399,7 @@
 
  public:
   explicit CHeapBitMap(MEMFLAGS flags) : GrowableBitMap(0, false), _flags(flags) {}
-<<<<<<< HEAD
-  CHeapBitMap(MEMFLAGS flags, idx_t size_in_bits, bool clear = true);
-=======
   CHeapBitMap(idx_t size_in_bits, MEMFLAGS flags, bool clear = true);
->>>>>>> 51f690de
   ~CHeapBitMap();
 
   bm_word_t* allocate(idx_t size_in_words) const;

--- conflicted
+++ resolved
@@ -629,8 +629,6 @@
  private:
   ScopeDesc* scope_desc_in(address begin, address end);
 
-<<<<<<< HEAD
-=======
   address* orig_pc_addr(const frame* fr);
 
   // used by jvmti to track if the load and unload events has been reported
@@ -639,7 +637,6 @@
   bool  load_reported() const                     { return _load_reported; }
   void  set_load_reported()                       { _load_reported = true; }
 
->>>>>>> ee140f7f
  public:
   // copying of debugging information
   void copy_scopes_pcs(PcDesc* pcs, int count);

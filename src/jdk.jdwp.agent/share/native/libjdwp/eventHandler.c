--- conflicted
+++ resolved
@@ -2029,11 +2029,8 @@
 
 /***** debugging *****/
 
-<<<<<<< HEAD
-=======
 #ifdef DEBUG
 
->>>>>>> 07851474
 void
 eventHandler_dumpAllHandlers(jboolean dumpPermanent)
 {
@@ -2068,14 +2065,8 @@
 void
 eventHandler_dumpHandler(HandlerNode *node)
 {
-<<<<<<< HEAD
-  tty_message("Handler for %s(%d)\n", eventIndex2EventName(node->ei), node->ei);
-  eventFilter_dumpHandlerFilters(node);
-}
-=======
     tty_message("Handler for %s(%d)\n", eventIndex2EventName(node->ei), node->ei);
     eventFilter_dumpHandlerFilters(node);
 }
 
-#endif /* DEBUG */
->>>>>>> 07851474
+#endif /* DEBUG */
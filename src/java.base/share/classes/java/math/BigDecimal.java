--- conflicted
+++ resolved
@@ -3790,20 +3790,11 @@
         return BigDecimal.valueOf(1, this.scale(), 1);
     }
 
-<<<<<<< HEAD
-    // Private class to build a string representation for BigDecimal object.
-    // The StringBuilder field acts as a buffer to hold the temporary
-    // representation of BigDecimal. The cmpCharArray holds all the characters for
-    // the compact representation of BigDecimal (except for '-' sign' if it is
-    // negative) if its intCompact field is not INFLATED. It is shared by all
-    // calls to toString() and its variants in that particular thread.
-=======
     // Private class to build a string representation for BigDecimal object. The
     // StringBuilder field acts as a buffer to hold the temporary representation
     // of BigDecimal. The cmpCharArray holds all the characters for the compact
     // representation of BigDecimal (except for '-' sign' if it is negative) if
     // its intCompact field is not INFLATED.
->>>>>>> 49e7609d
     static class StringBuilderHelper {
         final StringBuilder sb;    // Placeholder for BigDecimal string
         final char[] cmpCharArray; // character array to place the intCompact

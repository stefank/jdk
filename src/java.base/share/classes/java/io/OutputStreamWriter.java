--- conflicted
+++ resolved
@@ -116,16 +116,8 @@
      */
     public OutputStreamWriter(OutputStream out) {
         super(out);
-<<<<<<< HEAD
-        try {
-            se = StreamEncoder.forOutputStreamWriter(out, lockFor(this), (String)null);
-        } catch (UnsupportedEncodingException e) {
-            throw new Error(e);
-        }
-=======
-        se = StreamEncoder.forOutputStreamWriter(out, this,
-                Charset.defaultCharset());
->>>>>>> ee140f7f
+        se = StreamEncoder.forOutputStreamWriter(out, lockFor(this),
+            Charset.defaultCharset());
     }
 
     /**

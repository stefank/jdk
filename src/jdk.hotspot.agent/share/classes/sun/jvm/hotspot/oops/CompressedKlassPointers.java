--- conflicted
+++ resolved
@@ -58,13 +58,8 @@
   private static synchronized void initialize(TypeDataBase db) {
     Type type = db.lookupType("CompressedKlassPointers");
 
-<<<<<<< HEAD
-    baseField = type.getAddressField("_base_copy");
-    shiftField = type.getCIntegerField("_shift_copy");
-=======
     baseField = type.getAddressField("_base");
     shiftField = type.getCIntegerField("_shift");
->>>>>>> e1fdef56
   }
 
   public CompressedKlassPointers() {
